--- conflicted
+++ resolved
@@ -1899,16 +1899,11 @@
     //--------------------------------------------------------------------------
     CopyLauncher::CopyLauncher(Predicate pred /*= Predicate::TRUE_PRED*/,
                                MapperID mid /*=0*/, MappingTagID t /*=0*/)
-<<<<<<< HEAD
       : predicate(pred), map_id(mid), tag(t), point(DomainPoint(0)),
         sharding_space(IndexSpace::NO_SPACE), static_dependences(NULL), 
-        silence_warnings(false)
-=======
-      : predicate(pred), map_id(mid), tag(t), static_dependences(NULL), 
         possible_src_indirect_out_of_range(true),
         possible_dst_indirect_out_of_range(true),
         possible_dst_indirect_aliasing(true), silence_warnings(false)
->>>>>>> 00cf808a
     //--------------------------------------------------------------------------
     {
     }
@@ -1920,15 +1915,11 @@
     //--------------------------------------------------------------------------
     IndexCopyLauncher::IndexCopyLauncher(void) 
       : launch_domain(Domain::NO_DOMAIN), launch_space(IndexSpace::NO_SPACE),
-<<<<<<< HEAD
         sharding_space(IndexSpace::NO_SPACE), predicate(Predicate::TRUE_PRED), 
-        map_id(0), tag(0), static_dependences(NULL), silence_warnings(false)
-=======
-        predicate(Predicate::TRUE_PRED), map_id(0), tag(0),
-        static_dependences(NULL), possible_src_indirect_out_of_range(true),
+        map_id(0), tag(0), static_dependences(NULL),
+        possible_src_indirect_out_of_range(true),
         possible_dst_indirect_out_of_range(true),
         possible_dst_indirect_aliasing(true), silence_warnings(false)
->>>>>>> 00cf808a
     //--------------------------------------------------------------------------
     {
     }
@@ -1937,17 +1928,12 @@
     IndexCopyLauncher::IndexCopyLauncher(Domain dom, 
                                     Predicate pred /*= Predicate::TRUE_PRED*/,
                                     MapperID mid /*=0*/, MappingTagID t /*=0*/) 
-<<<<<<< HEAD
       : launch_domain(dom), launch_space(IndexSpace::NO_SPACE), 
         sharding_space(IndexSpace::NO_SPACE), predicate(pred), map_id(mid),
-        tag(t), static_dependences(NULL), silence_warnings(false)
-=======
-      : launch_domain(dom), launch_space(IndexSpace::NO_SPACE), predicate(pred),
-        map_id(mid),tag(t), static_dependences(NULL),
+        tag(t), static_dependences(NULL),
         possible_src_indirect_out_of_range(true),
         possible_dst_indirect_out_of_range(true),
         possible_dst_indirect_aliasing(true), silence_warnings(false)
->>>>>>> 00cf808a
     //--------------------------------------------------------------------------
     {
     }
@@ -1956,17 +1942,12 @@
     IndexCopyLauncher::IndexCopyLauncher(IndexSpace space, 
                                     Predicate pred /*= Predicate::TRUE_PRED*/,
                                     MapperID mid /*=0*/, MappingTagID t /*=0*/) 
-<<<<<<< HEAD
       : launch_domain(Domain::NO_DOMAIN), launch_space(space), 
         sharding_space(IndexSpace::NO_SPACE), predicate(pred), map_id(mid), 
-        tag(t), static_dependences(NULL), silence_warnings(false)
-=======
-      : launch_domain(Domain::NO_DOMAIN), launch_space(space), predicate(pred),
-        map_id(mid), tag(t), static_dependences(NULL), 
+        tag(t), static_dependences(NULL),
         possible_src_indirect_out_of_range(true),
         possible_dst_indirect_out_of_range(true),
         possible_dst_indirect_aliasing(true), silence_warnings(false)
->>>>>>> 00cf808a
     //--------------------------------------------------------------------------
     {
     }
