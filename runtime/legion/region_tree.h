/* Copyright 2020 Stanford University, NVIDIA Corporation
 *
 * Licensed under the Apache License, Version 2.0 (the "License");
 * you may not use this file except in compliance with the License.
 * You may obtain a copy of the License at
 *
 *     http://www.apache.org/licenses/LICENSE-2.0
 *
 * Unless required by applicable law or agreed to in writing, software
 * distributed under the License is distributed on an "AS IS" BASIS,
 * WITHOUT WARRANTIES OR CONDITIONS OF ANY KIND, either express or implied.
 * See the License for the specific language governing permissions and
 * limitations under the License.
 */


#ifndef __LEGION_REGION_TREE_H__
#define __LEGION_REGION_TREE_H__

#include "legion/legion_types.h"
#include "legion/legion_utilities.h"
#include "legion/legion_allocation.h"
#include "legion/legion_analysis.h"
#include "legion/garbage_collection.h"
#include "legion/field_tree.h"

#include <algorithm>

namespace Legion {
  namespace Internal {

    /**
     * \struct FieldDataDescriptor
     * A small helper class for performing dependent
     * partitioning operations
     */
    struct FieldDataDescriptor {
    public:
      IndexSpace index_space;
      PhysicalInstance inst;
      size_t field_offset;
    };

    /**
     * \struct IndirectRecord
     * A small helper calss for performing exchanges of
     * instances for indirection copies
     */
    struct IndirectRecord {
    public:
      IndirectRecord(void) { }
      IndirectRecord(const FieldMask &m, PhysicalManager *p,
                     IndexSpace handle, ApEvent e, const Domain &d);
    public:
      FieldMask fields;
      PhysicalInstance inst;
#ifdef LEGION_SPY
      ApEvent instance_event;
      IndexSpace index_space;
#endif
      ApEvent ready_event;
      Domain domain;
    };

    /**
     * \class OperationCreator
     * A base class for handling the creation of index space operations
     */
    class OperationCreator {
    public:
      OperationCreator(void);
      virtual ~OperationCreator(void); 
    public: 
      void produce(IndexSpaceOperation *op);
      IndexSpaceExpression* consume(void);
    public:
      virtual void create_operation(void) = 0;
      virtual IndexSpaceExpression* find_congruence(void) = 0;
    protected:
      IndexSpaceOperation *result;
    };
    
    /**
     * \class RegionTreeForest
     * "In the darkness of the forest resides the one true magic..."
     * Most of the magic in Legion is encoded in the RegionTreeForest
     * class and its children.  This class manages both the shape and 
     * states of the region tree.  We use fine-grained locking on 
     * individual nodes and the node look-up tables to enable easy 
     * updates to the shape of the tree.  Each node has a lock that 
     * protects the pointers to its child nodes.  There is a creation 
     * lock that protects the look-up tables.  The logical and physical
     * states of each of the nodes are stored using deques which can
     * be appended to without worrying about resizing so we don't 
     * require any locks for accessing state.  Each logical and physical
     * task context must maintain its own external locking mechanism
     * for serializing access to its logical and physical states.
     *
     * Modifications to the region tree shape are accompanied by a 
     * runtime mask which says which nodes have seen the update.  The
     * forest will record which nodes have sent updates and then 
     * tell the runtime to send updates to the other nodes which
     * have not observed the updates.
     */
    class RegionTreeForest {
    public:
      struct DisjointnessArgs : public LgTaskArgs<DisjointnessArgs> {
      public:
        static const LgTaskID TASK_ID = LG_DISJOINTNESS_TASK_ID;
      public:
        DisjointnessArgs(IndexPartition h, RtUserEvent r)
          : LgTaskArgs<DisjointnessArgs>(implicit_provenance),
            handle(h), ready(r) { }
      public:
        const IndexPartition handle;
        const RtUserEvent ready;
      };   
      struct DeferPhysicalRegistrationArgs : 
        public LgTaskArgs<DeferPhysicalRegistrationArgs>, 
        public PhysicalTraceInfo {
      public:
        static const LgTaskID TASK_ID = LG_DEFER_PHYSICAL_REGISTRATION_TASK_ID;
      public:
        DeferPhysicalRegistrationArgs(UniqueID uid, UpdateAnalysis *ana,
                  InstanceSet &t, RtUserEvent map_applied, ApEvent &res,
                  const PhysicalTraceInfo &info)
          : LgTaskArgs<DeferPhysicalRegistrationArgs>(uid), 
            PhysicalTraceInfo(info), analysis(ana), 
            map_applied_done(map_applied), targets(t), result(res) 
          // This is kind of scary, Realm is about to make a copy of this
          // without our knowledge, but we need to preserve the correctness
          // of reference counting on PhysicalTraceRecorders, so just add
          // an extra reference here that we will remove when we're handled.
          { 
            analysis->add_reference(); 
            if (rec != NULL) rec->add_recorder_reference();
          }
      public:
        inline void remove_recorder_reference(void) const
          { if ((rec != NULL) && rec->remove_recorder_reference()) delete rec; }
      public:
        UpdateAnalysis *const analysis;
        RtUserEvent map_applied_done;
        InstanceSet &targets;
        ApEvent &result;
      };
    public:
      RegionTreeForest(Runtime *rt);
      RegionTreeForest(const RegionTreeForest &rhs);
      ~RegionTreeForest(void);
    public:
      RegionTreeForest& operator=(const RegionTreeForest &rhs);
    public:
      IndexSpaceNode* create_index_space(IndexSpace handle, 
                              const Domain *domain,
                              DistributedID did, 
                              const bool notify_remote = true,
                              IndexSpaceExprID expr_id = 0,
                              ApEvent ready = ApEvent::NO_AP_EVENT,
                              RtEvent initialized = RtEvent::NO_RT_EVENT,
                              std::set<RtEvent> *applied = NULL);
      IndexSpaceNode* create_union_space(IndexSpace handle, DistributedID did,
                              const std::vector<IndexSpace> &sources,
                              RtEvent initialized = RtEvent::NO_RT_EVENT,
                              const bool notify_remote = true,
                              IndexSpaceExprID expr_id = 0,
                              std::set<RtEvent> *applied = NULL);
      IndexSpaceNode* create_intersection_space(IndexSpace handle, 
                              DistributedID did,
                              const std::vector<IndexSpace> &sources,
                              RtEvent initialized = RtEvent::NO_RT_EVENT,
                              const bool noitfy_remote = true,
                              IndexSpaceExprID expr_id = 0,
                              std::set<RtEvent> *applied = NULL);
      IndexSpaceNode* create_difference_space(IndexSpace handle,
                              DistributedID did,
                              IndexSpace left, IndexSpace right,
                              RtEvent initialized = RtEvent::NO_RT_EVENT,
                              const bool notify_remote = true,
                              IndexSpaceExprID expr_id = 0,
                              std::set<RtEvent> *applied = NULL);
      void find_or_create_sharded_index_space(TaskContext *ctx,
                              IndexSpace handle, IndexSpace local,
                              DistributedID did);
      RtEvent create_pending_partition(TaskContext *ctx,
                                       IndexPartition pid,
                                       IndexSpace parent,
                                       IndexSpace color_space,
                                       LegionColor partition_color,
                                       PartitionKind part_kind,
                                       DistributedID did,
                                       ApEvent partition_ready,
                  ApBarrier partial_pending = ApBarrier::NO_AP_BARRIER);
      void create_pending_cross_product(TaskContext *ctx,
                                        IndexPartition handle1,
                                        IndexPartition handle2,
                  std::map<IndexSpace,IndexPartition> &user_handles,
                                        PartitionKind kind,
                                        LegionColor &part_color,
                                        ApEvent domain_ready,
                                        std::set<RtEvent> &safe_events,
                                        ShardID shard = 0,
                                        size_t total_shards = 1);
      // For control replication contexts
      RtEvent create_pending_partition_shard(ShardID owner_shard,
                                             ReplicateContext *ctx,
                                             IndexPartition pid,
                                             IndexSpace parent,
                                             IndexSpace color_space,
                                             LegionColor &partition_color,
                                             PartitionKind part_kind,
                                             DistributedID did,
                                             ValueBroadcast<bool> *part_result,
                                             ApEvent partition_ready,
                                             ShardMapping &mapping,
                                             RtEvent creation_ready,
                   ApBarrier partial_pending = ApBarrier::NO_AP_BARRIER);
      void destroy_index_space(IndexSpace handle, std::set<RtEvent> &applied,
                               const bool total_sharding_collective = false);
      void destroy_index_partition(IndexPartition handle, 
                               std::set<RtEvent> &applied,
                               const bool total_sharding_collective = false);
    public:
      ApEvent create_equal_partition(Operation *op, 
                                     IndexPartition pid, 
                                     size_t granularity,
                                     ShardID shard = 0,
                                     size_t total_shards = 1);
      ApEvent create_partition_by_weights(Operation *op,
                                          IndexPartition pid,
                                          const FutureMap &map,
                                          size_t granularity,
                                          ShardID shard = 0,
                                          size_t total_shards = 1);
      ApEvent create_partition_by_union(Operation *op,
                                        IndexPartition pid,
                                        IndexPartition handle1,
                                        IndexPartition handle2,
                                        ShardID shard = 0, 
                                        size_t total_shards = 1);
      ApEvent create_partition_by_intersection(Operation *op,
                                               IndexPartition pid,
                                               IndexPartition handle1,
                                               IndexPartition handle2,
                                               ShardID shard = 0,
                                               size_t total_shards = 1);
      ApEvent create_partition_by_intersection(Operation *op,
                                               IndexPartition pid,
                                               IndexPartition part,
                                               const bool dominates,
                                               ShardID shard = 0,
                                               size_t total_shards = 1);
      ApEvent create_partition_by_difference(Operation *op,
                                           IndexPartition pid,
                                           IndexPartition handle1,
                                           IndexPartition handle2,
                                           ShardID shard = 0,
                                           size_t total_shards = 1);
      ApEvent create_partition_by_restriction(IndexPartition pid,
                                              const void *transform,
                                              const void *extent,
                                              ShardID shard = 0,
                                              size_t total_shards = 1);
      ApEvent create_partition_by_domain(Operation *op, IndexPartition pid,
                                         const FutureMap &future_map,
                                         bool perform_intersections,
                                         ShardID shard = 0,
                                         size_t total_shards = 1);
      ApEvent create_cross_product_partitions(Operation *op,
                                              IndexPartition base,
                                              IndexPartition source,
                                              LegionColor part_color,
                                              ShardID shard = 0,
                                              size_t total_shards = 1);
    public:  
      ApEvent create_partition_by_field(Operation *op,
                                        IndexPartition pending,
                    const std::vector<FieldDataDescriptor> &instances,
                                        ApEvent instances_ready);
      ApEvent create_partition_by_image(Operation *op,
                                        IndexPartition pending,
                                        IndexPartition projection,
                    const std::vector<FieldDataDescriptor> &instances,
                                        ApEvent instances_ready,
                                        ShardID shard = 0,
                                        size_t total_shards = 1);
      ApEvent create_partition_by_image_range(Operation *op,
                                              IndexPartition pending,
                                              IndexPartition projection,
                    const std::vector<FieldDataDescriptor> &instances,
                                              ApEvent instances_ready,
                                              ShardID shard = 0,
                                              size_t total_shards = 1);
      ApEvent create_partition_by_preimage(Operation *op,
                                           IndexPartition pending,
                                           IndexPartition projection,
                    const std::vector<FieldDataDescriptor> &instances,
                                           ApEvent instances_ready);
      ApEvent create_partition_by_preimage_range(Operation *op,
                                                 IndexPartition pending,
                                                 IndexPartition projection,
                    const std::vector<FieldDataDescriptor> &instances,
                                                 ApEvent instances_ready);
      ApEvent create_association(Operation *op, 
                                 IndexSpace domain, IndexSpace range,
                    const std::vector<FieldDataDescriptor> &instances,
                                 ApEvent instances_ready);
    public:
      bool check_partition_by_field_size(IndexPartition pid,
                                         FieldSpace fspace, FieldID fid,
                                         bool is_range,
                                         bool use_color_space = false);
      bool check_association_field_size(IndexSpace is,
                                        FieldSpace fspace, FieldID fid);
    public:
      ApEvent compute_pending_space(Operation *op, IndexSpace result,
                                    const std::vector<IndexSpace> &handles,
                                    bool is_union, ShardID shard = 0,
                                    size_t total_shards = 1);
      ApEvent compute_pending_space(Operation *op, IndexSpace result,
                                    IndexPartition handle,
                                    bool is_union, ShardID shard = 0,
                                    size_t total_shards = 1);
      ApEvent compute_pending_space(Operation *op, IndexSpace result,
                                    IndexSpace initial,
                                    const std::vector<IndexSpace> &handles,
                                    ShardID shard = 0, size_t total_shards = 1);
    public:
      IndexPartition get_index_partition(IndexSpace parent, Color color); 
      bool has_index_subspace(IndexPartition parent,
                              const void *realm_color, TypeTag type_tag);
      IndexSpace get_index_subspace(IndexPartition parent, 
                                    const void *realm_color,
                                    TypeTag type_tag);
      void get_index_space_domain(IndexSpace handle, 
                                  void *realm_is, TypeTag type_tag);
      IndexSpace get_index_partition_color_space(IndexPartition p);
      void get_index_space_partition_colors(IndexSpace sp,
                                            std::set<Color> &colors);
      void get_index_space_color(IndexSpace handle, 
                                 void *realm_color, TypeTag type_tag); 
      Color get_index_partition_color(IndexPartition handle);
      IndexSpace get_parent_index_space(IndexPartition handle);
      bool has_parent_index_partition(IndexSpace handle);
      IndexPartition get_parent_index_partition(IndexSpace handle);
      unsigned get_index_space_depth(IndexSpace handle);
      unsigned get_index_partition_depth(IndexPartition handle);
      size_t get_domain_volume(IndexSpace handle);
      bool is_index_partition_disjoint(IndexPartition p);
      bool is_index_partition_complete(IndexPartition p);
      bool has_index_partition(IndexSpace parent, Color color);
    public:
<<<<<<< HEAD
      FieldSpaceNode* create_field_space(FieldSpace handle, DistributedID did,
                                   const bool notify_remote = true,
                                   RtEvent initialized = RtEvent::NO_RT_EVENT,
                                   std::set<RtEvent> *applied = NULL,
                                   ShardMapping *shard_mapping = NULL);
      void destroy_field_space(FieldSpace handle, std::set<RtEvent> &applied,
                               const bool total_sharding_collective = false);
      void create_field_space_allocator(FieldSpace handle, 
                                        bool sharded_owner_context = false,
                                        bool owner_shard = false);
      void destroy_field_space_allocator(FieldSpace handle,
                                         bool sharded_owner_context = false,
                                         bool owner_shard = false);
=======
      void create_field_space(FieldSpace handle, DistributedID did,
                              std::set<RtEvent> *applied = NULL);
      void destroy_field_space(FieldSpace handle,
                               std::set<RtEvent> &preconditions);
      RtEvent create_field_space_allocator(FieldSpace handle);
      void destroy_field_space_allocator(FieldSpace handle);
>>>>>>> 2197d8b0
      // Return true if local is set to true and we actually performed the 
      // allocation.  It is an error if the field already existed and the
      // allocation was not local.
      RtEvent allocate_field(FieldSpace handle, size_t field_size, 
                             FieldID fid, CustomSerdezID serdez_id,
                             bool sharded_non_owner = false);
      FieldSpaceNode* allocate_field(FieldSpace handle, ApEvent ready,
                                     FieldID fid, CustomSerdezID serdez_id,
                                     RtEvent &precondition,
                                     bool sharded_non_owner = false);
      void free_field(FieldSpace handle, FieldID fid, 
                      std::set<RtEvent> &applied,
                      bool sharded_non_owner = false);
      RtEvent allocate_fields(FieldSpace handle, 
                           const std::vector<size_t> &sizes,
                           const std::vector<FieldID> &resulting_fields,
                           CustomSerdezID serdez_id,
                           bool sharded_non_owner = false);
      FieldSpaceNode* allocate_fields(FieldSpace handle, ApEvent ready, 
                           const std::vector<FieldID> &resulting_fields,
                           CustomSerdezID serdez_id, RtEvent &precondition,
                           bool sharded_non_owner = false);
      void free_fields(FieldSpace handle, 
                       const std::vector<FieldID> &to_free,
                       std::set<RtEvent> &applied,
                       bool sharded_non_owner = false);
    public:
      bool allocate_local_fields(FieldSpace handle, 
                                 const std::vector<FieldID> &resulting_fields,
                                 const std::vector<size_t> &sizes,
                                 CustomSerdezID serdez_id,
                                 const std::set<unsigned> &allocated_indexes,
                                 std::vector<unsigned> &new_indexes);
      void free_local_fields(FieldSpace handle,
                             const std::vector<FieldID> &to_free,
                             const std::vector<unsigned> &indexes,
                             const bool collective = false);
      void update_local_fields(FieldSpace handle,
                               const std::vector<FieldID> &fields,
                               const std::vector<size_t> &sizes,
                               const std::vector<CustomSerdezID> &serdez_ids,
                               const std::vector<unsigned> &indexes);
      void remove_local_fields(FieldSpace handle,
                               const std::vector<FieldID> &to_remove);
    public:
      void get_all_fields(FieldSpace handle, std::set<FieldID> &fields);
      void get_all_regions(FieldSpace handle, std::set<LogicalRegion> &regions);
      size_t get_field_size(FieldSpace handle, FieldID fid);
      void get_field_space_fields(FieldSpace handle, 
                                  std::vector<FieldID> &fields);
    public:
      RegionNode* create_logical_region(LogicalRegion handle,
                                    const bool notify_remote = true,
                                    RtEvent initialized = RtEvent::NO_RT_EVENT,
                                    std::set<RtEvent> *applied = NULL);
      void destroy_logical_region(LogicalRegion handle, 
                                  std::set<RtEvent> &applied,
                                  const bool total_sharding_collective = false);
    public:
      LogicalPartition get_logical_partition(LogicalRegion parent, 
                                             IndexPartition handle);
      LogicalPartition get_logical_partition_by_color(LogicalRegion parent, 
                                                      Color color);
      bool has_logical_partition_by_color(LogicalRegion parent, Color color);
      LogicalPartition get_logical_partition_by_tree(
          IndexPartition handle, FieldSpace space, RegionTreeID tid);
      LogicalRegion get_logical_subregion(LogicalPartition parent,
                                          IndexSpace handle);
      LogicalRegion get_logical_subregion_by_color(LogicalPartition parent,
                                  const void *realm_color, TypeTag type_tag);
      bool has_logical_subregion_by_color(LogicalPartition parent,
                                  const void *realm_color, TypeTag type_tag);
      LogicalRegion get_logical_subregion_by_tree(
            IndexSpace handle, FieldSpace space, RegionTreeID tid);
      void get_logical_region_color(LogicalRegion handle, 
                                    void *realm_color, TypeTag type_tag);
      Color get_logical_partition_color(LogicalPartition handle);
      LogicalRegion get_parent_logical_region(LogicalPartition handle);
      bool has_parent_logical_partition(LogicalRegion handle);
      LogicalPartition get_parent_logical_partition(LogicalRegion handle);
      size_t get_domain_volume(LogicalRegion handle);
    public:
      // Index space operation methods
      void find_launch_space_domain(IndexSpace handle, Domain &launch_domain);
      void validate_slicing(IndexSpace input_space,
                            const std::vector<IndexSpace> &slice_spaces,
                            MultiTask *task, MapperManager *mapper);
      void log_launch_space(IndexSpace handle, UniqueID op_id);
    public:
      // Logical analysis methods
      void perform_dependence_analysis(Operation *op, unsigned idx,
                                       RegionRequirement &req,
                                       const ProjectionInfo &projection_info,
                                       RegionTreePath &path,
                                       std::set<RtEvent> &applied_events);
      void perform_deletion_analysis(DeletionOp *op, unsigned idx,
                                     RegionRequirement &req,
                                     RegionTreePath &path,
                                     std::set<RtEvent> &applied_events,
                                     bool invalidate_tree);
      // Used by dependent partition operations
      void find_open_complete_partitions(Operation *op, unsigned idx,
                                         const RegionRequirement &req,
                                     std::vector<LogicalPartition> &partitions);
      // For privileges flowing back across node boundaries
      void send_back_logical_state(RegionTreeContext context,
                                   UniqueID context_uid,
                                   const RegionRequirement &req,
                                   AddressSpaceID target);
    public:
      void perform_versioning_analysis(Operation *op, unsigned idx,
                                       const RegionRequirement &req,
                                       VersionInfo &version_info,
                                       std::set<RtEvent> &ready_events);
      void invalidate_versions(RegionTreeContext ctx, LogicalRegion handle);
      void invalidate_all_versions(RegionTreeContext ctx);
    public:
      void initialize_current_context(RegionTreeContext ctx,
                    const RegionRequirement &req, const bool restricted,
                    const InstanceSet &sources, ApEvent term_event, 
                    InnerContext *context, unsigned index,
                    std::map<PhysicalManager*,InstanceView*> &top_views,
                    std::set<RtEvent> &applied_events);
      void invalidate_current_context(RegionTreeContext ctx, bool users_only,
                                      LogicalRegion handle);
      bool match_instance_fields(const RegionRequirement &req1,
                                 const RegionRequirement &req2,
                                 const InstanceSet &inst1,
                                 const InstanceSet &inst2);
    public: // Physical analysis methods
      void physical_premap_region(Operation *op, unsigned index,
                                  RegionRequirement &req,
                                  VersionInfo &version_info,
                                  InstanceSet &valid_instances,
                                  std::set<RtEvent> &map_applied_events);
      // Return a runtime event for when it's safe to perform
      // the registration for this equivalence set
      RtEvent physical_perform_updates(const RegionRequirement &req,
                                VersionInfo &version_info,
                                Operation *op, unsigned index,
                                ApEvent precondition, ApEvent term_event,
                                const InstanceSet &targets,
                                const PhysicalTraceInfo &trace_info,
                                std::set<RtEvent> &map_applied_events,
                                UpdateAnalysis *&analysis,
#ifdef DEBUG_LEGION
                                const char *log_name,
                                UniqueID uid,
#endif
                                const bool track_effects,
                                const bool record_valid = true,
                                const bool check_initialized = true,
                                const bool defer_copies = true,
                                const bool skip_output = false);
      // Return an event for when the copy-out effects of the 
      // registration are done (e.g. for restricted coherence)
      ApEvent physical_perform_registration(UpdateAnalysis *analysis,
                                 InstanceSet &targets,
                                 const PhysicalTraceInfo &trace_info,
                                 std::set<RtEvent> &map_applied_events);
      // Same as the two above merged together
      ApEvent physical_perform_updates_and_registration(
                                   const RegionRequirement &req,
                                   VersionInfo &version_info,
                                   Operation *op, unsigned index,
                                   ApEvent precondition, ApEvent term_event,
                                   InstanceSet &targets,
                                   const PhysicalTraceInfo &trace_info,
                                   std::set<RtEvent> &map_applied_events,
#ifdef DEBUG_LEGION
                                   const char *log_name,
                                   UniqueID uid,
#endif
                                   const bool track_effects,
                                   const bool record_valid = true,
                                   const bool check_initialized = true);
      // A helper method for deferring the computation of registration
      RtEvent defer_physical_perform_registration(RtEvent register_pre,
                           UpdateAnalysis *analysis, InstanceSet &targets,
                           std::set<RtEvent> &map_applied_events,
                           ApEvent &result, const PhysicalTraceInfo &info);
      void handle_defer_registration(const void *args);
      ApEvent acquire_restrictions(const RegionRequirement &req,
                                   VersionInfo &version_info,
                                   AcquireOp *op, unsigned index,
                                   ApEvent term_event,
                                   InstanceSet &restricted_instances,
                                   const PhysicalTraceInfo &trace_info,
                                   std::set<RtEvent> &map_applied_events
#ifdef DEBUG_LEGION
                                   , const char *log_name
                                   , UniqueID uid
#endif
                                   );
      ApEvent release_restrictions(const RegionRequirement &req,
                                   VersionInfo &version_info,
                                   ReleaseOp *op, unsigned index,
                                   ApEvent precondition, ApEvent term_event,
                                   InstanceSet &restricted_instances,
                                   const PhysicalTraceInfo &trace_info,
                                   std::set<RtEvent> &map_applied_events
#ifdef DEBUG_LEGION
                                   , const char *log_name
                                   , UniqueID uid
#endif
                                   );
      ApEvent copy_across(const RegionRequirement &src_req,
                          const RegionRequirement &dst_req,
                          VersionInfo &src_version_info,
                          VersionInfo &dst_version_info,
                          const InstanceSet &src_targets,
                          const InstanceSet &dst_targets, CopyOp *op,
                          unsigned src_index, unsigned dst_index,
                          ApEvent precondition, PredEvent pred_guard,
                          const PhysicalTraceInfo &trace_info,
                          std::set<RtEvent> &map_applied_events);
      ApEvent gather_across(const RegionRequirement &src_req,
                            const RegionRequirement &idx_req,
                            const RegionRequirement &dst_req,
                          const LegionVector<IndirectRecord>::aligned &records,
                            const InstanceRef &idx_target,
                            const InstanceSet &dst_targets,
                            CopyOp *op, unsigned dst_index,
                            const bool gather_is_range,
                            const ApEvent precondition, 
                            const PredEvent pred_guard,
                            const PhysicalTraceInfo &trace_info,
                            const bool possible_src_out_of_range);
      ApEvent scatter_across(const RegionRequirement &src_req,
                             const RegionRequirement &idx_req,
                             const RegionRequirement &dst_req,
                             const InstanceSet &src_targets,
                             const InstanceRef &idx_target,
                          const LegionVector<IndirectRecord>::aligned &records,
                             CopyOp *op, unsigned src_index,
                             const bool scatter_is_range,
                             const ApEvent precondition, 
                             const PredEvent pred_guard,
                             const PhysicalTraceInfo &trace_info,
                             const bool possible_dst_out_of_range,
                             const bool possible_dst_aliasing);
      ApEvent indirect_across(const RegionRequirement &src_req,
                              const RegionRequirement &src_idx_req,
                              const RegionRequirement &dst_req,
                              const RegionRequirement &dst_idx_req,
                      const LegionVector<IndirectRecord>::aligned &src_records,
                              const InstanceRef &src_idx_target,
                      const LegionVector<IndirectRecord>::aligned &dst_records,
                              const InstanceRef &dst_idx_target,
                              const bool both_are_range,
                              const ApEvent precondition, 
                              const PredEvent pred_guard,
                              const PhysicalTraceInfo &trace_info,
                              const bool possible_src_out_of_range,
                              const bool possible_dst_out_of_range,
                              const bool possible_dst_aliasing);
      // This takes ownership of the value buffer
      ApEvent fill_fields(FillOp *op,
                          const RegionRequirement &req,
                          const unsigned index, FillView *fill_view,
                          VersionInfo &version_info, ApEvent precondition,
                          PredEvent true_guard,
                          const PhysicalTraceInfo &trace_info,
                          std::set<RtEvent> &map_applied_events);
      ApEvent overwrite_sharded(Operation *op, const unsigned index,
                                const RegionRequirement &req,
                                ShardedView *view, VersionInfo &version_info,
                                const PhysicalTraceInfo &trace_info,
                                const ApEvent precondition,
                                std::set<RtEvent> &map_applied_events,
                                const bool add_restriction);
      InstanceRef create_external_instance(AttachOp *attach_op,
                                const RegionRequirement &req,
                                const std::vector<FieldID> &field_set);
      ApEvent attach_external(AttachOp *attach_op, unsigned index,
                              const RegionRequirement &req,
                              // Two views are usually the same but different
                              // in cases of control replication
                              InstanceView *local_view,
                              LogicalView *registration_view,
                              const ApEvent termination_event,
                              VersionInfo &version_info,
                              const PhysicalTraceInfo &trace_info,
                              std::set<RtEvent> &map_applied_events,
                              const bool restricted);
      ApEvent detach_external(const RegionRequirement &req, DetachOp *detach_op,
                              unsigned index, VersionInfo &version_info, 
                              InstanceView *local_view,
                              const PhysicalTraceInfo &trace_info,
                              std::set<RtEvent> &map_applied_events,
                              LogicalView *registration_view = NULL);
      void invalidate_fields(Operation *op, unsigned index,
                             VersionInfo &version_info,
                             const PhysicalTraceInfo &trace_info,
                             std::set<RtEvent> &map_applied_events,
                             const bool collective = false);
      // Support for tracing
      void find_invalid_instances(Operation *op, unsigned index,
                                  VersionInfo &version_info,
                                  const FieldMaskSet<InstanceView> &valid_views,
                                  FieldMaskSet<InstanceView> &invalid_instances,
                                  std::set<RtEvent> &map_applied_events);
      void update_valid_instances(Operation *op, unsigned index,
                                  VersionInfo &version_info,
                                  const FieldMaskSet<InstanceView> &valid_views,
                                  const PhysicalTraceInfo &trace_info,
                                  std::set<RtEvent> &map_applied_events);
    public:
      int physical_convert_mapping(Operation *op,
                               const RegionRequirement &req,
                               const std::vector<MappingInstance> &chosen,
                               InstanceSet &result, RegionTreeID &bad_tree,
                               std::vector<FieldID> &missing_fields,
                               std::map<PhysicalManager*,
                                    std::pair<unsigned,bool> > *acquired,
                               std::vector<PhysicalManager*> &unacquired,
                               const bool do_acquire_checks,
                               const bool allow_partial_virtual = false);
      bool physical_convert_postmapping(Operation *op,
                               const RegionRequirement &req,
                               const std::vector<MappingInstance> &chosen,
                               InstanceSet &result, RegionTreeID &bad_tree,
                               std::map<PhysicalManager*,
                                    std::pair<unsigned,bool> > *acquired,
                               std::vector<PhysicalManager*> &unacquired,
                               const bool do_acquire_checks);
      void log_mapping_decision(const UniqueID unique_id, TaskContext *context,
                                const unsigned index, 
                                const RegionRequirement &req,
                                const InstanceSet &targets,
                                bool postmapping = false);
    public: // helper method for the above two methods
      void perform_missing_acquires(Operation *op,
                 std::map<PhysicalManager*,std::pair<unsigned,bool> > &acquired,
                               const std::vector<PhysicalManager*> &unacquired);
    public:
      // Debugging method for checking context state
      void check_context_state(RegionTreeContext ctx);
    public:
      // We know the domain of the index space
      IndexSpaceNode* create_node(IndexSpace is, const void *bounds, 
                                  bool is_domain, IndexPartNode *par, 
                                  LegionColor color, DistributedID did,
                                  RtEvent initialized,
                                  ApEvent is_ready = ApEvent::NO_AP_EVENT,
                                  IndexSpaceExprID expr_id = 0,
                                  const bool notify_remote = true,
                                  std::set<RtEvent> *applied = NULL);
      IndexSpaceNode* create_node(IndexSpace is, const void *realm_is, 
                                  IndexPartNode *par, LegionColor color,
                                  DistributedID did, RtEvent initialized,
                                  ApUserEvent is_ready,
                                  const bool notify_remote = true,
                                  std::set<RtEvent> *applied = NULL);
      // We know the disjointness of the index partition
      IndexPartNode*  create_node(IndexPartition p, IndexSpaceNode *par,
                                  IndexSpaceNode *color_space, 
                                  LegionColor color, bool disjoint,int complete,
                                  DistributedID did, ApEvent partition_ready, 
                                  ApBarrier partial_pending, RtEvent init,
                                  ShardMapping *shard_mapping = NULL,
                                  std::set<RtEvent> *applied = NULL);
      // Give the event for when the disjointness information is ready
      IndexPartNode*  create_node(IndexPartition p, IndexSpaceNode *par,
                                  IndexSpaceNode *color_space,LegionColor color,
                                  RtEvent disjointness_ready_event,int complete,
                                  DistributedID did, ApEvent partition_ready, 
                                  ApBarrier partial_pending, RtEvent init,
                                  ShardMapping *shard_mapping = NULL,
                                  std::set<RtEvent> *applied = NULL);
      FieldSpaceNode* create_node(FieldSpace space, DistributedID did,
                                  RtEvent init,const bool notify_remote = true,
                                  std::set<RtEvent> *applied = NULL,
                                  ShardMapping *shard_mapping = NULL);
      FieldSpaceNode* create_node(FieldSpace space, DistributedID did,
                                  RtEvent initialized, Deserializer &derez);
      RegionNode*     create_node(LogicalRegion r, PartitionNode *par,
                                  RtEvent init,const bool notify_remote = true,
                                  std::set<RtEvent> *applied = NULL);
      PartitionNode*  create_node(LogicalPartition p, RegionNode *par,
                                  std::set<RtEvent> *applied = NULL);
    public:
      IndexSpaceNode* get_node(IndexSpace space, 
                               RtEvent *defer = NULL, bool first = true);
      IndexPartNode*  get_node(IndexPartition part, 
                               RtEvent *defer = NULL, bool first = true);
      FieldSpaceNode* get_node(FieldSpace space, 
                               RtEvent *defer = NULL, bool first = true);
      RegionNode*     get_node(LogicalRegion handle, 
                               bool need_check = true, bool first = true);
      PartitionNode*  get_node(LogicalPartition handle, bool need_check = true);
      RegionNode*     get_tree(RegionTreeID tid, bool first = true);
      // Request but don't block
      RtEvent request_node(IndexSpace space);
      // Find a local node if it exists and return it with reference
      // otherwise return NULL
      RegionNode*     find_local_node(LogicalRegion handle);
      PartitionNode*  find_local_node(LogicalPartition handle);
    public:
      bool has_node(IndexSpace space);
      bool has_node(IndexPartition part);
      bool has_node(FieldSpace space);
      bool has_node(LogicalRegion handle);
      bool has_node(LogicalPartition handle);
      bool has_tree(RegionTreeID tid);
      bool has_field(FieldSpace space, FieldID fid);
    public:
      void remove_node(IndexSpace space);
      void remove_node(IndexPartition part);
      void remove_node(FieldSpace space);
      void remove_node(LogicalRegion handle, bool top);
      void remove_node(LogicalPartition handle);
    public:
      void record_pending_index_space(IndexSpaceID space);
      void record_pending_partition(IndexPartitionID pid);
      void record_pending_field_space(FieldSpaceID space);
      void record_pending_region_tree(RegionTreeID tree);
    public:
      void revoke_pending_index_space(IndexSpaceID space);
      void revoke_pending_partition(IndexPartitionID pid);
      void revoke_pending_field_space(FieldSpaceID space);
      void revoke_pending_region_tree(RegionTreeID tree);
    public:
      bool is_top_level_index_space(IndexSpace handle);
      bool is_top_level_region(LogicalRegion handle);
    public:
      bool is_subregion(LogicalRegion child, LogicalRegion parent);
      bool is_subregion(LogicalRegion child, LogicalPartition parent);
      bool is_disjoint(IndexPartition handle);
      bool is_disjoint(LogicalPartition handle);
    public:
      bool are_disjoint(IndexSpace one, IndexSpace two);
      bool are_disjoint(IndexSpace one, IndexPartition two);
      bool are_disjoint(IndexPartition one, IndexPartition two); 
      // Can only use the region tree for proving disjointness here
      bool are_disjoint_tree_only(IndexTreeNode *one, IndexTreeNode *two,
                                  IndexTreeNode *&common_ancestor);
    public:
      bool are_compatible(IndexSpace left, IndexSpace right);
      bool is_dominated(IndexSpace src, IndexSpace dst);
      bool is_dominated_tree_only(IndexSpace test, IndexPartition dominator);
      bool is_dominated_tree_only(IndexPartition test, IndexSpace dominator);
      bool is_dominated_tree_only(IndexPartition test,IndexPartition dominator);
    public:
      bool compute_index_path(IndexSpace parent, IndexSpace child,
                              std::vector<LegionColor> &path);
      bool compute_partition_path(IndexSpace parent, IndexPartition child,
                                  std::vector<LegionColor> &path); 
    public:
      void initialize_path(IndexSpace child, IndexSpace parent,
                           RegionTreePath &path);
      void initialize_path(IndexPartition child, IndexSpace parent,
                           RegionTreePath &path);
      void initialize_path(IndexSpace child, IndexPartition parent,
                           RegionTreePath &path);
      void initialize_path(IndexPartition child, IndexPartition parent,
                           RegionTreePath &path);
      void initialize_path(IndexTreeNode* child, IndexTreeNode *parent,
                           RegionTreePath &path);
#ifdef DEBUG_LEGION
    public:
      unsigned get_projection_depth(LogicalRegion result, LogicalRegion upper);
      unsigned get_projection_depth(LogicalRegion result, 
                                    LogicalPartition upper);
    public:
      // These are debugging methods and are never called from
      // actual code, therefore they never take locks
      void dump_logical_state(LogicalRegion region, ContextID ctx);
      void dump_physical_state(LogicalRegion region, ContextID ctx);
#endif
    public:
      void attach_semantic_information(IndexSpace handle, SemanticTag tag,
                                       AddressSpaceID source,
                                       const void *buffer, size_t size,
                                       bool is_mutable, bool local_only);
      void attach_semantic_information(IndexPartition handle, SemanticTag tag,
                                       AddressSpaceID source,
                                       const void *buffer, size_t size,
                                       bool is_mutable, bool local_only);
      void attach_semantic_information(FieldSpace handle, SemanticTag tag,
                                       AddressSpaceID source,
                                       const void *buffer, size_t size,
                                       bool is_mutable, bool local_only);
      void attach_semantic_information(FieldSpace handle, FieldID fid,
                                       SemanticTag tag, AddressSpaceID source,
                                       const void *buffer, size_t size,
                                       bool is_mutable, bool local_only);
      void attach_semantic_information(LogicalRegion handle, SemanticTag tag,
                                       AddressSpaceID source,
                                       const void *buffer, size_t size,
                                       bool is_mutable, bool local_only);
      void attach_semantic_information(LogicalPartition handle, SemanticTag tag,
                                       AddressSpaceID source,
                                       const void *buffer, size_t size,
                                       bool is_mutable, bool local_only);
    public:
      bool retrieve_semantic_information(IndexSpace handle, SemanticTag tag,
                                         const void *&result, size_t &size,
                                         bool can_fail, bool wait_until);
      bool retrieve_semantic_information(IndexPartition handle, SemanticTag tag,
                                         const void *&result, size_t &size,
                                         bool can_fail, bool wait_until);
      bool retrieve_semantic_information(FieldSpace handle, SemanticTag tag,
                                         const void *&result, size_t &size,
                                         bool can_fail, bool wait_until);
      bool retrieve_semantic_information(FieldSpace handle, FieldID fid,
                                         SemanticTag tag,
                                         const void *&result, size_t &size,
                                         bool can_fail, bool wait_until);
      bool retrieve_semantic_information(LogicalRegion handle, SemanticTag tag,
                                         const void *&result, size_t &size,
                                         bool can_fail, bool wait_until);
      bool retrieve_semantic_information(LogicalPartition part, SemanticTag tag,
                                         const void *&result, size_t &size,
                                         bool can_fail, bool wait_until);
    public:
      // These three methods a something pretty awesome and crazy
      // We want to do common sub-expression elimination on index space
      // unions, intersections, and difference operations to avoid repeating
      // expensive Realm dependent partition calls where possible, by 
      // running everything through this interface we first check to see
      // if these operations have been requested before and if so will 
      // return the common sub-expression, if not we will actually do 
      // the computation and memoize it for the future
      IndexSpaceExpression* union_index_spaces(IndexSpaceExpression *lhs,
                                               IndexSpaceExpression *rhs);
      IndexSpaceExpression* union_index_spaces(
                                 const std::set<IndexSpaceExpression*> &exprs);
    protected:
      // Internal version
      IndexSpaceExpression* union_index_spaces(
                               const std::vector<IndexSpaceExpression*> &exprs,
                               OperationCreator *creator = NULL);
    public:
      IndexSpaceExpression* intersect_index_spaces(
                                               IndexSpaceExpression *lhs,
                                               IndexSpaceExpression *rhs);
      IndexSpaceExpression* intersect_index_spaces(
                                 const std::set<IndexSpaceExpression*> &exprs);
    protected:
      IndexSpaceExpression* intersect_index_spaces(
                               const std::vector<IndexSpaceExpression*> &exprs,
                               OperationCreator *creator = NULL);
    public:
      IndexSpaceExpression* subtract_index_spaces(IndexSpaceExpression *lhs,
                  IndexSpaceExpression *rhs, OperationCreator *creator = NULL);
    public:
      // Methods for removing index space expression when they are done
      void invalidate_index_space_expression(
                            const std::vector<IndexSpaceOperation*> &parents);
      void remove_union_operation(IndexSpaceOperation *expr, 
                            const std::vector<IndexSpaceExpression*> &exprs);
      void remove_intersection_operation(IndexSpaceOperation *expr, 
                            const std::vector<IndexSpaceExpression*> &exprs);
      void remove_subtraction_operation(IndexSpaceOperation *expr,
                       IndexSpaceExpression *lhs, IndexSpaceExpression *rhs);
    public:
      // Remote expression methods
      IndexSpaceExpression* find_or_request_remote_expression(
              IndexSpaceExprID remote_expr_id, 
              IndexSpaceExpression *origin, RtEvent *wait_for = NULL);
      IndexSpaceExpression* find_remote_expression(
              IndexSpaceExprID remote_expr_id);
      void unregister_remote_expression(IndexSpaceExprID remote_expr_id);
      void handle_remote_expression_request(Deserializer &derez,
                                            AddressSpaceID source);
      void handle_remote_expression_response(Deserializer &derez,
                                             AddressSpaceID source);
      void handle_remote_expression_invalidation(Deserializer &derez);
    protected:
      IndexSpaceExpression* unpack_expression_structure(Deserializer &derez,
                                                        AddressSpaceID source);
    public:
      Runtime *const runtime;
    protected:
      mutable LocalLock lookup_lock;
      mutable LocalLock lookup_is_op_lock;
    private:
      // The lookup lock must be held when accessing these
      // data structures
      std::map<IndexSpace,IndexSpaceNode*>     index_nodes;
      std::map<IndexPartition,IndexPartNode*>  index_parts;
      std::map<FieldSpace,FieldSpaceNode*>     field_nodes;
      std::map<LogicalRegion,RegionNode*>     region_nodes;
      std::map<LogicalPartition,PartitionNode*> part_nodes;
      std::map<RegionTreeID,RegionNode*>        tree_nodes;
    private:
      // pending events for requested nodes
      std::map<IndexSpace,RtEvent>       index_space_requests;
      std::map<IndexPartition,RtEvent>    index_part_requests;
      std::map<FieldSpace,RtEvent>       field_space_requests;
      std::map<RegionTreeID,RtEvent>     region_tree_requests;
    private:
      std::map<IndexSpaceID,RtUserEvent> pending_index_spaces;
      std::map<IndexPartitionID,RtUserEvent> pending_partitions;
      std::map<FieldSpaceID,RtUserEvent> pending_field_spaces;
      std::map<RegionTreeID,RtUserEvent> pending_region_trees;
    private:
      // Index space operations
      std::map<IndexSpaceExprID/*first*/,ExpressionTrieNode*> union_ops;
      std::map<IndexSpaceExprID/*first*/,ExpressionTrieNode*> intersection_ops;
      std::map<IndexSpaceExprID/*lhs*/,ExpressionTrieNode*> difference_ops;
      // Remote expressions
      std::map<IndexSpaceExprID,IndexSpaceExpression*> remote_expressions;
      std::map<IndexSpaceExprID,RtEvent> pending_remote_expressions;
    public:
      static const unsigned MAX_EXPRESSION_FANOUT = 32;
    };

    /**
     * \class IndexSpaceExpression
     * An IndexSpaceExpression represents a set computation
     * one on or more index spaces. IndexSpaceExpressions
     * currently are either IndexSpaceNodes at the leaves
     * or have intermeidate set operations that are either
     * set union, intersection, or difference.
     */
    class IndexSpaceExpression {
    public:
      struct TightenIndexSpaceArgs : public LgTaskArgs<TightenIndexSpaceArgs> {
      public:
        static const LgTaskID TASK_ID = 
          LG_TIGHTEN_INDEX_SPACE_TASK_ID;
      public:
        TightenIndexSpaceArgs(IndexSpaceExpression *proxy)
          : LgTaskArgs<TightenIndexSpaceArgs>(implicit_provenance),
            proxy_this(proxy) { proxy->add_expression_reference(); }
      public:
        IndexSpaceExpression *const proxy_this;
      };
    public:
      template<int N1, typename T1>
      struct UnstructuredIndirectionHelper {
      public:
        UnstructuredIndirectionHelper(FieldID fid, bool range, 
            PhysicalInstance inst, const std::set<IndirectRecord*> &recs,
            bool out_of_range, bool aliasing)
          : indirect_field(fid), indirect_inst(inst), 
            records(recs), result(NULL), is_range(range),
            possible_out_of_range(out_of_range), possible_aliasing(aliasing) { }
      public:
        template<typename N2, typename T2>
        static inline void demux(UnstructuredIndirectionHelper *helper)
        {
          typename Realm::CopyIndirection<N1,T1>::template
            Unstructured<N2::N,T2> *indirect = new typename 
              Realm::CopyIndirection<N1,T1>::template Unstructured<N2::N,T2>();
          indirect->field_id = helper->indirect_field;
          indirect->inst = helper->indirect_inst;
          indirect->is_ranges = helper->is_range;
          indirect->oor_possible = helper->possible_out_of_range;
          indirect->aliasing_possible = helper->possible_aliasing;
          indirect->subfield_offset = 0;
          indirect->spaces.resize(helper->records.size());
          indirect->insts.resize(helper->records.size());
          unsigned index = 0;
          for (std::set<IndirectRecord*>::const_iterator it = 
                helper->records.begin(); it != 
                helper->records.end(); it++, index++)
          {
#if __cplusplus < 201103L
            indirect->spaces[index] = DomainT<N2::N,T2>((*it)->domain);
#else
            indirect->spaces[index] = (*it)->domain;
#endif
            indirect->insts[index] = (*it)->inst; 
          }
          helper->result = indirect;
        }
      public:
        const FieldID indirect_field;
        const PhysicalInstance indirect_inst;
        const std::set<IndirectRecord*> &records;
        typename Realm::CopyIndirection<N1,T1>::Base *result;
        const bool is_range;
        const bool possible_out_of_range;
        const bool possible_aliasing;
      };
    public:
      IndexSpaceExpression(LocalLock &lock);
      IndexSpaceExpression(TypeTag tag, Runtime *runtime, LocalLock &lock); 
      IndexSpaceExpression(TypeTag tag, IndexSpaceExprID id, LocalLock &lock);
      virtual ~IndexSpaceExpression(void);
    public:
      virtual ApEvent get_expr_index_space(void *result, TypeTag tag, 
                                           bool need_tight_result) = 0;
      virtual Domain get_domain(ApEvent &ready, bool need_tight) = 0; 
      virtual void tighten_index_space(void) = 0;
      virtual bool check_empty(void) = 0;
      virtual size_t get_volume(void) = 0;
      virtual void pack_expression(Serializer &rez, AddressSpaceID target) = 0;
      virtual void pack_expression_structure(Serializer &rez,
                                             AddressSpaceID target,
                                             const bool top) = 0;
      virtual void add_expression_reference(bool expr_tree = false) = 0;
      virtual bool remove_expression_reference(bool expr_tree = false) = 0;
      virtual bool remove_operation(RegionTreeForest *forest) = 0;
      virtual bool test_intersection_nonblocking(IndexSpaceExpression *expr,
         RegionTreeForest *context, ApEvent &precondition, bool second = false);
      virtual IndexSpaceNode* create_node(IndexSpace handle, DistributedID did,
          RtEvent initialized, std::set<RtEvent> *applied,
          const bool notify_remote = true, IndexSpaceExprID expr_id = 0) = 0;
    public:
      virtual ApEvent issue_fill(const PhysicalTraceInfo &trace_info,
                           const std::vector<CopySrcDstField> &dst_fields,
                           const void *fill_value, size_t fill_size,
#ifdef LEGION_SPY
                           UniqueID fill_uid,
                           FieldSpace handle,
                           RegionTreeID tree_id,
#endif
                           ApEvent precondition, PredEvent pred_guard,
                           // Can be NULL if we're not tracing
                           std::set<RtEvent> *effects_applied,
                           const FieldMaskSet<FillView> *tracing_srcs,
                           const FieldMaskSet<InstanceView> *tracing_dsts) = 0;
      virtual ApEvent issue_copy(const PhysicalTraceInfo &trace_info,
                           const std::vector<CopySrcDstField> &dst_fields,
                           const std::vector<CopySrcDstField> &src_fields,
#ifdef LEGION_SPY
                           RegionTreeID src_tree_id,
                           RegionTreeID dst_tree_id,
#endif
                           ApEvent precondition, PredEvent pred_guard,
                           ReductionOpID redop, bool reduction_fold,
                           // Can be NULL if we're not tracing
                           std::set<RtEvent> *effects_applied,
                           const FieldMaskSet<InstanceView> *tracing_srcs,
                           const FieldMaskSet<InstanceView> *tracing_dsts) = 0;
      virtual void construct_indirections(
                           const std::vector<unsigned> &field_indexes,
                           const FieldID indirect_field,
                           const TypeTag indirect_type, const bool is_range,
                           const PhysicalInstance indirect_instance,
                           const LegionVector<
                                  IndirectRecord>::aligned &records,
                           std::vector<void*> &indirections,
                           std::vector<unsigned> &indirect_indexes,
#ifdef LEGION_SPY
                           unsigned unique_indirections_identifier,
                           const ApEvent indirect_inst_event,
#endif
                           const bool possible_out_of_range,
                           const bool possible_aliasing) = 0;
      virtual void destroy_indirections(std::vector<void*> &indirections) = 0;
      virtual ApEvent issue_indirect(const PhysicalTraceInfo &trace_info,
                           const std::vector<CopySrcDstField> &dst_fields,
                           const std::vector<CopySrcDstField> &src_fields,
                           const std::vector<void*> &indirects,
#ifdef LEGION_SPY
                           unsigned unique_indirections_identifier,
#endif
                           ApEvent precondition, PredEvent pred_guard) = 0;
      virtual Realm::InstanceLayoutGeneric* create_layout(
                           const LayoutConstraintSet &constraints,
                           const std::vector<FieldID> &field_ids,
                           const std::vector<size_t> &field_sizes) = 0;
    public:
      static void handle_tighten_index_space(const void *args);
      static AddressSpaceID get_owner_space(IndexSpaceExprID id, Runtime *rt);
    public:
      void add_parent_operation(IndexSpaceOperation *op);
      void remove_parent_operation(IndexSpaceOperation *op);
    public:
      inline bool is_empty(void)
      {
        if (!has_empty)
        {
          empty = check_empty();
          __sync_synchronize();
          has_empty = true;
        }
        return empty;
      }
      inline size_t get_num_dims(void) const
        { return NT_TemplateHelper::get_dim(type_tag); }
    protected:
      template<int DIM, typename T>
      inline ApEvent issue_fill_internal(RegionTreeForest *forest,
                               const Realm::IndexSpace<DIM,T> &space,
                               const PhysicalTraceInfo &trace_info,
                               const std::vector<CopySrcDstField> &dst_fields,
                               const void *fill_value, size_t fill_size,
#ifdef LEGION_SPY
                               UniqueID fill_uid,
                               FieldSpace handle,
                               RegionTreeID tree_id,
#endif
                               ApEvent precondition, PredEvent pred_guard,
                               std::set<RtEvent> *effects_applied,
                               const FieldMaskSet<FillView> *tracing_srcs,
                               const FieldMaskSet<InstanceView> *tracing_dsts);
      template<int DIM, typename T>
      inline ApEvent issue_copy_internal(RegionTreeForest *forest,
                               const Realm::IndexSpace<DIM,T> &space,
                               const PhysicalTraceInfo &trace_info,
                               const std::vector<CopySrcDstField> &dst_fields,
                               const std::vector<CopySrcDstField> &src_fields,
#ifdef LEGION_SPY
                               RegionTreeID src_tree_id,
                               RegionTreeID dst_tree_id,
#endif
                               ApEvent precondition, PredEvent pred_guard,
                               ReductionOpID redop, bool reduction_fold,
                               std::set<RtEvent> *effects_applied,
                               const FieldMaskSet<InstanceView> *tracing_srcs,
                               const FieldMaskSet<InstanceView> *tracing_dsts);
      template<int DIM, typename T>
      inline void construct_indirections_internal(
                               const std::vector<unsigned> &field_indexes,
                               const FieldID indirect_field,
                               const TypeTag indirect_type, const bool is_range,
                               const PhysicalInstance indirect_instance,
                               const LegionVector<
                                      IndirectRecord>::aligned &records,
                               std::vector<void*> &indirections,
                               std::vector<unsigned> &indirect_indexes,
#ifdef LEGION_SPY
                               unsigned unique_indirections_identifier,
                               const ApEvent indirect_inst_event,
#endif
                               const bool possible_out_of_range,
                               const bool possible_aliasing);
      template<int DIM, typename T>
      inline void destroy_indirections_internal(
                               std::vector<void*> &indirections);
      template<int DIM, typename T>
      inline ApEvent issue_indirect_internal(RegionTreeForest *forest,
                               const Realm::IndexSpace<DIM,T> &space,
                               const PhysicalTraceInfo &trace_info,
                               const std::vector<CopySrcDstField> &dst_fields,
                               const std::vector<CopySrcDstField> &src_fields,
                               const std::vector<void*> &indirects,
#ifdef LEGION_SPY
                               unsigned unique_indirections_identifier,
#endif
                               ApEvent precondition, PredEvent pred_guard);
      template<int DIM, typename T>
      inline Realm::InstanceLayoutGeneric* create_layout_internal(
                               const Realm::IndexSpace<DIM,T> &space,
                               const LayoutConstraintSet &constraints,
                               const std::vector<FieldID> &field_ids,
                               const std::vector<size_t> &field_sizes) const;
    public:
      static IndexSpaceExpression* unpack_expression(Deserializer &derez,
                         RegionTreeForest *forest, AddressSpaceID source);
      static IndexSpaceExpression* unpack_expression(Deserializer &derez,
                         RegionTreeForest *forest, AddressSpaceID source,
                         bool &is_local,bool &is_index_space,IndexSpace &handle,
                         IndexSpaceExprID &remote_expr_id, RtEvent &wait_for);
    public:
      const TypeTag type_tag;
      const IndexSpaceExprID expr_id;
    private:
      LocalLock &expr_lock;
    protected:
      std::set<IndexSpaceOperation*> parent_operations;
      size_t volume;
      bool has_volume;
      bool empty, has_empty;
    };

    // Shared functionality between index space operation and
    // remote expressions
    class IntermediateExpression : 
      public IndexSpaceExpression, public Collectable {
    public:
      IntermediateExpression(TypeTag tag, RegionTreeForest *ctx);
      IntermediateExpression(TypeTag tag, RegionTreeForest *ctx, 
                             IndexSpaceExprID expr_id);
      virtual ~IntermediateExpression(void);
    public:
      virtual ApEvent get_expr_index_space(void *result, TypeTag tag, 
                                           bool need_tight_result) = 0;
      virtual Domain get_domain(ApEvent &ready, bool need_tight) = 0;
      virtual void tighten_index_space(void) = 0;
      virtual bool check_empty(void) = 0;
      virtual size_t get_volume(void) = 0;
      virtual void pack_expression(Serializer &rez, AddressSpaceID target) = 0; 
      virtual void pack_expression_structure(Serializer &rez,
                                             AddressSpaceID target,
                                             const bool top) = 0;
      virtual void add_expression_reference(bool expr_tree = false);
      virtual bool remove_expression_reference(bool expr_tree = false);
      virtual bool remove_operation(RegionTreeForest *forest) = 0;
      virtual IndexSpaceNode* create_node(IndexSpace handle, DistributedID did,
          RtEvent initialized, std::set<RtEvent> *applied,
          const bool notify_remote = true, IndexSpaceExprID expr_id = 0) = 0;
    protected:
      void record_remote_expression(AddressSpaceID target);
    public:
      static void handle_expression_invalidation(Deserializer &derez,
                                                 RegionTreeForest *forest);
    public:
      RegionTreeForest *const context;
    protected:
      mutable LocalLock inter_lock;
    protected:
      std::set<AddressSpaceID> *remote_exprs;
    };

    class IndexSpaceOperation : public IntermediateExpression {
    public:
      enum OperationKind {
        UNION_OP_KIND,
        INTERSECT_OP_KIND,
        DIFFERENCE_OP_KIND,
      };
    public:
      IndexSpaceOperation(TypeTag tag, OperationKind kind,
                          RegionTreeForest *ctx);
      IndexSpaceOperation(TypeTag tag, OperationKind kind,
                          RegionTreeForest *ctx, Deserializer &derez);
      virtual ~IndexSpaceOperation(void);
    public:
      virtual ApEvent get_expr_index_space(void *result, TypeTag tag, 
                                           bool need_tight_result) = 0;
      virtual Domain get_domain(ApEvent &ready, bool need_tight) = 0;
      virtual void tighten_index_space(void) = 0;
      virtual bool check_empty(void) = 0;
      virtual size_t get_volume(void) = 0;
      virtual void pack_expression(Serializer &rez, AddressSpaceID target) = 0; 
      virtual void pack_expression_structure(Serializer &rez,
                                             AddressSpaceID target,
                                             const bool top) = 0;
      virtual bool remove_operation(RegionTreeForest *forest) = 0;
      virtual bool remove_expression_reference(bool expr_tree = false);
      virtual IndexSpaceNode* create_node(IndexSpace handle, DistributedID did, 
          RtEvent initialized, std::set<RtEvent> *applied,
          const bool notify_remote = true, IndexSpaceExprID expr_id = 0) = 0;
      virtual IndexSpaceExpression* find_congruence(void) = 0;
      virtual void activate_remote(void) = 0;
    public:
      void invalidate_operation(std::deque<IndexSpaceOperation*> &to_remove);
    public:
      static inline IndexSpaceExprID unpack_expr_id(Deserializer &derez)
        {
          IndexSpaceExprID expr_id;
          derez.deserialize(expr_id);
          return expr_id;
        }
      static inline IndexSpaceExpression* unpack_origin_expr(Deserializer &drz)
        {
          IndexSpaceExpression *origin_expr;
          drz.deserialize(origin_expr);
          return origin_expr;
        }
    public:
      const OperationKind op_kind;
      IndexSpaceExpression *const origin_expr;
      const AddressSpaceID origin_space;
    private:
      int invalidated;
    };

    template<int DIM, typename T>
    class IndexSpaceOperationT : public IndexSpaceOperation {
    public:
      IndexSpaceOperationT(OperationKind kind, RegionTreeForest *ctx);
      IndexSpaceOperationT(OperationKind kind, RegionTreeForest *ctx,
                           Deserializer &derez);
      virtual ~IndexSpaceOperationT(void);
    public:
      virtual ApEvent get_expr_index_space(void *result, TypeTag tag,
                                           bool need_tight_result);
      virtual Domain get_domain(ApEvent &ready, bool need_tight);
      virtual void tighten_index_space(void);
      virtual bool check_empty(void);
      virtual size_t get_volume(void);
      virtual void activate_remote(void);
      virtual void pack_expression(Serializer &rez, AddressSpaceID target);
      virtual void pack_expression_structure(Serializer &rez,
                                             AddressSpaceID target,
                                             const bool top) = 0;
      virtual bool remove_operation(RegionTreeForest *forest) = 0;
      virtual IndexSpaceNode* create_node(IndexSpace handle, DistributedID did,
          RtEvent initialized, std::set<RtEvent> *applied,
          const bool notify_remote = true, IndexSpaceExprID expr_id = 0);
      virtual IndexSpaceExpression* find_congruence(void) = 0;
    public:
      virtual ApEvent issue_fill(const PhysicalTraceInfo &trace_info,
                           const std::vector<CopySrcDstField> &dst_fields,
                           const void *fill_value, size_t fill_size,
#ifdef LEGION_SPY
                           UniqueID fill_uid,
                           FieldSpace handle,
                           RegionTreeID tree_id,
#endif
                           ApEvent precondition, PredEvent pred_guard,
                           // Can be NULL if we're not tracing
                           std::set<RtEvent> *effects_applied,
                           const FieldMaskSet<FillView> *tracing_srcs,
                           const FieldMaskSet<InstanceView> *tracing_dsts);
      virtual ApEvent issue_copy(const PhysicalTraceInfo &trace_info,
                           const std::vector<CopySrcDstField> &dst_fields,
                           const std::vector<CopySrcDstField> &src_fields,
#ifdef LEGION_SPY
                           RegionTreeID src_tree_id,
                           RegionTreeID dst_tree_id,
#endif
                           ApEvent precondition, PredEvent pred_guard,
                           ReductionOpID redop, bool reduction_fold,
                           // Can be NULL if we're not tracing
                           std::set<RtEvent> *effects_applied,
                           const FieldMaskSet<InstanceView> *tracing_srcs,
                           const FieldMaskSet<InstanceView> *tracing_dsts);
      virtual void construct_indirections(
                           const std::vector<unsigned> &field_indexes,
                           const FieldID indirect_field,
                           const TypeTag indirect_type, const bool is_range,
                           const PhysicalInstance indirect_instance,
                           const LegionVector<
                                  IndirectRecord>::aligned &records,
                           std::vector<void*> &indirections,
                           std::vector<unsigned> &indirect_indexes,
#ifdef LEGION_SPY
                           unsigned unique_indirections_identifier,
                           const ApEvent indirect_inst_event,
#endif
                           const bool possible_out_of_range,
                           const bool possible_aliasing);
      virtual void destroy_indirections(std::vector<void*> &indirections);
      virtual ApEvent issue_indirect(const PhysicalTraceInfo &trace_info,
                           const std::vector<CopySrcDstField> &dst_fields,
                           const std::vector<CopySrcDstField> &src_fields,
                           const std::vector<void*> &indirects,
#ifdef LEGION_SPY
                           unsigned unique_indirections_identifier,
#endif
                           ApEvent precondition, PredEvent pred_guard);
      virtual Realm::InstanceLayoutGeneric* create_layout(
                           const LayoutConstraintSet &constraints,
                           const std::vector<FieldID> &field_ids,
                           const std::vector<size_t> &field_sizes);
    public:
      ApEvent get_realm_index_space(Realm::IndexSpace<DIM,T> &space,
                                    bool need_tight_result);
    protected:
      Realm::IndexSpace<DIM,T> realm_index_space, tight_index_space;
      ApEvent realm_index_space_ready; 
      RtEvent tight_index_space_ready;
      bool is_index_space_tight;
    };

    template<int DIM, typename T>
    class IndexSpaceUnion : public IndexSpaceOperationT<DIM,T> {
    public:
      IndexSpaceUnion(const std::vector<IndexSpaceExpression*> &to_union,
                      RegionTreeForest *context);
      IndexSpaceUnion(const std::vector<IndexSpaceExpression*> &to_union,
                      RegionTreeForest *context, Deserializer &derez);
      IndexSpaceUnion(const IndexSpaceUnion<DIM,T> &rhs);
      virtual ~IndexSpaceUnion(void);
    public:
      IndexSpaceUnion& operator=(const IndexSpaceUnion &rhs);
    public:
      virtual void pack_expression_structure(Serializer &rez,
                                             AddressSpaceID target,
                                             const bool top);
      virtual bool remove_operation(RegionTreeForest *forest);
      virtual IndexSpaceExpression* find_congruence(void);
    protected:
      const std::vector<IndexSpaceExpression*> sub_expressions;
    }; 

    class UnionOpCreator : public OperationCreator {
    public:
      UnionOpCreator(RegionTreeForest *f, TypeTag t,
                     const std::vector<IndexSpaceExpression*> &e)
        : forest(f), type_tag(t), exprs(e) { }
    public:
      template<typename N, typename T>
      static inline void demux(UnionOpCreator *creator)
      {
        creator->produce(new IndexSpaceUnion<N::N,T>(creator->exprs,
                                                     creator->forest));
      }
    public:
      virtual void create_operation(void)
        { NT_TemplateHelper::demux<UnionOpCreator>(type_tag, this); }
      virtual IndexSpaceExpression* find_congruence(void)
        { return result->find_congruence(); }
    public:
      RegionTreeForest *const forest;
      const TypeTag type_tag;
      const std::vector<IndexSpaceExpression*> &exprs;
    };

    class RemoteUnionOpCreator : public OperationCreator {
    public:
      RemoteUnionOpCreator(RegionTreeForest *f, Deserializer &d,
                           const std::vector<IndexSpaceExpression*> &e)
        : forest(f), type_tag(unpack_type_tag(d)), exprs(e), derez(d) 
      { NT_TemplateHelper::demux<RemoteUnionOpCreator>(type_tag, this); }
    public:
      template<typename N, typename T>
      static inline void demux(RemoteUnionOpCreator *creator)
      {
        creator->produce(new IndexSpaceUnion<N::N,T>(creator->exprs, 
                                  creator->forest, creator->derez));
      }
    public:
      // Nothing to do for this
      virtual void create_operation(void) { }
      // We know there is no congruence or it would have been found on the owner
      virtual IndexSpaceExpression* find_congruence(void)
        { result->activate_remote(); return NULL; }
    public:
      static inline TypeTag unpack_type_tag(Deserializer &derez)
      {
        TypeTag tag;
        derez.deserialize(tag);
        return tag;
      } 
    public:
      RegionTreeForest *const forest;
      const TypeTag type_tag;
      const std::vector<IndexSpaceExpression*> &exprs;
      Deserializer &derez;
    };

    template<int DIM, typename T>
    class IndexSpaceIntersection : public IndexSpaceOperationT<DIM,T> {
    public:
      IndexSpaceIntersection(const std::vector<IndexSpaceExpression*> &to_inter,
                             RegionTreeForest *context);
      IndexSpaceIntersection(const std::vector<IndexSpaceExpression*> &to_inter,
                             RegionTreeForest *context, Deserializer &derez);
      IndexSpaceIntersection(const IndexSpaceIntersection &rhs);
      virtual ~IndexSpaceIntersection(void);
    public:
      IndexSpaceIntersection& operator=(const IndexSpaceIntersection &rhs);
    public:
      virtual void pack_expression_structure(Serializer &rez,
                                             AddressSpaceID target,
                                             const bool top);
      virtual bool remove_operation(RegionTreeForest *forest);
      virtual IndexSpaceExpression* find_congruence(void);
    protected:
      const std::vector<IndexSpaceExpression*> sub_expressions;
    };

    class IntersectionOpCreator : public OperationCreator {
    public:
      IntersectionOpCreator(RegionTreeForest *f, TypeTag t,
                            const std::vector<IndexSpaceExpression*> &e)
        : forest(f), type_tag(t), exprs(e) { }
    public:
      template<typename N, typename T>
      static inline void demux(IntersectionOpCreator *creator)
      {
        creator->produce(new IndexSpaceIntersection<N::N,T>(creator->exprs,
                                                            creator->forest));
      }
    public:
      virtual void create_operation(void)
        { NT_TemplateHelper::demux<IntersectionOpCreator>(type_tag, this); }
      virtual IndexSpaceExpression* find_congruence(void)
        { return result->find_congruence(); }
    public:
      RegionTreeForest *const forest;
      const TypeTag type_tag;
      const std::vector<IndexSpaceExpression*> &exprs;
    };

    class RemoteIntersectionOpCreator : public OperationCreator {
    public:
      RemoteIntersectionOpCreator(RegionTreeForest *f, Deserializer &d,
                           const std::vector<IndexSpaceExpression*> &e)
        : forest(f), type_tag(unpack_type_tag(d)), exprs(e), derez(d) 
      { NT_TemplateHelper::demux<RemoteIntersectionOpCreator>(type_tag, this); }
    public:
      template<typename N, typename T>
      static inline void demux(RemoteIntersectionOpCreator *creator)
      {
        creator->produce(new IndexSpaceIntersection<N::N,T>(creator->exprs,
                                          creator->forest, creator->derez));
      } 
    public:
      // Nothing to do for this
      virtual void create_operation(void) { }
      // We know there is no congruence or it would have been found on the owner
      virtual IndexSpaceExpression* find_congruence(void)
        { result->activate_remote(); return NULL; }
    public:
      static inline TypeTag unpack_type_tag(Deserializer &derez)
      {
        TypeTag tag;
        derez.deserialize(tag);
        return tag;
      }
    public:
      RegionTreeForest *const forest;
      const TypeTag type_tag;
      const std::vector<IndexSpaceExpression*> &exprs;
      Deserializer &derez;
    };

    template<int DIM, typename T>
    class IndexSpaceDifference : public IndexSpaceOperationT<DIM,T> {
    public:
      IndexSpaceDifference(IndexSpaceExpression *lhs,IndexSpaceExpression *rhs,
                           RegionTreeForest *context);
      IndexSpaceDifference(IndexSpaceExpression *lhs,IndexSpaceExpression *rhs,
                           RegionTreeForest *context, Deserializer &derez);
      IndexSpaceDifference(const IndexSpaceDifference &rhs);
      virtual ~IndexSpaceDifference(void);
    public:
      IndexSpaceDifference& operator=(const IndexSpaceDifference &rhs);
    public:
      virtual void pack_expression_structure(Serializer &rez,
                                             AddressSpaceID target,
                                             const bool top);
      virtual bool remove_operation(RegionTreeForest *forest);
      virtual IndexSpaceExpression* find_congruence(void);
    protected:
      IndexSpaceExpression *const lhs;
      IndexSpaceExpression *const rhs;
    };

    class DifferenceOpCreator : public OperationCreator {
    public:
      DifferenceOpCreator(RegionTreeForest *f, TypeTag t,
                          IndexSpaceExpression *l, IndexSpaceExpression *r)
        : forest(f), type_tag(t), lhs(l), rhs(r) { }
    public:
      template<typename N, typename T>
      static inline void demux(DifferenceOpCreator *creator)
      {
        creator->produce(new IndexSpaceDifference<N::N,T>(creator->lhs,
                                          creator->rhs, creator->forest));
      }
    public:
      virtual void create_operation(void)
        { NT_TemplateHelper::demux<DifferenceOpCreator>(type_tag, this); }
      virtual IndexSpaceExpression* find_congruence(void)
        { return result->find_congruence(); }
    public:
      RegionTreeForest *const forest;
      const TypeTag type_tag;
      IndexSpaceExpression *const lhs;
      IndexSpaceExpression *const rhs;
    };

    class RemoteDifferenceOpCreator : public OperationCreator {
    public:
      RemoteDifferenceOpCreator(RegionTreeForest *f, Deserializer &d,
                                IndexSpaceExpression *l,IndexSpaceExpression *r)
        : forest(f), type_tag(unpack_type_tag(d)), lhs(l), rhs(r), derez(d) 
      { NT_TemplateHelper::demux<RemoteDifferenceOpCreator>(type_tag, this); }
    public:
      template<typename N, typename T>
      static inline void demux(RemoteDifferenceOpCreator *creator)
      {
        creator->produce(new IndexSpaceDifference<N::N,T>(creator->lhs,
                              creator->rhs, creator->forest, creator->derez));
      }
    public:
      // Nothing to do for this
      virtual void create_operation(void) { }
      // We know there is no congruence or it would have been found on the owner
      virtual IndexSpaceExpression* find_congruence(void)
        { result->activate_remote(); return NULL; }
    public:
      static inline TypeTag unpack_type_tag(Deserializer &derez)
      {
        TypeTag tag;
        derez.deserialize(tag);
        return tag;
      } 
    public:
      RegionTreeForest *const forest;
      const TypeTag type_tag;
      IndexSpaceExpression *const lhs;
      IndexSpaceExpression *const rhs;
      Deserializer &derez;
    };

    /**
     * \class ExpressionTrieNode
     * This is a class for constructing a trie for index space
     * expressions so we can quickly detect commmon subexpression
     * in O(log N)^M time where N is the number of expressions
     * in total and M is the number of expression in the operation
     */
    class ExpressionTrieNode {
    public:
      ExpressionTrieNode(unsigned depth, IndexSpaceExprID expr_id, 
                         IndexSpaceExpression *op = NULL);
      ExpressionTrieNode(const ExpressionTrieNode &rhs);
      ~ExpressionTrieNode(void);
    public:
      ExpressionTrieNode& operator=(const ExpressionTrieNode &rhs);
    public:
      bool find_operation(
          const std::vector<IndexSpaceExpression*> &expressions,
          IndexSpaceExpression *&result, ExpressionTrieNode *&last);
      IndexSpaceExpression* find_or_create_operation( 
          const std::vector<IndexSpaceExpression*> &expressions,
          OperationCreator &creator);
      bool remove_operation(const std::vector<IndexSpaceExpression*> &exprs);
    public:
      const unsigned depth;
      const IndexSpaceExprID expr;
    protected:
      IndexSpaceExpression *local_operation;
      std::map<IndexSpaceExprID,IndexSpaceExpression*> operations;
      std::map<IndexSpaceExprID,ExpressionTrieNode*> nodes;
    protected:
      mutable LocalLock trie_lock;
    };

    /**
     * \class IndexTreeNode
     * The abstract base class for nodes in the index space trees.
     */
    class IndexTreeNode : public DistributedCollectable {
    public:
      IndexTreeNode(RegionTreeForest *ctx, unsigned depth,
                    LegionColor color, DistributedID did,
                    AddressSpaceID owner, RtEvent init_event); 
      virtual ~IndexTreeNode(void);
    public:
      virtual void notify_active(ReferenceMutator *mutator) { }
      virtual void notify_inactive(ReferenceMutator *mutator) { }
      virtual void notify_valid(ReferenceMutator *mutator) = 0;
      virtual void notify_invalid(ReferenceMutator *mutator) = 0;
    public:
      virtual IndexTreeNode* get_parent(void) const = 0;
      virtual void get_colors(std::vector<LegionColor> &colors) = 0;
      virtual void send_node(AddressSpaceID target, bool up) = 0;
    public:
      virtual bool is_index_space_node(void) const = 0;
#ifdef DEBUG_LEGION
      virtual IndexSpaceNode* as_index_space_node(void) = 0;
      virtual IndexPartNode* as_index_part_node(void) = 0;
#else
      inline IndexSpaceNode* as_index_space_node(void);
      inline IndexPartNode* as_index_part_node(void);
#endif
      virtual AddressSpaceID get_owner_space(void) const = 0;
    public:
      void attach_semantic_information(SemanticTag tag, AddressSpaceID source,
           const void *buffer, size_t size, bool is_mutable, bool local_only);
      bool retrieve_semantic_information(SemanticTag tag,
                                         const void *&result, size_t &size,
                                         bool can_fail, bool wait_until);
      virtual void send_semantic_request(AddressSpaceID target, 
        SemanticTag tag, bool can_fail, bool wait_until, RtUserEvent ready) = 0;
      virtual void send_semantic_info(AddressSpaceID target, SemanticTag tag,
                        const void *buffer, size_t size, bool is_mutable,
                        RtUserEvent ready = RtUserEvent::NO_RT_USER_EVENT) = 0;
    public:
      void update_creation_set(const ShardMapping &mapping);
    public:
      RegionTreeForest *const context;
      const unsigned depth;
      const LegionColor color;
    public:
      RtEvent initialized;
      NodeSet child_creation;
    protected:
      mutable LocalLock node_lock;
    protected:
      std::map<IndexTreeNode*,bool> dominators;
    protected:
      LegionMap<SemanticTag,SemanticInfo>::aligned semantic_info;
    protected:
      std::map<std::pair<LegionColor,LegionColor>,RtEvent> pending_tests;
    };

    /**
     * \class IndexSpaceNode
     * A class for representing a generic index space node.
     */
    class IndexSpaceNode : 
      public IndexTreeNode, public IndexSpaceExpression {
    public:
      struct DynamicIndependenceArgs : 
        public LgTaskArgs<DynamicIndependenceArgs> {
      public:
        static const LgTaskID TASK_ID = LG_PART_INDEPENDENCE_TASK_ID;
      public:
        DynamicIndependenceArgs(IndexSpaceNode *par, 
                                IndexPartNode *l, IndexPartNode *r)
          : LgTaskArgs<DynamicIndependenceArgs>(implicit_provenance),
            parent(par), left(l), right(r) { }
      public:
        IndexSpaceNode *const parent;
        IndexPartNode *const left, *const right;
      };
      struct SemanticRequestArgs : public LgTaskArgs<SemanticRequestArgs> {
      public:
        static const LgTaskID TASK_ID = 
          LG_INDEX_SPACE_SEMANTIC_INFO_REQ_TASK_ID;
      public:
        SemanticRequestArgs(IndexSpaceNode *proxy, 
                            SemanticTag t, AddressSpaceID src)
          : LgTaskArgs<SemanticRequestArgs>(implicit_provenance),
            proxy_this(proxy), tag(t), source(src) { }
      public:
        IndexSpaceNode *const proxy_this;
        const SemanticTag tag;
        const AddressSpaceID source;
      };
      struct DeferChildArgs : public LgTaskArgs<DeferChildArgs> {
      public:
        static const LgTaskID TASK_ID = LG_INDEX_SPACE_DEFER_CHILD_TASK_ID;
      public:
        DeferChildArgs(IndexSpaceNode *proxy, LegionColor child, 
                       IndexPartNode *tar, RtUserEvent trig, AddressSpaceID src)
          : LgTaskArgs<DeferChildArgs>(implicit_provenance),
            proxy_this(proxy), child_color(child), target(tar), 
            to_trigger(trig), source(src) { }
      public:
        IndexSpaceNode *const proxy_this;
        const LegionColor child_color;
        IndexPartNode *const target;
        const RtUserEvent to_trigger;
        const AddressSpaceID source;
      };
      class IndexSpaceSetFunctor {
      public:
        IndexSpaceSetFunctor(Runtime *rt, AddressSpaceID src, Serializer &r)
          : runtime(rt), source(src), rez(r) { }
      public:
        void apply(AddressSpaceID target);
      public:
        Runtime *const runtime;
        const AddressSpaceID source;
        Serializer &rez;
      };
      class InvalidFunctor {
      public:
        InvalidFunctor(IndexSpaceNode *n, ReferenceMutator *m)
          : node(n), mutator(m) { }
      public:
        void apply(AddressSpaceID target);
      public:
        IndexSpaceNode *const node;
        ReferenceMutator *const mutator;
      };
    public:
      IndexSpaceNode(RegionTreeForest *ctx, IndexSpace handle,
                     IndexPartNode *parent, LegionColor color,
                     DistributedID did, ApEvent index_space_ready,
                     IndexSpaceExprID expr_id, RtEvent initialized);
      IndexSpaceNode(const IndexSpaceNode &rhs);
      virtual ~IndexSpaceNode(void);
    public:
      IndexSpaceNode& operator=(const IndexSpaceNode &rhs);
    public:
      virtual void notify_valid(ReferenceMutator *mutator);
      virtual void notify_invalid(ReferenceMutator *mutator);
      virtual void notify_inactive(ReferenceMutator *mutator);
    public:
      virtual bool is_index_space_node(void) const;
#ifdef DEBUG_LEGION
      virtual IndexSpaceNode* as_index_space_node(void);
      virtual IndexPartNode* as_index_part_node(void);
#endif
      virtual AddressSpaceID get_owner_space(void) const;
      static AddressSpaceID get_owner_space(IndexSpace handle, Runtime *rt);
    public:
      virtual IndexTreeNode* get_parent(void) const;
      virtual void get_colors(std::vector<LegionColor> &colors);
    public:
      virtual void send_semantic_request(AddressSpaceID target, 
           SemanticTag tag, bool can_fail, bool wait_until, RtUserEvent ready);
      virtual void send_semantic_info(AddressSpaceID target, SemanticTag tag,
                           const void *buffer, size_t size, bool is_mutable,
                           RtUserEvent ready = RtUserEvent::NO_RT_USER_EVENT);
      void process_semantic_request(SemanticTag tag, AddressSpaceID source,
                            bool can_fail, bool wait_until, RtUserEvent ready);
      static void handle_semantic_request(RegionTreeForest *forest,
                                 Deserializer &derez, AddressSpaceID source);
      static void handle_semantic_info(RegionTreeForest *forest,
                                 Deserializer &derez, AddressSpaceID source);
    public:
      bool has_color(const LegionColor color);
      LegionColor generate_color(LegionColor suggestion = INVALID_COLOR);
      void release_color(LegionColor color);
      IndexPartNode* get_child(const LegionColor c, 
                               RtEvent *defer = NULL, bool can_fail = false);
      void add_child(IndexPartNode *child);
      void remove_child(const LegionColor c);
      size_t get_num_children(void) const;
    public:
      bool are_disjoint(LegionColor c1, LegionColor c2); 
      void record_disjointness(bool disjoint, 
                               LegionColor c1, LegionColor c2);
      void record_remote_child(IndexPartition pid, LegionColor part_color);
    public:
      static void handle_disjointness_test(IndexSpaceNode *parent,
                                           IndexPartNode *left,
                                           IndexPartNode *right); 
    public:
      virtual void send_node(AddressSpaceID target, bool up);
      void remove_send_reference(void);
      static void handle_node_creation(RegionTreeForest *context,
                                       Deserializer &derez, 
                                       AddressSpaceID source);
    public:
      static void handle_node_request(RegionTreeForest *context,
                                      Deserializer &derez,
                                      AddressSpaceID source);
      static void handle_node_return(Deserializer &derez);
      static void handle_node_child_request(RegionTreeForest *context,
                            Deserializer &derez, AddressSpaceID source);
      static void defer_node_child_request(const void *args);
      static void handle_node_child_response(RegionTreeForest *forest,
                                             Deserializer &derez);
      static void handle_colors_request(RegionTreeForest *context,
                            Deserializer &derez, AddressSpaceID source);
      static void handle_colors_response(Deserializer &derez);
      static void handle_index_space_set(RegionTreeForest *forest,
                           Deserializer &derez, AddressSpaceID source);
      static void handle_generate_color_request(RegionTreeForest *forest,
                           Deserializer &derez, AddressSpaceID source);
      static void handle_generate_color_response(Deserializer &derez);
      static void handle_release_color(RegionTreeForest *forest, 
                                       Deserializer &derez);
    public:
      // From IndexSpaceExpression
      virtual ApEvent get_expr_index_space(void *result, TypeTag tag,
                                           bool need_tight_result) = 0;
      virtual Domain get_domain(ApEvent &ready, bool need_tight) = 0;
      virtual bool set_domain(const Domain &domain, AddressSpaceID space) = 0;
      virtual void tighten_index_space(void) = 0;
      virtual bool check_empty(void) = 0;
      virtual void pack_expression(Serializer &rez, AddressSpaceID target) = 0;
      virtual void pack_expression_structure(Serializer &rez,
                                             AddressSpaceID target,
                                             const bool top) = 0;
      virtual void add_expression_reference(bool expr_tree = false);
      virtual bool remove_expression_reference(bool expr_tree = false);
      virtual bool remove_operation(RegionTreeForest *forest);
      virtual IndexSpaceNode* create_node(IndexSpace handle, DistributedID did,
          RtEvent initialized, std::set<RtEvent> *applied,
          const bool notify_remote = true, IndexSpaceExprID expr_id = 0) = 0;
      virtual void create_sharded_alias(IndexSpace alias,DistributedID did) = 0;
    public:
      virtual ApEvent compute_pending_space(Operation *op,
            const std::vector<IndexSpace> &handles, bool is_union) = 0;
      virtual ApEvent compute_pending_space(Operation *op,
                              IndexPartition handle, bool is_union) = 0;
      virtual ApEvent compute_pending_difference(Operation *op, 
          IndexSpace initial, const std::vector<IndexSpace> &handles) = 0;
      virtual void get_index_space_domain(void *realm_is, TypeTag type_tag) = 0;
      virtual size_t get_volume(void) = 0;
      virtual size_t get_num_dims(void) const = 0;
      virtual bool contains_point(const void *realm_point,TypeTag type_tag) = 0;
    public:
      virtual LegionColor get_max_linearized_color(void) = 0;
      virtual LegionColor linearize_color(const void *realm_color,
                                          TypeTag type_tag) = 0;
      virtual void delinearize_color(LegionColor color, 
                                     void *realm_color, TypeTag type_tag) = 0;
      virtual bool contains_color(LegionColor color, 
                                  bool report_error = false) = 0;
      virtual void instantiate_colors(std::vector<LegionColor> &colors) = 0;
      virtual Domain get_color_space_domain(void) = 0;
      virtual DomainPoint get_domain_point_color(void) const = 0;
      virtual DomainPoint delinearize_color_to_point(LegionColor c) = 0;
      // Caller takes ownership for the iterator
      virtual ColorSpaceIterator* create_color_space_iterator(void) = 0;
    public:
      bool intersects_with(IndexSpaceNode *rhs,bool compute = true);
      bool intersects_with(IndexPartNode *rhs, bool compute = true);
      bool dominates(IndexSpaceNode *rhs);
      bool dominates(IndexPartNode *rhs);
    public:
      virtual void pack_index_space(Serializer &rez, 
                                    bool include_size) const = 0;
      virtual bool unpack_index_space(Deserializer &derez,
                                      AddressSpaceID source) = 0;
    public:
      virtual ApEvent create_equal_children(Operation *op,
                                            IndexPartNode *partition, 
                                            size_t granularity) = 0;
      virtual ApEvent create_equal_children(Operation *op,
                                            IndexPartNode *partition, 
                                            size_t granularity,
                                            ShardID shard,
                                            size_t total_shards) = 0;
      virtual ApEvent create_by_union(Operation *op,
                                      IndexPartNode *partition,
                                      IndexPartNode *left,
                                      IndexPartNode *right) = 0;
      virtual ApEvent create_by_union(Operation *op,
                                      IndexPartNode *partition,
                                      IndexPartNode *left,
                                      IndexPartNode *right,
                                      ShardID shard,
                                      size_t total_shards) = 0;
      virtual ApEvent create_by_intersection(Operation *op,
                                             IndexPartNode *partition,
                                             IndexPartNode *left,
                                             IndexPartNode *right) = 0;
      virtual ApEvent create_by_intersection(Operation *op,
                                             IndexPartNode *partition,
                                             IndexPartNode *left,
                                             IndexPartNode *right,
                                             ShardID shard,
                                             size_t total_shards) = 0;
      virtual ApEvent create_by_intersection(Operation *op,
                                             IndexPartNode *partition,
                                             // Left is implicit "this"
                                             IndexPartNode *right,
                                             const bool dominates = false) = 0;
      virtual ApEvent create_by_intersection(Operation *op,
                                             IndexPartNode *partition,
                                             // Left is implicit "this"
                                             IndexPartNode *right,
                                             ShardID shard,
                                             size_t total_shards,
                                             const bool dominates = false) = 0;
      virtual ApEvent create_by_difference(Operation *op,
                                           IndexPartNode *partition,
                                           IndexPartNode *left,
                                           IndexPartNode *right) = 0;
      virtual ApEvent create_by_difference(Operation *op,
                                           IndexPartNode *partition,
                                           IndexPartNode *left,
                                           IndexPartNode *right,
                                           ShardID shard,
                                           size_t total_shards) = 0;
      // Called on color space and not parent
      virtual ApEvent create_by_restriction(IndexPartNode *partition,
                                            const void *transform,
                                            const void *extent,
                                            int partition_dim,
                                            ShardID shard,
                                            size_t total_shards) = 0;
      virtual ApEvent create_by_domain(Operation *op,
                                       IndexPartNode *partition,
                                       FutureMapImpl *future_map,
                                       bool perform_intersections,
                                       ShardID shard,
                                       size_t total_shards) = 0;
      virtual ApEvent create_by_weights(Operation *op,
                                        IndexPartNode *partition,
                                        FutureMapImpl *future_map,
                                        size_t granularity,
                                        ShardID shard,
                                        size_t total_shards) = 0;
      virtual ApEvent create_by_field(Operation *op,
                                      IndexPartNode *partition,
                const std::vector<FieldDataDescriptor> &instances,
                                      ApEvent instances_ready) = 0;
      virtual ApEvent create_by_image(Operation *op,
                                      IndexPartNode *partition,
                                      IndexPartNode *projection,
                const std::vector<FieldDataDescriptor> &instances,
                                      ApEvent instances_ready,
                                      ShardID shard,
                                      size_t total_shards) = 0;
      virtual ApEvent create_by_image_range(Operation *op,
                                      IndexPartNode *partition,
                                      IndexPartNode *projection,
                const std::vector<FieldDataDescriptor> &instances,
                                      ApEvent instances_ready,
                                      ShardID shard,
                                      size_t total_shards) = 0;
      virtual ApEvent create_by_preimage(Operation *op,
                                      IndexPartNode *partition,
                                      IndexPartNode *projection,
                const std::vector<FieldDataDescriptor> &instances,
                                      ApEvent instances_ready) = 0;
      virtual ApEvent create_by_preimage_range(Operation *op,
                                      IndexPartNode *partition,
                                      IndexPartNode *projection,
                const std::vector<FieldDataDescriptor> &instances,
                                      ApEvent instances_ready) = 0;
      virtual ApEvent create_association(Operation *op,
                                      IndexSpaceNode *range,
                const std::vector<FieldDataDescriptor> &instances,
                                      ApEvent instances_ready) = 0;
      virtual bool check_field_size(size_t field_size, bool range) = 0;
    public:
      virtual PhysicalInstance create_file_instance(const char *file_name,
				   const std::vector<Realm::FieldID> &field_ids,
                                   const std::vector<size_t> &field_sizes,
                                   legion_file_mode_t file_mode,
                                   ApEvent &ready_event) = 0;
      virtual PhysicalInstance create_hdf5_instance(const char *file_name,
                                   const std::vector<Realm::FieldID> &field_ids,
                                   const std::vector<size_t> &field_sizes,
                                   const std::vector<const char*> &field_files,
                                   const OrderingConstraint &dimension_order,
                                   bool read_only, ApEvent &ready_event) = 0;
      virtual PhysicalInstance create_external_instance(Memory memory,
                             uintptr_t base, Realm::InstanceLayoutGeneric *ilg,
                             ApEvent &ready_event) = 0;
    public:
      virtual void get_launch_space_domain(Domain &launch_domain) = 0;
      virtual void validate_slicing(const std::vector<IndexSpace> &slice_spaces,
                                    MultiTask *task, MapperManager *mapper) = 0;
      virtual void log_launch_space(UniqueID op_id) = 0;
      virtual IndexSpace create_shard_space(ShardingFunction *func, 
                                            ShardID shard,
                                            IndexSpace shard_space) = 0;
      virtual void destroy_shard_domain(const Domain &domain) = 0;
    public:
      const IndexSpace handle;
      IndexPartNode *const parent;
      const ApEvent index_space_ready;
    protected:
      unsigned                  send_references;
      // On the owner node track when the index space is set
      RtUserEvent               realm_index_space_set;
      // Keep track of whether we've tightened these bounds
      RtUserEvent               tight_index_space_set;
      bool                      tight_index_space;
      // Must hold the node lock when accessing the
      // remaining data structures
      std::map<LegionColor,IndexPartNode*> color_map;
      std::map<LegionColor,IndexPartition> remote_colors;
      std::set<RegionNode*> logical_nodes;
      std::set<std::pair<LegionColor,LegionColor> > disjoint_subsets;
      std::set<std::pair<LegionColor,LegionColor> > aliased_subsets;
    };

    /**
     * \class IndexSpaceNodeT
     * A templated class for handling any templated realm calls
     * associated with realm index spaces
     */
    template<int DIM, typename T>
    class IndexSpaceNodeT : public IndexSpaceNode,
                            public LegionHeapify<IndexSpaceNodeT<DIM,T> > {
    public:
      IndexSpaceNodeT(RegionTreeForest *ctx, IndexSpace handle,
                      IndexPartNode *parent, LegionColor color, 
                      const void *bounds, bool is_domain,
                      DistributedID did, ApEvent ready_event,
                      IndexSpaceExprID expr_id, RtEvent init);
      IndexSpaceNodeT(const IndexSpaceNodeT &rhs);
      virtual ~IndexSpaceNodeT(void);
    public:
      IndexSpaceNodeT& operator=(const IndexSpaceNodeT &rhs);
    public:
      ApEvent get_realm_index_space(Realm::IndexSpace<DIM,T> &result,
				    bool need_tight_result);
      bool set_realm_index_space(AddressSpaceID source,
				 const Realm::IndexSpace<DIM,T> &value);
    public:
      // From IndexSpaceExpression
      virtual ApEvent get_expr_index_space(void *result, TypeTag tag,
                                           bool need_tight_result);
      virtual Domain get_domain(ApEvent &ready, bool need_tight);
      virtual bool set_domain(const Domain &domain, AddressSpaceID space);
      virtual void tighten_index_space(void);
      virtual bool check_empty(void);
      virtual void pack_expression(Serializer &rez, AddressSpaceID target);
      virtual void pack_expression_structure(Serializer &rez,
                                             AddressSpaceID target,
                                             const bool top);
      virtual IndexSpaceNode* create_node(IndexSpace handle, DistributedID did,
          RtEvent initialized, std::set<RtEvent> *applied,
          const bool notify_remote = true, IndexSpaceExprID expr_id = 0);
      virtual void create_sharded_alias(IndexSpace alias, DistributedID did);
    public:
      void log_index_space_points(const Realm::IndexSpace<DIM,T> &space) const;
      void log_profiler_index_space_points(
                            const Realm::IndexSpace<DIM,T> &tight_space) const;
    public:
      virtual ApEvent compute_pending_space(Operation *op,
            const std::vector<IndexSpace> &handles, bool is_union);
      virtual ApEvent compute_pending_space(Operation *op,
                             IndexPartition handle, bool is_union);
      virtual ApEvent compute_pending_difference(Operation *op,
          IndexSpace initial, const std::vector<IndexSpace> &handles);
      virtual void get_index_space_domain(void *realm_is, TypeTag type_tag);
      virtual size_t get_volume(void);
      virtual size_t get_num_dims(void) const;
      virtual bool contains_point(const void *realm_point, TypeTag type_tag);
    public:
      virtual LegionColor get_max_linearized_color(void);
      virtual LegionColor linearize_color(const void *realm_color,
                                          TypeTag type_tag);
      LegionColor linearize_color(Point<DIM,T> color); 
      virtual void delinearize_color(LegionColor color, 
                                     void *realm_color, TypeTag type_tag);
      virtual bool contains_color(LegionColor color,
                                  bool report_error = false);
      virtual void instantiate_colors(std::vector<LegionColor> &colors);
      virtual Domain get_color_space_domain(void);
      virtual DomainPoint get_domain_point_color(void) const;
      virtual DomainPoint delinearize_color_to_point(LegionColor c);
      // Caller takes ownership for the iterator
      virtual ColorSpaceIterator* create_color_space_iterator(void);
    public:
      virtual void pack_index_space(Serializer &rez, bool include_size) const;
      virtual bool unpack_index_space(Deserializer &derez,
                                      AddressSpaceID source);
    public:
      virtual ApEvent create_equal_children(Operation *op,
                                            IndexPartNode *partition, 
                                            size_t granularity);
      virtual ApEvent create_equal_children(Operation *op,
                                            IndexPartNode *partition, 
                                            size_t granularity,
                                            ShardID shard,
                                            size_t total_shards);
      virtual ApEvent create_by_union(Operation *op,
                                      IndexPartNode *partition,
                                      IndexPartNode *left,
                                      IndexPartNode *right);
      virtual ApEvent create_by_union(Operation *op,
                                      IndexPartNode *partition,
                                      IndexPartNode *left,
                                      IndexPartNode *right,
                                      ShardID shard, 
                                      size_t total_shards);
      virtual ApEvent create_by_intersection(Operation *op,
                                             IndexPartNode *partition,
                                             IndexPartNode *left,
                                             IndexPartNode *right);
      virtual ApEvent create_by_intersection(Operation *op,
                                             IndexPartNode *partition,
                                             IndexPartNode *left,
                                             IndexPartNode *right,
                                             ShardID shard,
                                             size_t total_shards);
      virtual ApEvent create_by_intersection(Operation *op,
                                             IndexPartNode *partition,
                                             // Left is implicit "this"
                                             IndexPartNode *right,
                                             const bool dominates = false);
      virtual ApEvent create_by_intersection(Operation *op,
                                             IndexPartNode *partition,
                                             // Left is implicit "this"
                                             IndexPartNode *right,
                                             ShardID shard,
                                             size_t total_shards,
                                             const bool dominates = false);
      virtual ApEvent create_by_difference(Operation *op,
                                           IndexPartNode *partition,
                                           IndexPartNode *left,
                                           IndexPartNode *right);
      virtual ApEvent create_by_difference(Operation *op,
                                           IndexPartNode *partition,
                                           IndexPartNode *left,
                                           IndexPartNode *right,
                                           ShardID shard,
                                           size_t total_shards);
      // Called on color space and not parent
      virtual ApEvent create_by_restriction(IndexPartNode *partition,
                                            const void *transform,
                                            const void *extent,
                                            int partition_dim,
                                            ShardID shard,
                                            size_t total_shards);
      template<int N>
      ApEvent create_by_restriction_helper(IndexPartNode *partition,
                                   const Realm::Matrix<N,DIM,T> &transform,
                                   const Realm::Rect<N,T> &extent,
                                   ShardID shard, size_t total_shards);
      virtual ApEvent create_by_domain(Operation *op,
                                       IndexPartNode *partition,
                                       FutureMapImpl *future_map,
                                       bool perform_intersections,
                                       ShardID shard, size_t total_shards);
      template<int COLOR_DIM, typename COLOR_T>
      ApEvent create_by_domain_helper(Operation *op,
                                      IndexPartNode *partition,
                                      FutureMapImpl *future_map,
                                      bool perform_intersections,
                                      ShardID shard, size_t total_shards);
      virtual ApEvent create_by_weights(Operation *op,
                                        IndexPartNode *partition,
                                        FutureMapImpl *future_map,
                                        size_t granularity,
                                        ShardID shard, size_t total_shards);
      template<int COLOR_DIM, typename COLOR_T>
      ApEvent create_by_weight_helper(Operation *op,
                                      IndexPartNode *partition,
                                      FutureMapImpl *future_map,
                                      size_t granularity,
                                      ShardID shard, size_t total_shards);
      virtual ApEvent create_by_field(Operation *op,
                                      IndexPartNode *partition,
                const std::vector<FieldDataDescriptor> &instances,
                                      ApEvent instances_ready);
      template<int COLOR_DIM, typename COLOR_T>
      ApEvent create_by_field_helper(Operation *op,
                                     IndexPartNode *partition,
                const std::vector<FieldDataDescriptor> &instances,
                                     ApEvent instances_ready);
      virtual ApEvent create_by_image(Operation *op,
                                      IndexPartNode *partition,
                                      IndexPartNode *projection,
                const std::vector<FieldDataDescriptor> &instances,
                                      ApEvent instances_ready,
                                      ShardID shard,
                                      size_t total_shards);
      template<int DIM2, typename T2>
      ApEvent create_by_image_helper(Operation *op,
                                      IndexPartNode *partition,
                                      IndexPartNode *projection,
                const std::vector<FieldDataDescriptor> &instances,
                                      ApEvent instances_ready,
                                      ShardID shard,
                                      size_t total_shards);
      virtual ApEvent create_by_image_range(Operation *op,
                                      IndexPartNode *partition,
                                      IndexPartNode *projection,
                const std::vector<FieldDataDescriptor> &instances,
                                      ApEvent instances_ready,
                                      ShardID shard,
                                      size_t total_shards);
      template<int DIM2, typename T2>
      ApEvent create_by_image_range_helper(Operation *op,
                                      IndexPartNode *partition,
                                      IndexPartNode *projection,
                const std::vector<FieldDataDescriptor> &instances,
                                      ApEvent instances_ready,
                                      ShardID shard,
                                      size_t total_shards);
      virtual ApEvent create_by_preimage(Operation *op,
                                      IndexPartNode *partition,
                                      IndexPartNode *projection,
                const std::vector<FieldDataDescriptor> &instances,
                                      ApEvent instances_ready);
      template<int DIM2, typename T2>
      ApEvent create_by_preimage_helper(Operation *op,
                                      IndexPartNode *partition,
                                      IndexPartNode *projection,
                const std::vector<FieldDataDescriptor> &instances,
                                      ApEvent instances_ready);
      virtual ApEvent create_by_preimage_range(Operation *op,
                                      IndexPartNode *partition,
                                      IndexPartNode *projection,
                const std::vector<FieldDataDescriptor> &instances,
                                      ApEvent instances_ready);
      template<int DIM2, typename T2>
      ApEvent create_by_preimage_range_helper(Operation *op,
                                      IndexPartNode *partition,
                                      IndexPartNode *projection,
                const std::vector<FieldDataDescriptor> &instances,
                                      ApEvent instances_ready);
      virtual ApEvent create_association(Operation *op,
                                      IndexSpaceNode *range,
                const std::vector<FieldDataDescriptor> &instances,
                                      ApEvent instances_ready);
      template<int DIM2, typename T2>
      ApEvent create_association_helper(Operation *op,
                                      IndexSpaceNode *range,
                const std::vector<FieldDataDescriptor> &instances,
                                      ApEvent instances_ready);
      virtual bool check_field_size(size_t field_size, bool range);
    public:
      virtual PhysicalInstance create_file_instance(const char *file_name,
                                   const std::vector<Realm::FieldID> &field_ids,
                                   const std::vector<size_t> &field_sizes,
                                   legion_file_mode_t file_mode, 
                                   ApEvent &ready_event);
      virtual PhysicalInstance create_hdf5_instance(const char *file_name,
                                   const std::vector<Realm::FieldID> &field_ids,
                                   const std::vector<size_t> &field_sizes,
                                   const std::vector<const char*> &field_files,
                                   const OrderingConstraint &dimension_order,
                                   bool read_only, ApEvent &ready_event);
      virtual PhysicalInstance create_external_instance(Memory memory,
                             uintptr_t base, Realm::InstanceLayoutGeneric *ilg,
                             ApEvent &ready_event);
    public:
      virtual ApEvent issue_fill(const PhysicalTraceInfo &trace_info,
                           const std::vector<CopySrcDstField> &dst_fields,
                           const void *fill_value, size_t fill_size,
#ifdef LEGION_SPY
                           UniqueID fill_uid,
                           FieldSpace handle,
                           RegionTreeID tree_id,
#endif
                           ApEvent precondition, PredEvent pred_guard,
                           // Can be NULL if we're not tracing
                           std::set<RtEvent> *effects_applied,
                           const FieldMaskSet<FillView> *tracing_srcs,
                           const FieldMaskSet<InstanceView> *tracing_dsts);
      virtual ApEvent issue_copy(const PhysicalTraceInfo &trace_info,
                           const std::vector<CopySrcDstField> &dst_fields,
                           const std::vector<CopySrcDstField> &src_fields,
#ifdef LEGION_SPY
                           RegionTreeID src_tree_id,
                           RegionTreeID dst_tree_id,
#endif
                           ApEvent precondition, PredEvent pred_guard,
                           ReductionOpID redop, bool reduction_fold,
                           // Can be NULL if we're not tracing
                           std::set<RtEvent> *effects_applied,
                           const FieldMaskSet<InstanceView> *tracing_srcs,
                           const FieldMaskSet<InstanceView> *tracing_dsts);
      virtual void construct_indirections(
                           const std::vector<unsigned> &field_indexes,
                           const FieldID indirect_field,
                           const TypeTag indirect_type, const bool is_range,
                           const PhysicalInstance indirect_instance,
                           const LegionVector<
                                  IndirectRecord>::aligned &records,
                           std::vector<void*> &indirections,
                           std::vector<unsigned> &indirect_indexes,
#ifdef LEGION_SPY
                           unsigned unique_indirections_identifier,
                           const ApEvent indirect_inst_event,
#endif
                           const bool possible_out_of_range,
                           const bool possible_aliasing);
      virtual void destroy_indirections(std::vector<void*> &indirections);
      virtual ApEvent issue_indirect(const PhysicalTraceInfo &trace_info,
                           const std::vector<CopySrcDstField> &dst_fields,
                           const std::vector<CopySrcDstField> &src_fields,
                           const std::vector<void*> &indirects,
#ifdef LEGION_SPY
                           unsigned unique_indirections_identifier,
#endif
                           ApEvent precondition, PredEvent pred_guard);
      virtual Realm::InstanceLayoutGeneric* create_layout(
                           const LayoutConstraintSet &constraints,
                           const std::vector<FieldID> &field_ids,
                           const std::vector<size_t> &field_sizes);
    public:
      virtual void get_launch_space_domain(Domain &launch_domain);
      virtual void validate_slicing(const std::vector<IndexSpace> &slice_spaces,
                                    MultiTask *task, MapperManager *mapper);
      virtual void log_launch_space(UniqueID op_id);
      virtual IndexSpace create_shard_space(ShardingFunction *func, 
                                            ShardID shard, 
                                            IndexSpace shard_space);
      virtual void destroy_shard_domain(const Domain &domain);
    public:
      bool contains_point(const Realm::Point<DIM,T> &point);
    protected:
      void compute_linearization_metadata(void);
    protected:
      Realm::IndexSpace<DIM,T> realm_index_space;
    protected: // linearization meta-data, computed on demand
      Realm::Point<DIM,long long> strides;
      Realm::Point<DIM,long long> offset;
      bool linearization_ready;
    public:
      struct CreateByDomainHelper {
      public:
        CreateByDomainHelper(IndexSpaceNodeT<DIM,T> *n,
                             IndexPartNode *p, Operation *o,
                             FutureMapImpl *fm, bool inter,
                             ShardID s, size_t total)
          : node(n), partition(p), op(o), future_map(fm), 
            shard(s), total_shards(total), intersect(inter) { }
      public:
        template<typename COLOR_DIM, typename COLOR_T>
        static inline void demux(CreateByDomainHelper *creator)
        {
          creator->result = creator->node->template 
            create_by_domain_helper<COLOR_DIM::N,COLOR_T>(creator->op,
                creator->partition, creator->future_map, creator->intersect,
                creator->shard, creator->total_shards);
        }
      public:
        IndexSpaceNodeT<DIM,T> *const node;
        IndexPartNode *const partition;
        Operation *const op;
        FutureMapImpl *const future_map;
        const ShardID shard;
        const size_t total_shards;
        const bool intersect;
        ApEvent result;
      };
      struct CreateByWeightHelper {
      public:
        CreateByWeightHelper(IndexSpaceNodeT<DIM,T> *n,
                             IndexPartNode *p, Operation *o,
                             FutureMapImpl *fm, size_t g,
                             ShardID s, size_t total)
          : node(n), partition(p), op(o), future_map(fm), 
            granularity(g), shard(s), total_shards(total) { }
      public:
        template<typename COLOR_DIM, typename COLOR_T>
        static inline void demux(CreateByWeightHelper *creator)
        {
          creator->result = creator->node->template 
            create_by_weight_helper<COLOR_DIM::N,COLOR_T>(creator->op,
                creator->partition, creator->future_map, creator->granularity,
                creator->shard, creator->total_shards);
        }
      public:
        IndexSpaceNodeT<DIM,T> *const node;
        IndexPartNode *const partition;
        Operation *const op;
        FutureMapImpl *const future_map;
        const size_t granularity;
        const ShardID shard;
        const size_t total_shards;
        ApEvent result;
      };
      struct CreateByFieldHelper {
      public:
        CreateByFieldHelper(IndexSpaceNodeT<DIM,T> *n,
                            Operation *o, IndexPartNode *p,
                            const std::vector<FieldDataDescriptor> &i,
                            ApEvent r)
          : node(n), op(o), partition(p), instances(i), ready(r) { }
      public:
        template<typename COLOR_DIM, typename COLOR_T>
        static inline void demux(CreateByFieldHelper *creator)
        {
          creator->result = 
           creator->node->template create_by_field_helper<COLOR_DIM::N,COLOR_T>(
                         creator->op, creator->partition, creator->instances,
                         creator->ready);
        }
      public:
        IndexSpaceNodeT<DIM,T> *node;
        Operation *op;
        IndexPartNode *partition;
        const std::vector<FieldDataDescriptor> &instances;
        ApEvent ready, result;
      };
      struct CreateByImageHelper {
      public:
        CreateByImageHelper(IndexSpaceNodeT<DIM,T> *n,
                            Operation *o, IndexPartNode *p, IndexPartNode *j,
                            const std::vector<FieldDataDescriptor> &i,
                            ApEvent r, ShardID s, size_t t)
          : node(n), op(o), partition(p), projection(j), 
            instances(i), ready(r), shard(s), total_shards(t) { }
      public:
        template<typename DIM2, typename T2>
        static inline void demux(CreateByImageHelper *creator)
        {
          creator->result = 
           creator->node->template create_by_image_helper<DIM2::N,T2>(
               creator->op, creator->partition, creator->projection,
               creator->instances, creator->ready, creator->shard,
               creator->total_shards);
        }
      public:
        IndexSpaceNodeT<DIM,T> *node;
        Operation *op;
        IndexPartNode *partition;
        IndexPartNode *projection;
        const std::vector<FieldDataDescriptor> &instances;
        ApEvent ready, result;
        ShardID shard;
        size_t total_shards;
      };
      struct CreateByImageRangeHelper {
      public:
        CreateByImageRangeHelper(IndexSpaceNodeT<DIM,T> *n,
                            Operation *o, IndexPartNode *p, IndexPartNode *j,
                            const std::vector<FieldDataDescriptor> &i,
                            ApEvent r, ShardID s, size_t t)
          : node(n), op(o), partition(p), projection(j), 
            instances(i), ready(r), shard(s), total_shards(t) { }
      public:
        template<typename DIM2, typename T2>
        static inline void demux(CreateByImageRangeHelper *creator)
        {
          creator->result = creator->node->template 
            create_by_image_range_helper<DIM2::N,T2>(
               creator->op, creator->partition, creator->projection,
               creator->instances, creator->ready, creator->shard,
               creator->total_shards);
        }
      public:
        IndexSpaceNodeT<DIM,T> *node;
        Operation *op;
        IndexPartNode *partition;
        IndexPartNode *projection;
        const std::vector<FieldDataDescriptor> &instances;
        ApEvent ready, result;
        ShardID shard;
        size_t total_shards;
      };
      struct CreateByPreimageHelper {
      public:
        CreateByPreimageHelper(IndexSpaceNodeT<DIM,T> *n,
                            Operation *o, IndexPartNode *p, IndexPartNode *j,
                            const std::vector<FieldDataDescriptor> &i,
                            ApEvent r)
          : node(n), op(o), partition(p), projection(j), 
            instances(i), ready(r) { }
      public:
        template<typename DIM2, typename T2>
        static inline void demux(CreateByPreimageHelper *creator)
        {
          creator->result = 
           creator->node->template create_by_preimage_helper<DIM2::N,T2>(
               creator->op, creator->partition, creator->projection,
               creator->instances, creator->ready);
        }
      public:
        IndexSpaceNodeT<DIM,T> *node;
        Operation *op;
        IndexPartNode *partition;
        IndexPartNode *projection;
        const std::vector<FieldDataDescriptor> &instances;
        ApEvent ready, result;
      };
      struct CreateByPreimageRangeHelper {
      public:
        CreateByPreimageRangeHelper(IndexSpaceNodeT<DIM,T> *n,
                            Operation *o, IndexPartNode *p, IndexPartNode *j,
                            const std::vector<FieldDataDescriptor> &i,
                            ApEvent r)
          : node(n), op(o), partition(p), projection(j), 
            instances(i), ready(r) { }
      public:
        template<typename DIM2, typename T2>
        static inline void demux(CreateByPreimageRangeHelper *creator)
        {
          creator->result = creator->node->template 
            create_by_preimage_range_helper<DIM2::N,T2>(
               creator->op, creator->partition, creator->projection,
               creator->instances, creator->ready);
        }
      public:
        IndexSpaceNodeT<DIM,T> *node;
        Operation *op;
        IndexPartNode *partition;
        IndexPartNode *projection;
        const std::vector<FieldDataDescriptor> &instances;
        ApEvent ready, result;
      };
      struct CreateAssociationHelper {
      public:
        CreateAssociationHelper(IndexSpaceNodeT<DIM,T> *n,
                            Operation *o, IndexSpaceNode *g,
                            const std::vector<FieldDataDescriptor> &i,
                            ApEvent r)
          : node(n), op(o), range(g), instances(i), ready(r) { }
      public:
        template<typename DIM2, typename T2>
        static inline void demux(CreateAssociationHelper *creator)
        {
          creator->result = creator->node->template 
            create_association_helper<DIM2::N,T2>(
               creator->op, creator->range, creator->instances, creator->ready);
        }
      public:
        IndexSpaceNodeT<DIM,T> *node;
        Operation *op;
        IndexSpaceNode *range;
        const std::vector<FieldDataDescriptor> &instances;
        ApEvent ready, result;
      };
    };

    /**
     * \class ColorSpaceIterator
     * A helper class for iterating over sparse color spaces
     * It can be used for non-sparse spaces as well, but we
     * usually have more efficient ways of iterating over those
     */
    class ColorSpaceIterator {
    public:
      virtual ~ColorSpaceIterator(void) { }
    public:
      virtual bool is_valid(void) const = 0;
      virtual LegionColor yield_color(void) = 0;
    };

    template<int DIM, typename T>
    class ColorSpaceIteratorT : public ColorSpaceIterator, 
                                public PointInDomainIterator<DIM,T> {
    public:
      ColorSpaceIteratorT(const DomainT<DIM,T> &d,
                          IndexSpaceNodeT<DIM,T> *color_space);
      virtual ~ColorSpaceIteratorT(void) { }
    public:
      virtual bool is_valid(void) const;
      virtual LegionColor yield_color(void);
    public:
      IndexSpaceNodeT<DIM,T> *const color_space;
    };

    /**
     * \class IndexSpaceCreator
     * A small helper class for creating templated index spaces
     */
    class IndexSpaceCreator {
    public:
      IndexSpaceCreator(RegionTreeForest *f, IndexSpace s, const void *b,
                        bool is_dom, IndexPartNode *p, LegionColor c, 
                        DistributedID d, ApEvent r, IndexSpaceExprID e,
                        RtEvent init)
        : forest(f), space(s), bounds(b), is_domain(is_dom), parent(p), 
          color(c), did(d), ready(r), expr_id(e), initialized(init), 
          result(NULL) { }
    public:
      template<typename N, typename T>
      static inline void demux(IndexSpaceCreator *creator)
      {
        creator->result = new IndexSpaceNodeT<N::N,T>(creator->forest,
            creator->space, creator->parent, creator->color, creator->bounds,
            creator->is_domain, creator->did, creator->ready, 
            creator->expr_id, creator->initialized);
      }
    public:
      RegionTreeForest *const forest;
      const IndexSpace space; 
      const void *const bounds;
      const bool is_domain;
      IndexPartNode *const parent;
      const LegionColor color;
      const DistributedID did;
      const ApEvent ready;
      const IndexSpaceExprID expr_id;
      const RtEvent initialized;
      IndexSpaceNode *result;
    };

    /**
     * \class PartitionTracker
     * This is a small helper class that is used for figuring out
     * when to remove references to LogicalPartition objects. We
     * want to remove the references as soon as either the index
     * partition is destroyed or the logical region is destroyed.
     * We use this class to detect which one occurs first.
     */
    class PartitionTracker : public Collectable {
    public:
      PartitionTracker(PartitionNode *part);
      PartitionTracker(const PartitionTracker &rhs);
      ~PartitionTracker(void) { }
    public:
      PartitionTracker& operator=(const PartitionTracker &rhs);
    public:
      bool remove_partition_reference(ReferenceMutator *mutator);
    private:
      PartitionNode *volatile partition;
    };

    /**
     * \class IndexPartNode
     * A node for representing a generic index partition.
     */
    class IndexPartNode : public IndexTreeNode {
    public:
      struct DisjointnessArgs : public LgTaskArgs<DisjointnessArgs> {
      public:
        static const LgTaskID TASK_ID = LG_DISJOINTNESS_TASK_ID;
      public:
        DisjointnessArgs(IndexPartition p, ValueBroadcast<bool> *c, bool own)
          : LgTaskArgs<DisjointnessArgs>(implicit_provenance),
            pid(p), disjointness_collective(c), owner(own) { }
      public:
        const IndexPartition pid;
        ValueBroadcast<bool> *const disjointness_collective;
        const bool owner;
      };
    public:
      struct DynamicIndependenceArgs : 
        public LgTaskArgs<DynamicIndependenceArgs> {
      public:
        static const LgTaskID TASK_ID = LG_SPACE_INDEPENDENCE_TASK_ID;
      public:
        DynamicIndependenceArgs(IndexPartNode *par, 
                                IndexSpaceNode *l, IndexSpaceNode *r)
          : LgTaskArgs<DynamicIndependenceArgs>(implicit_provenance),
            parent(par), left(l), right(r) { }
      public:
        IndexPartNode *const parent;
        IndexSpaceNode *const left, *const right;
      };
      struct SemanticRequestArgs : public LgTaskArgs<SemanticRequestArgs> {
      public:
        static const LgTaskID TASK_ID = LG_INDEX_PART_SEMANTIC_INFO_REQ_TASK_ID;
      public:
        SemanticRequestArgs(IndexPartNode *proxy, 
                            SemanticTag t, AddressSpaceID src)
          : LgTaskArgs<SemanticRequestArgs>(implicit_provenance),
            proxy_this(proxy), tag(t), source(src) { }
      public:
        IndexPartNode *const proxy_this;
        const SemanticTag tag;
        const AddressSpaceID source;
      };
      struct DeferChildArgs : public LgTaskArgs<DeferChildArgs> {
      public:
        static const LgTaskID TASK_ID = LG_INDEX_PART_DEFER_CHILD_TASK_ID;
      public:
        DeferChildArgs(IndexPartNode *proxy, LegionColor child,
                       IndexSpace *tar, RtUserEvent trig, AddressSpaceID src)
          : LgTaskArgs<DeferChildArgs>(implicit_provenance),
            proxy_this(proxy), child_color(child), target(tar),
            to_trigger(trig), source(src) { }
      public:
        IndexPartNode *const proxy_this;
        const LegionColor child_color;
        IndexSpace *const target;
        const RtUserEvent to_trigger;
        const AddressSpaceID source;
      };
      class RemoteDisjointnessFunctor {
      public:
        RemoteDisjointnessFunctor(Serializer &r, Runtime *rt, ShardMapping *m);
      public:
        void apply(AddressSpaceID target);
      public:
        Serializer &rez;
        Runtime *const runtime;
        std::set<AddressSpaceID> skip_shard_spaces;
      };
      class InvalidFunctor {
      public:
        InvalidFunctor(IndexPartNode *n, ReferenceMutator *m)
          : node(n), mutator(m) { }
      public:
        void apply(AddressSpaceID target);
      public:
        IndexPartNode *const node;
        ReferenceMutator *const mutator;
      }; 
    public:
      IndexPartNode(RegionTreeForest *ctx, IndexPartition p,
                    IndexSpaceNode *par, IndexSpaceNode *color_space,
                    LegionColor c, bool disjoint, int complete,
                    DistributedID did, ApEvent partition_ready, 
                    ApBarrier partial_pending, RtEvent initialized,
                    ShardMapping *mapping);
      IndexPartNode(RegionTreeForest *ctx, IndexPartition p,
                    IndexSpaceNode *par, IndexSpaceNode *color_space,
                    LegionColor c, RtEvent disjointness_ready,
                    int complete, DistributedID did,
                    ApEvent partition_ready, ApBarrier partial_pending,
                    RtEvent initialized, ShardMapping *mapping);
      IndexPartNode(const IndexPartNode &rhs);
      virtual ~IndexPartNode(void);
    public:
      IndexPartNode& operator=(const IndexPartNode &rhs);
    public:
      virtual void notify_valid(ReferenceMutator *mutator);
      virtual void notify_invalid(ReferenceMutator *mutator);
      virtual void notify_inactive(ReferenceMutator *mutator);
    public:
      virtual bool is_index_space_node(void) const;
#ifdef DEBUG_LEGION
      virtual IndexSpaceNode* as_index_space_node(void);
      virtual IndexPartNode* as_index_part_node(void);
#endif
      virtual AddressSpaceID get_owner_space(void) const;
      static AddressSpaceID get_owner_space(IndexPartition handle, Runtime *rt);
    public:
      virtual IndexTreeNode* get_parent(void) const;
      virtual void get_colors(std::vector<LegionColor> &colors);
    public:
      virtual void send_semantic_request(AddressSpaceID target, 
           SemanticTag tag, bool can_fail, bool wait_until, RtUserEvent ready);
      virtual void send_semantic_info(AddressSpaceID target, SemanticTag tag,
                             const void *buffer, size_t size, bool is_mutable,
                             RtUserEvent ready = RtUserEvent::NO_RT_USER_EVENT);
      void process_semantic_request(SemanticTag tag, AddressSpaceID source,
                            bool can_fail, bool wait_until, RtUserEvent ready);
      static void handle_semantic_request(RegionTreeForest *forest,
                                   Deserializer &derez, AddressSpaceID source);
      static void handle_semantic_info(RegionTreeForest *forest,
                                   Deserializer &derez, AddressSpaceID source);
    public:
      bool has_color(const LegionColor c);
      IndexSpaceNode* get_child(const LegionColor c, RtEvent *defer = NULL);
      void add_child(IndexSpaceNode *child);
      void add_tracker(PartitionTracker *tracker); 
      size_t get_num_children(void) const;
      void compute_disjointness(ValueBroadcast<bool> *collective, bool owner);
      void get_subspace_preconditions(std::set<ApEvent> &preconditions);
    public:
      bool is_disjoint(bool from_app = false);
      bool are_disjoint(LegionColor c1, LegionColor c2,
                        bool force_compute = false);
      void record_disjointness(bool disjoint,
                               LegionColor c1, LegionColor c2);
      bool is_complete(bool from_app = false, bool false_if_not_ready = false);
      IndexSpaceExpression* get_union_expression(bool check_complete=true);
      void record_remote_disjoint_ready(RtUserEvent ready);
      void record_remote_disjoint_result(const bool disjoint_result);
    public:
      ApEvent create_equal_children(Operation *op, size_t granularity,
                                    ShardID shard, size_t total_shards);
      ApEvent create_by_weights(Operation *op, const FutureMap &weights,
                  size_t granularity, ShardID shard, size_t total_shards);
      ApEvent create_by_union(Operation *Op,
                              IndexPartNode *left, IndexPartNode *right,
                              ShardID shard, size_t total_shards);
      ApEvent create_by_intersection(Operation *op,
                              IndexPartNode *left, IndexPartNode *right,
                              ShardID shard, size_t total_shards);
      ApEvent create_by_intersection(Operation *op, IndexPartNode *original,
                                     const bool dominates,
                                     ShardID shard, size_t total_shards);
      ApEvent create_by_difference(Operation *op,
                              IndexPartNode *left, IndexPartNode *right,
                              ShardID shard, size_t total_shards);
      ApEvent create_by_restriction(const void *transform, const void *extent,
                                    ShardID shard, size_t total_shards);
      ApEvent create_by_domain(FutureMapImpl *future_map);
    public:
      bool compute_complete(void);
      bool intersects_with(IndexSpaceNode *other, bool compute = true);
      bool intersects_with(IndexPartNode *other, bool compute = true); 
      bool dominates(IndexSpaceNode *other);
      bool dominates(IndexPartNode *other);
    public:
      static void handle_disjointness_computation(const void *args, 
                                                  RegionTreeForest *forest);
      static void handle_disjointness_test(IndexPartNode *parent,
                                           IndexSpaceNode *left,
                                           IndexSpaceNode *right);
    public:
      virtual void send_node(AddressSpaceID target, bool up);
      static void handle_node_creation(RegionTreeForest *context,
                                       Deserializer &derez, 
                                       AddressSpaceID source);
    public:
      static void handle_node_request(RegionTreeForest *context,
                                      Deserializer &derez,
                                      AddressSpaceID source);
      static void handle_node_return(Deserializer &derez);
      static void handle_node_child_request(
          RegionTreeForest *forest, Deserializer &derez, AddressSpaceID source);
      static void defer_node_child_request(const void *args);
      static void handle_node_child_response(RegionTreeForest *forest,
                                             Deserializer &derez);
      static void handle_node_disjoint_update(RegionTreeForest *forest,
                                              Deserializer &derez);
      static void handle_notification(RegionTreeForest *context, 
                                      Deserializer &derez);
    public:
      const IndexPartition handle;
      IndexSpaceNode *const parent;
      IndexSpaceNode *const color_space;
      const LegionColor total_children;
      const LegionColor max_linearized_color;
      const ApEvent partition_ready;
      const ApBarrier partial_pending;
      ShardMapping *const shard_mapping;
    protected:
      RtEvent disjoint_ready;
      bool disjoint;
    protected:
      bool has_complete, complete;
#ifdef DEBUG_LEGION
      bool first_valid;                      
#endif
      volatile IndexSpaceExpression *union_expr;
    protected:
      // Must hold the node lock when accessing
      // the remaining data structures
      std::map<LegionColor,IndexSpaceNode*> color_map;
      std::map<LegionColor,RtUserEvent> pending_child_map;
      std::set<std::pair<LegionColor,LegionColor> > disjoint_subspaces;
      std::set<std::pair<LegionColor,LegionColor> > aliased_subspaces;
      std::vector<PartitionTracker*> partition_trackers;
    protected:
      // Support for remote disjoint events being stored
      RtUserEvent remote_disjoint_ready;
    }; 

    /**
     * \class IndexPartNodeT
     * A template class for handling any templated realm calls
     * associated with realm index spaces
     */
    template<int DIM, typename T>
    class IndexPartNodeT : public IndexPartNode,
                           public LegionHeapify<IndexPartNodeT<DIM,T> > {
    public:
      IndexPartNodeT(RegionTreeForest *ctx, IndexPartition p,
                     IndexSpaceNode *par, IndexSpaceNode *color_space,
                     LegionColor c, bool disjoint, int complete,
                     DistributedID did, ApEvent partition_ready, 
                     ApBarrier pending, RtEvent initialized,
                     ShardMapping *shard_mapping);
      IndexPartNodeT(RegionTreeForest *ctx, IndexPartition p,
                     IndexSpaceNode *par, IndexSpaceNode *color_space,
                     LegionColor c, RtEvent disjointness_ready,
                     int complete, DistributedID did,
                     ApEvent partition_ready, ApBarrier pending,
                     RtEvent initialized, ShardMapping *shard_mapping);
      IndexPartNodeT(const IndexPartNodeT &rhs);
      virtual ~IndexPartNodeT(void);
    public:
      IndexPartNodeT& operator=(const IndexPartNodeT &rhs);
    };

    /**
     * \class IndexPartCreator
     * A msall helper class for creating templated index partitions
     */
    class IndexPartCreator {
    public:
      IndexPartCreator(RegionTreeForest *f, IndexPartition p,
                       IndexSpaceNode *par, IndexSpaceNode *cs,
                       LegionColor c, bool d, int k, DistributedID id,
                       ApEvent r, ApBarrier pend, RtEvent initialized, 
                       ShardMapping *m)
        : forest(f), partition(p), parent(par), color_space(cs),
          color(c), disjoint(d), complete(k), did(id), ready(r), 
          pending(pend), init(initialized), mapping(m) { }
      IndexPartCreator(RegionTreeForest *f, IndexPartition p,
                       IndexSpaceNode *par, IndexSpaceNode *cs,
                       LegionColor c, RtEvent d, int k, DistributedID id,
                       ApEvent r, ApBarrier pend, RtEvent initialized,
                       ShardMapping *m)
        : forest(f), partition(p), parent(par), color_space(cs),
          color(c), disjoint(false), complete(k), disjoint_ready(d),
          did(id), ready(r), pending(pend), init(initialized), mapping(m) { }
    public:
      template<typename N, typename T>
      static inline void demux(IndexPartCreator *creator)
      {
        if (creator->disjoint_ready.exists()) 
          creator->result = new IndexPartNodeT<N::N,T>(creator->forest,
              creator->partition, creator->parent, creator->color_space,
              creator->color, creator->disjoint_ready, creator->complete, 
              creator->did, creator->ready, creator->pending, creator->init,
              creator->mapping);
        else
          creator->result = new IndexPartNodeT<N::N,T>(creator->forest,
              creator->partition, creator->parent, creator->color_space,
              creator->color, creator->disjoint, creator->complete,
              creator->did, creator->ready, creator->pending, creator->init,
              creator->mapping);
      }
    public:
      RegionTreeForest *const forest;
      const IndexPartition partition;
      IndexSpaceNode *const parent;
      IndexSpaceNode *const color_space;
      const LegionColor color;
      const bool disjoint;
      const int complete;
      const RtEvent disjoint_ready;
      const DistributedID did;
      const ApEvent ready;
      const ApBarrier pending;
      const RtEvent init;
      ShardMapping *const mapping;
      IndexPartNode *result;
    };

    /**
     * \class FieldSpaceNode
     * Represent a generic field space that can be
     * pointed at by nodes in the region trees.
     */
    class FieldSpaceNode : 
      public LegionHeapify<FieldSpaceNode>, public DistributedCollectable {
    public:
      enum FieldAllocationState {
        FIELD_ALLOC_INVALID, // field_infos is invalid
        FIELD_ALLOC_READ_ONLY, // field_infos is valid and read-only
        FIELD_ALLOC_PENDING, // about to have allocation privileges (owner-only)
        FIELD_ALLOC_EXCLUSIVE, // field_infos is valid and can allocate
        FIELD_ALLOC_COLLECTIVE,// same as above but exactly one total CR context
      };
    public:
      struct FieldInfo {
      public:
<<<<<<< HEAD
        FieldInfo(void) : field_size(0), idx(0), serdez_id(0),
                          destroyed(false), local(false) { }
        FieldInfo(size_t size, unsigned id, CustomSerdezID sid, 
                  bool loc = false, bool collect = false)
          : field_size(size), idx(id), serdez_id(sid), 
            destroyed(false), collective(collect), local(loc) { }
        FieldInfo(ApEvent ready, unsigned id, CustomSerdezID sid,
                  bool loc = false, bool collect = false)
          : field_size(0), size_ready(ready), idx(id), serdez_id(sid), 
            destroyed(false), collective(collect), local(loc) { }
=======
        FieldInfo(void) : field_size(0), idx(0), serdez_id(0), local(false) { }
        FieldInfo(size_t size, unsigned id, CustomSerdezID sid, bool loc=false)
          : field_size(size), idx(id), serdez_id(sid), local(loc) { }
        FieldInfo(ApEvent ready, unsigned id, CustomSerdezID sid,bool loc=false)
          : field_size(0), size_ready(ready), idx(id), serdez_id(sid), 
            local(loc) { }
>>>>>>> 2197d8b0
      public:
        size_t field_size;
        ApEvent size_ready;
        unsigned idx;
        CustomSerdezID serdez_id;
<<<<<<< HEAD
        bool destroyed;
        bool collective;
=======
>>>>>>> 2197d8b0
        bool local;
      };
      struct FindTargetsFunctor {
      public:
        FindTargetsFunctor(std::deque<AddressSpaceID> &t)
          : targets(t) { }
      public:
        void apply(AddressSpaceID target);
      private:
        std::deque<AddressSpaceID> &targets;
      };
      struct SemanticRequestArgs : public LgTaskArgs<SemanticRequestArgs> {
      public:
        static const LgTaskID TASK_ID = 
          LG_FIELD_SPACE_SEMANTIC_INFO_REQ_TASK_ID;
      public:
        SemanticRequestArgs(FieldSpaceNode *proxy, 
                            SemanticTag t, AddressSpaceID src)
          : LgTaskArgs<SemanticRequestArgs>(implicit_provenance),
            proxy_this(proxy), tag(t), source(src) { }
      public:
        FieldSpaceNode *const proxy_this;
        const SemanticTag tag;
        const AddressSpaceID source;
      };
      struct SemanticFieldRequestArgs : 
        public LgTaskArgs<SemanticFieldRequestArgs> {
      public:
        static const LgTaskID TASK_ID = 
          LG_FIELD_SEMANTIC_INFO_REQ_TASK_ID;
      public:
        SemanticFieldRequestArgs(FieldSpaceNode *proxy, FieldID f,
                                 SemanticTag t, AddressSpaceID src)
          : LgTaskArgs<SemanticFieldRequestArgs>(implicit_provenance),
            proxy_this(proxy), fid(f), tag(t), source(src) { }
      public:
        FieldSpaceNode *const proxy_this;
        const FieldID fid;
        const SemanticTag tag;
        const AddressSpaceID source;
      };
      struct DeferRequestFieldInfoArgs : 
        public LgTaskArgs<DeferRequestFieldInfoArgs> {
      public:
        static const LgTaskID TASK_ID = LG_DEFER_FIELD_INFOS_TASK_ID;
      public:
        DeferRequestFieldInfoArgs(const FieldSpaceNode *n, 
            std::map<FieldID,FieldInfo> *c, AddressSpaceID src, RtUserEvent t)
          : LgTaskArgs<DeferRequestFieldInfoArgs>(implicit_provenance),
            proxy_this(n), copy(c), source(src), to_trigger(t) { }
      public:
        const FieldSpaceNode *const proxy_this;
        std::map<FieldID,FieldInfo> *const copy;
        const AddressSpaceID source;
        const RtUserEvent to_trigger;
      };
    public:
      FieldSpaceNode(FieldSpace sp, RegionTreeForest *ctx, DistributedID did,
                     RtEvent initialized, ShardMapping *shard_mapping);
      FieldSpaceNode(FieldSpace sp, RegionTreeForest *ctx, DistributedID did,
                     RtEvent initialized, Deserializer &derez);
      FieldSpaceNode(const FieldSpaceNode &rhs);
      virtual ~FieldSpaceNode(void);
    public:
      FieldSpaceNode& operator=(const FieldSpaceNode &rhs);
      AddressSpaceID get_owner_space(void) const; 
      static AddressSpaceID get_owner_space(FieldSpace handle, Runtime *rt);
    public:
      virtual void notify_active(ReferenceMutator *mutator) { }
      virtual void notify_inactive(ReferenceMutator *mutator) { }
      virtual void notify_valid(ReferenceMutator *mutator);
      virtual void notify_invalid(ReferenceMutator *mutator);
    public:
      void attach_semantic_information(SemanticTag tag, AddressSpaceID source,
            const void *buffer, size_t size, bool is_mutable, bool local_only);
      void attach_semantic_information(FieldID fid, SemanticTag tag,
                                       AddressSpaceID source,
                                       const void *buffer, size_t size,
                                       bool is_mutable, bool local_only);
      bool retrieve_semantic_information(SemanticTag tag,
             const void *&result, size_t &size, bool can_fail, bool wait_until);
      bool retrieve_semantic_information(FieldID fid, SemanticTag tag,
             const void *&result, size_t &size, bool can_fail, bool wait_until);
      void send_semantic_info(AddressSpaceID target, SemanticTag tag,
                             const void *result, size_t size, bool is_mutable,
                             RtUserEvent ready = RtUserEvent::NO_RT_USER_EVENT);
      void send_semantic_field_info(AddressSpaceID target, FieldID fid,
            SemanticTag tag, const void *result, size_t size, bool is_mutable,
            RtUserEvent ready = RtUserEvent::NO_RT_USER_EVENT);
      void process_semantic_request(SemanticTag tag, AddressSpaceID source,
                             bool can_fail, bool wait_until, RtUserEvent ready);
      void process_semantic_field_request(FieldID fid, SemanticTag tag, 
      AddressSpaceID source, bool can_fail, bool wait_until, RtUserEvent ready);
      static void handle_semantic_request(RegionTreeForest *forest,
                                   Deserializer &derez, AddressSpaceID source);
      static void handle_field_semantic_request(RegionTreeForest *forest,
                                   Deserializer &derez, AddressSpaceID source);
      static void handle_semantic_info(RegionTreeForest *forest,
                                   Deserializer &derez, AddressSpaceID source);
      static void handle_field_semantic_info(RegionTreeForest *forest,
                                   Deserializer &derez, AddressSpaceID source);
    public:
      RtEvent create_allocator(AddressSpaceID source,
          RtUserEvent ready = RtUserEvent::NO_RT_USER_EVENT,
          bool sharded_owner_context = false, bool owner_shard = false);
      RtEvent destroy_allocator(AddressSpaceID source,
          bool sharded_owner_context = false, bool owner_shard = false);
    public:
      RtEvent allocate_field(FieldID fid, size_t size,
                             CustomSerdezID serdez_id,
                             bool sharded_non_owner = false);
      RtEvent allocate_field(FieldID fid, ApEvent size_ready,
                             CustomSerdezID serdez_id,
                             bool sharded_non_owner = false);
      RtEvent allocate_fields(const std::vector<size_t> &sizes,
                              const std::vector<FieldID> &fids,
                              CustomSerdezID serdez_id,
                              bool sharded_non_owner = false);
      RtEvent allocate_fields(ApEvent sizes_ready,
                              const std::vector<FieldID> &fids,
                              CustomSerdezID serdez_id,
                              bool sharded_non_owner = false);
      void update_field_size(FieldID fid, size_t field_size, 
          std::set<RtEvent> &update_events, AddressSpaceID source);
      void free_field(FieldID fid, AddressSpaceID source,
                       std::set<RtEvent> &applied,
                       bool sharded_non_owner = false);
      void free_fields(const std::vector<FieldID> &to_free,
                       AddressSpaceID source, std::set<RtEvent> &applied,
                       bool sharded_non_owner = false);
    public:
      bool allocate_local_fields(const std::vector<FieldID> &fields,
                                 const std::vector<size_t> &sizes,
                                 CustomSerdezID serdez_id,
                                 const std::set<unsigned> &indexes,
                                 std::vector<unsigned> &new_indexes);
      void free_local_fields(const std::vector<FieldID> &to_free,
                             const std::vector<unsigned> &indexes,
                             const bool collective);
      void update_local_fields(const std::vector<FieldID> &fields,
                               const std::vector<size_t> &sizes,
                               const std::vector<CustomSerdezID> &serdez_ids,
                               const std::vector<unsigned> &indexes);
      void remove_local_fields(const std::vector<FieldID> &to_removes);
    public:
      void update_creation_set(const ShardMapping &mapping);
    public:
      bool has_field(FieldID fid);
      size_t get_field_size(FieldID fid);
      void get_all_fields(std::vector<FieldID> &to_set);
      void get_all_regions(std::set<LogicalRegion> &regions);
      void get_field_set(const FieldMask &mask, TaskContext *context,
                         std::set<FieldID> &to_set) const;
      void get_field_set(const FieldMask &mask, TaskContext *context,
                         std::vector<FieldID> &to_set) const;
      void get_field_set(const FieldMask &mask,
          const std::set<FieldID> &basis, std::set<FieldID> &to_set) const;
    public:
      FieldMask get_field_mask(const std::set<FieldID> &fields) const;
      unsigned get_field_index(FieldID fid) const;
      void get_field_indexes(const std::vector<FieldID> &fields,
                             std::vector<unsigned> &indexes) const;
    public:
      void compute_field_layout(const std::vector<FieldID> &create_fields,
                                std::vector<size_t> &field_sizes,
                                std::vector<unsigned> &mask_index_map,
                                std::vector<CustomSerdezID> &serdez,
                                FieldMask &instance_mask);
    public:
      InstanceRef create_external_instance(
            const std::vector<FieldID> &fields, RegionNode *node, AttachOp *op);
      InstanceManager* create_external_manager(PhysicalInstance inst,
            ApEvent ready_event, size_t instance_footprint, 
            LayoutConstraintSet &constraints, 
            const std::vector<FieldID> &field_set,
            const std::vector<size_t> &field_sizes, const FieldMask &file_mask,
            const std::vector<unsigned> &mask_index_map,
            RegionNode *node, const std::vector<CustomSerdezID> &serdez);
      static void handle_external_create_request(Deserializer &derez,
                                Runtime *runtime, AddressSpaceID source);
      static void handle_external_create_response(Deserializer &derez);
    public:
      LayoutDescription* find_layout_description(const FieldMask &field_mask,
                     unsigned num_dims, const LayoutConstraintSet &constraints);
      LayoutDescription* find_layout_description(const FieldMask &field_mask,
                                                LayoutConstraints *constraints);
      LayoutDescription* create_layout_description(const FieldMask &layout_mask,
                                                   const unsigned total_dims,
                                                 LayoutConstraints *constraints,
                                           const std::vector<unsigned> &indexes,
                                           const std::vector<FieldID> &fids,
                                           const std::vector<size_t> &sizes,
                                     const std::vector<CustomSerdezID> &serdez);
      LayoutDescription* register_layout_description(LayoutDescription *desc);
    public:
      void send_node(AddressSpaceID target);
      static void handle_node_creation(RegionTreeForest *context,
                                       Deserializer &derez, 
                                       AddressSpaceID target);
    public:
      static void handle_node_request(RegionTreeForest *context,
                                      Deserializer &derez,
                                      AddressSpaceID source);
      static void handle_node_return(Deserializer &derez);
      static void handle_allocator_request(RegionTreeForest *forest,
                                           Deserializer &derez,
                                           AddressSpaceID source);
      static void handle_allocator_response(RegionTreeForest *forest,
                                            Deserializer &derez);
      static void handle_allocator_invalidation(RegionTreeForest *forest,
                                                Deserializer &derez);
      static void handle_allocator_flush(RegionTreeForest *forest, 
                                         Deserializer &derez);
      static void handle_allocator_free(RegionTreeForest *forest,
                                        Deserializer &derez,
                                        AddressSpaceID source);
      static void handle_infos_request(RegionTreeForest *forest,
                                       Deserializer &derez);
      static void handle_infos_response(RegionTreeForest *forest,
                                        Deserializer &derez);
    public:
      static void handle_remote_instance_creation(RegionTreeForest *forest,
                                Deserializer &derez, AddressSpaceID source);
      static void handle_remote_reduction_creation(RegionTreeForest *forest,
                                Deserializer &derez, AddressSpaceID source);
    public:
      static void handle_alloc_request(RegionTreeForest *forest,
                                       Deserializer &derez);
      static void handle_field_free(RegionTreeForest *forest,
                                    Deserializer &derez, AddressSpaceID source);
      static void handle_layout_invalidation(RegionTreeForest *forest,
                                             Deserializer &derez,
                                             AddressSpaceID source);
      static void handle_local_alloc_request(RegionTreeForest *forest,
                                             Deserializer &derez,
                                             AddressSpaceID source);
      static void handle_local_alloc_response(Deserializer &derez);
      static void handle_local_free(RegionTreeForest *forest,
                                    Deserializer &derez);
      static void handle_field_size_update(RegionTreeForest *forest,
                                           Deserializer &derez, 
                                           AddressSpaceID source);
      static void handle_defer_infos_request(const void *args);
    public:
      // Help with debug printing
      char* to_string(const FieldMask &mask, TaskContext *ctx) const;
    protected:
      // Assume we are already holding the node lock
      // when calling these methods
      int allocate_index(RtEvent &ready_event);
      void free_index(unsigned index, RtEvent free_event);
      void invalidate_layouts(unsigned index, std::set<RtEvent> &applied,
                              AddressSpaceID source, bool need_lock = true);
    protected:
      RtEvent request_field_infos_copy(std::map<FieldID,FieldInfo> *copy,
          AddressSpaceID source, 
          RtUserEvent to_trigger = RtUserEvent::NO_RT_USER_EVENT) const;
      void record_read_only_infos(const std::map<FieldID,FieldInfo> &infos);
      void process_allocator_response(Deserializer &derez);
      void process_allocator_invalidation(RtUserEvent done, 
                                          bool flush, bool merge);
      void process_allocator_flush(Deserializer &derez);
      void process_allocator_free(Deserializer &derez, AddressSpaceID source);
    protected:
      bool allocate_local_indexes(CustomSerdezID serdez,
            const std::vector<size_t> &sizes,
            const std::set<unsigned> &current_indexes,
                  std::vector<unsigned> &new_indexes);
    public:
      const FieldSpace handle;
      RegionTreeForest *const context;
      RtEvent initialized;
    private:
      mutable LocalLock node_lock;
      std::map<FieldID,FieldInfo> field_infos; // depends on allocation_state
      // Local field sizes
      std::vector<std::pair<size_t,CustomSerdezID> > local_index_infos;
    private:
      // Keep track of the layouts associated with this field space
      // Index them by their hash of their field mask to help
      // differentiate them.
      std::map<LEGION_FIELD_MASK_FIELD_TYPE,LegionList<LayoutDescription*,
                          LAYOUT_DESCRIPTION_ALLOC>::tracked> layouts;
    private:
      LegionMap<SemanticTag,SemanticInfo>::aligned semantic_info;
      LegionMap<std::pair<FieldID,SemanticTag>,SemanticInfo>::aligned 
                                                    semantic_field_info;
    private:
      // Track which node is the owner for allocation privileges
      FieldAllocationState allocation_state;
      // For all normal (aka non-local) fields we track which indexes in the 
      // field mask have not been allocated. Only valid on the allocation owner
      FieldMask unallocated_indexes;
      // Use a list here so that we cycle through all the indexes
      // that have been freed before we reuse to avoid false aliasing
      // We may pull things out from the middle though
      std::list<std::pair<unsigned,RtEvent> > available_indexes;
      // Keep track of the nodes with remote copies of field_infos
      mutable std::set<AddressSpaceID> remote_field_infos;
      // An event for recording when we are available for allocation
      // on the owner node in the case we had to send invalidations
      RtEvent pending_field_allocation;
      // Total number of outstanding allocators
      unsigned outstanding_allocators;
      // Total number of outstanding invalidations (owner node only)
      unsigned outstanding_invalidations;
    };
 
    /**
     * \class RegionTreeNode
     * A generic region tree node from which all
     * other kinds of region tree nodes inherit.  Notice
     * that all important analyses are defined on 
     * this kind of node making them general across
     * all kinds of node types.
     */
    class RegionTreeNode : public DistributedCollectable {
    public:
      RegionTreeNode(RegionTreeForest *ctx, FieldSpaceNode *column,
                     RtEvent initialized, RtEvent tree_init);
      virtual ~RegionTreeNode(void);
    public:
      virtual void notify_active(ReferenceMutator *mutator);
      virtual void notify_inactive(ReferenceMutator *mutator) = 0;
      virtual void notify_valid(ReferenceMutator *mutator) = 0;
      virtual void notify_invalid(ReferenceMutator *mutator) = 0;
    public:
      static AddressSpaceID get_owner_space(RegionTreeID tid, Runtime *rt);
    public:
      inline LogicalState& get_logical_state(ContextID ctx)
      {
        return *(logical_states.lookup_entry(ctx, this, ctx));
      }
      inline LogicalState* get_logical_state_ptr(ContextID ctx)
      {
        return logical_states.lookup_entry(ctx, this, ctx);
      }
      inline VersionManager& get_current_version_manager(ContextID ctx)
      {
        return *(current_versions.lookup_entry(ctx, this, ctx));
      }
      inline VersionManager* get_current_version_manager_ptr(ContextID ctx)
      {
        return current_versions.lookup_entry(ctx, this, ctx);
      }
    public:
      void attach_semantic_information(SemanticTag tag, AddressSpaceID source,
            const void *buffer, size_t size, bool is_mutable, bool local_only);
      bool retrieve_semantic_information(SemanticTag tag,
           const void *&result, size_t &size, bool can_fail, bool wait_until);
      virtual void send_semantic_request(AddressSpaceID target, 
        SemanticTag tag, bool can_fail, bool wait_until, RtUserEvent ready) = 0;
      virtual void send_semantic_info(AddressSpaceID target, SemanticTag tag,
                         const void *buffer, size_t size, bool is_mutable,
                         RtUserEvent ready = RtUserEvent::NO_RT_USER_EVENT) = 0;
    public:
      // Logical traversal operations
      void register_logical_user(ContextID ctx,
                                 const LogicalUser &user,
                                 RegionTreePath &path,
                                 const LogicalTraceInfo &trace_info,
                                 const ProjectionInfo &projection_info,
                                 FieldMask &unopened_field_mask,
                                 FieldMask &already_closed_mask,
                                 std::set<RtEvent> &applied_events);
      void register_local_user(LogicalState &state,
                               const LogicalUser &user,
                               const LogicalTraceInfo &trace_info);
      void add_open_field_state(LogicalState &state, bool arrived,
                                const ProjectionInfo &projection_info,
                                const LogicalUser &user,
                                const FieldMask &open_mask,
                                RegionTreeNode *next_child,
                                std::set<RtEvent> &applied_events);
      void close_logical_node(LogicalCloser &closer,
                              const FieldMask &closing_mask,
                              const bool read_only_close);
      void siphon_logical_children(LogicalCloser &closer,
                                   LogicalState &state,
                                   const FieldMask &closing_mask,
                                   const FieldMask *aliased_children,
                                   bool record_close_operations,
                                   RegionTreeNode *next_child,
                                   FieldMask &open_below,
                                   std::set<RtEvent> &applied_events);
      void siphon_logical_projection(LogicalCloser &closer,
                                     LogicalState &state,
                                     const FieldMask &closing_mask,
                                     const ProjectionInfo &proj_info,
                                     bool record_close_operations,
                                     FieldMask &open_below,
                                     std::set<RtEvent> &applied_events);
      void flush_logical_reductions(LogicalCloser &closer,
                                    LogicalState &state,
                                    FieldMask &reduction_flush_fields,
                                    bool record_close_operations,
                                    RegionTreeNode *next_child,
                                    FieldStateDeque &new_states);
      // Note that 'allow_next_child' and 
      // 'record_closed_fields' are mutually exclusive
      void perform_close_operations(LogicalCloser &closer,
                                    const FieldMask &closing_mask,
                                    FieldState &closing_state,
                                    RegionTreeNode *next_child,
                                    bool allow_next_child,
                                    const FieldMask *aliased_children,
                                    bool upgrade_next_child, 
                                    bool read_only_close,
                                    bool overwriting_close,
                                    bool record_close_operations,
                                    bool record_closed_fields,
                                    FieldMask &output_mask); 
      void merge_new_field_state(LogicalState &state, FieldState &new_state);
      void merge_new_field_states(LogicalState &state, 
                                  FieldStateDeque &new_states);
      void filter_prev_epoch_users(LogicalState &state, const FieldMask &mask);
      void filter_curr_epoch_users(LogicalState &state, const FieldMask &mask);
      void report_uninitialized_usage(Operation *op, unsigned index,
                                      const RegionUsage usage,
                                      const FieldMask &uninitialized,
                                      RtUserEvent reported);
      void record_logical_reduction(LogicalState &state, ReductionOpID redop,
                                    const FieldMask &user_mask);
      void clear_logical_reduction_fields(LogicalState &state,
                                          const FieldMask &cleared_mask);
      void sanity_check_logical_state(LogicalState &state);
      void register_logical_dependences(ContextID ctx, Operation *op,
                                        const FieldMask &field_mask,
                                        bool dominate);
      void register_logical_deletion(ContextID ctx,
                                     const LogicalUser &user,
                                     const FieldMask &check_mask,
                                     RegionTreePath &path,
                                     const LogicalTraceInfo &trace_info,
                                     FieldMask &already_closed_mask,
                                     std::set<RtEvent> &applied_events,
                                     bool invalidate_tree);
      void siphon_logical_deletion(LogicalCloser &closer,
                                   LogicalState &state,
                                   const FieldMask &current_mask,
                                   RegionTreeNode *next_child,
                                   FieldMask &open_below,
                                   bool force_close_next,
                                   std::set<RtEvent> &applied_events);
    public:
      void send_back_logical_state(ContextID ctx, UniqueID context_uid,
                                   AddressSpaceID target);
      void process_logical_state_return(ContextID ctx, Deserializer &derez,
                                        AddressSpaceID source);
      static void handle_logical_state_return(Runtime *runtime,
                              Deserializer &derez, AddressSpaceID source); 
    public:
      void initialize_current_state(ContextID ctx);
      void invalidate_current_state(ContextID ctx, bool users_only);
      void invalidate_deleted_state(ContextID ctx, 
                                    const FieldMask &deleted_mask);
      bool invalidate_version_state(ContextID ctx);
      void invalidate_logical_states(void);
      void invalidate_version_managers(void);
    public:
      virtual unsigned get_depth(void) const = 0;
      virtual LegionColor get_color(void) const = 0;
      virtual IndexTreeNode *get_row_source(void) const = 0;
      virtual IndexSpaceExpression* get_index_space_expression(void) const = 0;
      virtual RegionTreeID get_tree_id(void) const = 0;
      virtual RegionTreeNode* get_parent(void) const = 0;
      virtual RegionTreeNode* get_tree_child(const LegionColor c) = 0; 
      virtual bool is_region(void) const = 0;
#ifdef DEBUG_LEGION
      virtual RegionNode* as_region_node(void) const = 0;
      virtual PartitionNode* as_partition_node(void) const = 0;
#else
      inline RegionNode* as_region_node(void) const;
      inline PartitionNode* as_partition_node(void) const;
#endif
      virtual bool visit_node(PathTraverser *traverser) = 0;
      virtual bool visit_node(NodeTraverser *traverser) = 0;
      virtual AddressSpaceID get_owner_space(void) const = 0; 
    public:
      virtual bool are_children_disjoint(const LegionColor c1, 
                                         const LegionColor c2) = 0;
      virtual bool are_all_children_disjoint(void) = 0;
      virtual bool is_complete(void) = 0;
      virtual bool intersects_with(RegionTreeNode *other, 
                                   bool compute = true) = 0;
      virtual bool dominates(RegionTreeNode *other) = 0;
    public:
      virtual size_t get_num_children(void) const = 0;
      virtual void send_node(AddressSpaceID target) = 0;
      virtual void print_logical_context(ContextID ctx, 
                                         TreeStateLogger *logger,
                                         const FieldMask &mask) = 0;
      virtual void print_physical_context(ContextID ctx, 
                                          TreeStateLogger *logger,
                                          const FieldMask &mask,
                                  std::deque<RegionTreeNode*> &to_traverse) = 0;
      virtual void print_context_header(TreeStateLogger *logger) = 0;
#ifdef DEBUG_LEGION
    public:
      // These methods are only ever called by a debugger
      virtual void dump_logical_context(ContextID ctx, 
                                        TreeStateLogger *logger,
                                        const FieldMask &mask) = 0;
      virtual void dump_physical_context(ContextID ctx, 
                                         TreeStateLogger *logger,
                                         const FieldMask &mask) = 0;
#endif
    public:
      // Logical helper operations
      template<AllocationType ALLOC, bool RECORD, bool HAS_SKIP, bool TRACK_DOM>
      static FieldMask perform_dependence_checks(const LogicalUser &user, 
          typename LegionList<LogicalUser, ALLOC>::track_aligned &users, 
          const FieldMask &check_mask, const FieldMask &open_below,
          bool validates_regions, Operation *to_skip = NULL, 
          GenerationID skip_gen = 0);
      template<AllocationType ALLOC>
      static void perform_closing_checks(LogicalCloser &closer,
          typename LegionList<LogicalUser, ALLOC>::track_aligned &users, 
          const FieldMask &check_mask);
    public:
      inline FieldSpaceNode* get_column_source(void) const 
        { return column_source; }
      void update_creation_set(const ShardMapping &mapping);
      void find_remote_instances(NodeSet &target_instances);
    public:
      RegionTreeForest *const context;
      FieldSpaceNode *const column_source;
      RtEvent initialized;
      const RtEvent tree_initialized; // top level tree initialization
    public:
      NodeSet remote_instances;
      bool registered;
#ifdef DEBUG_LEGION
    protected:
      bool currently_active; // should be monotonic
#endif
    protected:
      DynamicTable<LogicalStateAllocator> logical_states;
      DynamicTable<VersionManagerAllocator> current_versions;
    protected:
      mutable LocalLock node_lock;
    protected:
      LegionMap<SemanticTag,SemanticInfo>::aligned semantic_info;
    };

    /**
     * \class RegionNode
     * Represent a region in a region tree
     */
    class RegionNode : public RegionTreeNode, public LegionHeapify<RegionNode> {
    public:
      struct SemanticRequestArgs : public LgTaskArgs<SemanticRequestArgs> {
      public:
        static const LgTaskID TASK_ID = LG_REGION_SEMANTIC_INFO_REQ_TASK_ID;
      public:
        SemanticRequestArgs(RegionNode *proxy, 
                            SemanticTag t, AddressSpaceID src)
          : LgTaskArgs<SemanticRequestArgs>(implicit_provenance),
            proxy_this(proxy), tag(t), source(src) { }
      public:
        RegionNode *const proxy_this;
        const SemanticTag tag;
        const AddressSpaceID source;
      };
      class InvalidFunctor {
      public:
        InvalidFunctor(RegionNode *n, ReferenceMutator *m)
          : node(n), mutator(m) { }
      public:
        void apply(AddressSpaceID target);
      public:
        RegionNode *const node;
        ReferenceMutator *const mutator;
      };
    public:
      RegionNode(LogicalRegion r, PartitionNode *par, IndexSpaceNode *row_src,
                 FieldSpaceNode *col_src, RegionTreeForest *ctx, 
                 RtEvent initialized, RtEvent tree_initialized);
      RegionNode(const RegionNode &rhs);
      virtual ~RegionNode(void);
    public:
      RegionNode& operator=(const RegionNode &rhs);
    public:
      virtual void notify_valid(ReferenceMutator *mutator);
      virtual void notify_invalid(ReferenceMutator *mutator);
      virtual void notify_inactive(ReferenceMutator *mutator);
    public:
      void record_registered(void);
    public:
      bool has_color(const LegionColor p);
      PartitionNode* get_child(const LegionColor p);
      void add_child(PartitionNode *child);
      void remove_child(const LegionColor p);
      void add_tracker(PartitionTracker *tracker);
    public:
      virtual unsigned get_depth(void) const;
      virtual LegionColor get_color(void) const;
      virtual IndexTreeNode *get_row_source(void) const;
      virtual IndexSpaceExpression* get_index_space_expression(void) const;
      virtual RegionTreeID get_tree_id(void) const;
      virtual RegionTreeNode* get_parent(void) const;
      virtual RegionTreeNode* get_tree_child(const LegionColor c);
    public:
      virtual bool are_children_disjoint(const LegionColor c1, 
                                         const LegionColor c2);
      virtual bool are_all_children_disjoint(void);
      virtual bool is_region(void) const;
#ifdef DEBUG_LEGION
      virtual RegionNode* as_region_node(void) const;
      virtual PartitionNode* as_partition_node(void) const;
#endif
      virtual AddressSpaceID get_owner_space(void) const;
      static AddressSpaceID get_owner_space(LogicalRegion handle, Runtime *rt);
      virtual bool visit_node(PathTraverser *traverser);
      virtual bool visit_node(NodeTraverser *traverser);
      virtual bool is_complete(void);
      virtual bool intersects_with(RegionTreeNode *other, bool compute = true);
      virtual bool dominates(RegionTreeNode *other);
      virtual size_t get_num_children(void) const;
      virtual void send_node(AddressSpaceID target);
      static void handle_node_creation(RegionTreeForest *context,
                            Deserializer &derez, AddressSpaceID source);
    public:
      virtual void send_semantic_request(AddressSpaceID target, 
           SemanticTag tag, bool can_fail, bool wait_until, RtUserEvent ready);
      virtual void send_semantic_info(AddressSpaceID target, SemanticTag tag,
                             const void *buffer, size_t size, bool is_mutable,
                             RtUserEvent ready = RtUserEvent::NO_RT_USER_EVENT);
      void process_semantic_request(SemanticTag tag, AddressSpaceID source,
                            bool can_fail, bool wait_until, RtUserEvent ready);
      static void handle_semantic_request(RegionTreeForest *forest,
                                   Deserializer &derez, AddressSpaceID source);
      static void handle_semantic_info(RegionTreeForest *forest,
                                   Deserializer &derez, AddressSpaceID source);
    public:
      static void handle_top_level_request(RegionTreeForest *forest,
                                   Deserializer &derez, AddressSpaceID source);
      static void handle_top_level_return(Deserializer &derez);
    public:
      // Logging calls
      virtual void print_logical_context(ContextID ctx, 
                                         TreeStateLogger *logger,
                                         const FieldMask &mask);
      virtual void print_physical_context(ContextID ctx, 
                                          TreeStateLogger *logger,
                                          const FieldMask &mask,
                                      std::deque<RegionTreeNode*> &to_traverse);
      virtual void print_context_header(TreeStateLogger *logger);
      void print_logical_state(LogicalState &state,
                               const FieldMask &capture_mask,
                               FieldMaskSet<PartitionNode> &to_traverse,
                               TreeStateLogger *logger);
#ifdef DEBUG_LEGION
    public:
      // These methods are only ever called by a debugger
      virtual void dump_logical_context(ContextID ctx, 
                                        TreeStateLogger *logger,
                                        const FieldMask &mask);
      virtual void dump_physical_context(ContextID ctx, 
                                         TreeStateLogger *logger,
                                         const FieldMask &mask);
#endif
    public:
      RtEvent perform_versioning_analysis(ContextID ctx,
                                          InnerContext *parent_ctx,
                                          VersionInfo *version_info,
                                          LogicalRegion upper_bound,
                                          const FieldMask &version_mask,
                                          Operation *op);
    public:
      void find_open_complete_partitions(ContextID ctx,
                                         const FieldMask &mask,
                    std::vector<LogicalPartition> &partitions);
    public:
      const LogicalRegion handle;
      PartitionNode *const parent;
      IndexSpaceNode *const row_source;
    protected:
      std::map<LegionColor,PartitionNode*> color_map;
      std::vector<PartitionTracker*> partition_trackers;
#ifdef DEBUG_LEGION
      bool currently_valid;
#endif
    };

    /**
     * \class PartitionNode
     * Represent an instance of a partition in a region tree.
     */
    class PartitionNode : public RegionTreeNode, 
                          public LegionHeapify<PartitionNode> {
    public:
      struct SemanticRequestArgs : public LgTaskArgs<SemanticRequestArgs> {
      public:
        static const LgTaskID TASK_ID = LG_PARTITION_SEMANTIC_INFO_REQ_TASK_ID;
      public:
        SemanticRequestArgs(PartitionNode *proxy,
                            SemanticTag t, AddressSpaceID src)
          : LgTaskArgs<SemanticRequestArgs>(implicit_provenance),
            proxy_this(proxy), tag(t), source(src) { }
      public:
        PartitionNode *const proxy_this;
        const SemanticTag tag;
        const AddressSpaceID source;
      };
    public:
      PartitionNode(LogicalPartition p, RegionNode *par, 
                    IndexPartNode *row_src, FieldSpaceNode *col_src,
                    RegionTreeForest *ctx, RtEvent init, RtEvent tree);
      PartitionNode(const PartitionNode &rhs);
      virtual ~PartitionNode(void);
    public:
      PartitionNode& operator=(const PartitionNode &rhs);
    public:
      virtual void notify_valid(ReferenceMutator *mutator);
      virtual void notify_invalid(ReferenceMutator *mutator);
      virtual void notify_inactive(ReferenceMutator *mutator);
    public:
      void record_registered(void);
    public:
      bool has_color(const LegionColor c);
      RegionNode* get_child(const LegionColor c);
      void add_child(RegionNode *child);
    public:
      virtual unsigned get_depth(void) const;
      virtual LegionColor get_color(void) const;
      virtual IndexTreeNode *get_row_source(void) const;
      virtual IndexSpaceExpression* get_index_space_expression(void) const;
      virtual RegionTreeID get_tree_id(void) const;
      virtual RegionTreeNode* get_parent(void) const;
      virtual RegionTreeNode* get_tree_child(const LegionColor c);
    public:
      virtual bool are_children_disjoint(const LegionColor c1, 
                                         const LegionColor c2);
      virtual bool are_all_children_disjoint(void);
      virtual bool is_region(void) const;
#ifdef DEBUG_LEGION
      virtual RegionNode* as_region_node(void) const;
      virtual PartitionNode* as_partition_node(void) const;
#endif
      virtual AddressSpaceID get_owner_space(void) const;
      static AddressSpaceID get_owner_space(LogicalPartition handle, 
                                            Runtime *runtime);
      virtual bool visit_node(PathTraverser *traverser);
      virtual bool visit_node(NodeTraverser *traverser);
      virtual bool is_complete(void);
      virtual bool intersects_with(RegionTreeNode *other, bool compute = true);
      virtual bool dominates(RegionTreeNode *other);
      virtual size_t get_num_children(void) const;
      virtual void send_node(AddressSpaceID target);
    public:
      virtual void send_semantic_request(AddressSpaceID target, 
           SemanticTag tag, bool can_fail, bool wait_until, RtUserEvent ready);
      virtual void send_semantic_info(AddressSpaceID target, SemanticTag tag,
                             const void *buffer, size_t size, bool is_mutable,
                             RtUserEvent ready = RtUserEvent::NO_RT_USER_EVENT);
      void process_semantic_request(SemanticTag tag, AddressSpaceID source,
                            bool can_fail, bool wait_until, RtUserEvent ready);
      static void handle_semantic_request(RegionTreeForest *forest,
                                   Deserializer &derez, AddressSpaceID source);
      static void handle_semantic_info(RegionTreeForest *forest,
                                   Deserializer &derez, AddressSpaceID source);
    public:
      // Logging calls
      virtual void print_logical_context(ContextID ctx, 
                                         TreeStateLogger *logger,
                                         const FieldMask &mask);
      virtual void print_physical_context(ContextID ctx, 
                                          TreeStateLogger *logger,
                                          const FieldMask &mask,
                                      std::deque<RegionTreeNode*> &to_traverse);
      virtual void print_context_header(TreeStateLogger *logger);
      void print_logical_state(LogicalState &state,
                               const FieldMask &capture_mask,
                               FieldMaskSet<RegionNode> &to_traverse,
                               TreeStateLogger *logger);
#ifdef DEBUG_LEGION
    public:
      // These methods are only ever called by a debugger
      virtual void dump_logical_context(ContextID ctx, 
                                        TreeStateLogger *logger,
                                        const FieldMask &mask);
      virtual void dump_physical_context(ContextID ctx, 
                                         TreeStateLogger *logger,
                                         const FieldMask &mask);
#endif
    public:
      const LogicalPartition handle;
      RegionNode *const parent;
      IndexPartNode *const row_source;
    protected:
      std::map<LegionColor,RegionNode*> color_map;
    }; 

    // some inline implementations
#ifndef DEBUG_LEGION
    //--------------------------------------------------------------------------
    inline IndexSpaceNode* IndexTreeNode::as_index_space_node(void)
    //--------------------------------------------------------------------------
    {
      return static_cast<IndexSpaceNode*>(this);
    }

    //--------------------------------------------------------------------------
    inline IndexPartNode* IndexTreeNode::as_index_part_node(void)
    //--------------------------------------------------------------------------
    {
      return static_cast<IndexPartNode*>(this);
    }

    //--------------------------------------------------------------------------
    inline RegionNode* RegionTreeNode::as_region_node(void) const
    //--------------------------------------------------------------------------
    {
      return static_cast<RegionNode*>(const_cast<RegionTreeNode*>(this));
    }

    //--------------------------------------------------------------------------
    inline PartitionNode* RegionTreeNode::as_partition_node(void) const
    //--------------------------------------------------------------------------
    {
      return static_cast<PartitionNode*>(const_cast<RegionTreeNode*>(this));
    }
#endif

  }; // namespace Internal
}; // namespace Legion

#endif // __LEGION_REGION_TREE_H__

// EOF
<|MERGE_RESOLUTION|>--- conflicted
+++ resolved
@@ -350,7 +350,6 @@
       bool is_index_partition_complete(IndexPartition p);
       bool has_index_partition(IndexSpace parent, Color color);
     public:
-<<<<<<< HEAD
       FieldSpaceNode* create_field_space(FieldSpace handle, DistributedID did,
                                    const bool notify_remote = true,
                                    RtEvent initialized = RtEvent::NO_RT_EVENT,
@@ -358,20 +357,12 @@
                                    ShardMapping *shard_mapping = NULL);
       void destroy_field_space(FieldSpace handle, std::set<RtEvent> &applied,
                                const bool total_sharding_collective = false);
-      void create_field_space_allocator(FieldSpace handle, 
+      RtEvent create_field_space_allocator(FieldSpace handle, 
                                         bool sharded_owner_context = false,
                                         bool owner_shard = false);
       void destroy_field_space_allocator(FieldSpace handle,
                                          bool sharded_owner_context = false,
                                          bool owner_shard = false);
-=======
-      void create_field_space(FieldSpace handle, DistributedID did,
-                              std::set<RtEvent> *applied = NULL);
-      void destroy_field_space(FieldSpace handle,
-                               std::set<RtEvent> &preconditions);
-      RtEvent create_field_space_allocator(FieldSpace handle);
-      void destroy_field_space_allocator(FieldSpace handle);
->>>>>>> 2197d8b0
       // Return true if local is set to true and we actually performed the 
       // allocation.  It is an error if the field already existed and the
       // allocation was not local.
@@ -3032,35 +3023,22 @@
     public:
       struct FieldInfo {
       public:
-<<<<<<< HEAD
         FieldInfo(void) : field_size(0), idx(0), serdez_id(0),
-                          destroyed(false), local(false) { }
+                          collective(false), local(false) { }
         FieldInfo(size_t size, unsigned id, CustomSerdezID sid, 
                   bool loc = false, bool collect = false)
           : field_size(size), idx(id), serdez_id(sid), 
-            destroyed(false), collective(collect), local(loc) { }
+            collective(collect), local(loc) { }
         FieldInfo(ApEvent ready, unsigned id, CustomSerdezID sid,
                   bool loc = false, bool collect = false)
           : field_size(0), size_ready(ready), idx(id), serdez_id(sid), 
-            destroyed(false), collective(collect), local(loc) { }
-=======
-        FieldInfo(void) : field_size(0), idx(0), serdez_id(0), local(false) { }
-        FieldInfo(size_t size, unsigned id, CustomSerdezID sid, bool loc=false)
-          : field_size(size), idx(id), serdez_id(sid), local(loc) { }
-        FieldInfo(ApEvent ready, unsigned id, CustomSerdezID sid,bool loc=false)
-          : field_size(0), size_ready(ready), idx(id), serdez_id(sid), 
-            local(loc) { }
->>>>>>> 2197d8b0
+            collective(collect), local(loc) { }
       public:
         size_t field_size;
         ApEvent size_ready;
         unsigned idx;
         CustomSerdezID serdez_id;
-<<<<<<< HEAD
-        bool destroyed;
         bool collective;
-=======
->>>>>>> 2197d8b0
         bool local;
       };
       struct FindTargetsFunctor {
