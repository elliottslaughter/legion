--- conflicted
+++ resolved
@@ -72,26 +72,19 @@
       void prepare_for_shutdown(void);
     public:
       void create_index_space(IndexSpace handle, const void *realm_is,
-<<<<<<< HEAD
                               DistributedID did, ShardMapping *mapping = NULL);
-      void create_union_space(IndexSpace handle, TaskOp *op,
-            const std::vector<IndexSpace> &sources, 
-            DistributedID did, ShardMapping *mapping = NULL);
-      void create_intersection_space(IndexSpace handle, TaskOp *op,
-            const std::vector<IndexSpace> &source, 
-            DistributedID did, ShardMapping *mapping = NULL);
-      void create_difference_space(IndexSpace handle, TaskOp *op,
-                 IndexSpace left, IndexSpace right, 
-                 DistributedID did, ShardMapping *mapping = NULL);
-=======
-                              DistributedID did);
       IndexSpace find_or_create_union_space(InnerContext *ctx,
-                              const std::vector<IndexSpace> &sources);
+                              const std::vector<IndexSpace> &sources,
+                              ShardMapping *mapping = NULL);
       IndexSpace find_or_create_intersection_space(InnerContext *ctx,
-                              const std::vector<IndexSpace> &sources);
+                              const std::vector<IndexSpace> &sources,
+                              ShardMapping *mapping = NULL);
       IndexSpace find_or_create_difference_space(InnerContext *ctx,
-                              IndexSpace left, IndexSpace right);
->>>>>>> ebd1ded1
+                              IndexSpace left, IndexSpace right,
+                              ShardMapping *mapping = NULL);
+      void find_or_create_sharded_index_space(InnerContext *ctx,
+                              IndexSpace handle, IndexSpace local,
+                              DistributedID did, ShardMapping *mapping);
       RtEvent create_pending_partition(IndexPartition pid,
                                        IndexSpace parent,
                                        IndexSpace color_space,
@@ -542,11 +535,8 @@
                                   IndexPartNode *par, LegionColor color,
                                   DistributedID did,
                                   ApEvent is_ready = ApEvent::NO_AP_EVENT,
-<<<<<<< HEAD
+                                  IndexSpaceExprID expr_id = 0,
                                   ShardMapping *shard_mapping = NULL);
-=======
-                                  IndexSpaceExprID expr_id = 0);
->>>>>>> ebd1ded1
       IndexSpaceNode* create_node(IndexSpace is, const void *realm_is, 
                                   IndexPartNode *par, LegionColor color,
                                   DistributedID did,
@@ -802,12 +792,10 @@
         { assert(false); }
       virtual void add_expression_reference(void) = 0;
       virtual bool remove_expression_reference(void) = 0;
-<<<<<<< HEAD
       virtual bool test_intersection_nonblocking(IndexSpaceExpression *expr,
          RegionTreeForest *context, ApEvent &precondition, bool second = false);
-=======
-      virtual IndexSpaceNode* find_or_create_node(InnerContext *ctx) = 0;
->>>>>>> ebd1ded1
+      virtual IndexSpaceNode* find_or_create_node(InnerContext *ctx,
+                                                  ShardMapping *mapping) = 0;
     public:
       static void handle_tighten_index_space(const void *args);
     public:
@@ -866,7 +854,8 @@
       virtual void record_remote_instance(AddressSpaceID target);
       virtual void add_expression_reference(void);
       virtual bool remove_expression_reference(void);
-      virtual IndexSpaceNode* find_or_create_node(InnerContext *ctx) = 0;
+      virtual IndexSpaceNode* find_or_create_node(InnerContext *ctx,
+                                                  ShardMapping *mapping) = 0;
     public:
       static void handle_expression_invalidation(Deserializer &derez,
                                                  RegionTreeForest *forest);
@@ -902,7 +891,8 @@
       virtual void pack_expression(Serializer &rez, AddressSpaceID target) = 0; 
       virtual bool remove_operation(RegionTreeForest *forest) = 0;
       virtual bool remove_expression_reference(void);
-      virtual IndexSpaceNode* find_or_create_node(InnerContext *ctx) = 0;
+      virtual IndexSpaceNode* find_or_create_node(InnerContext *ctx,
+                                                  ShardMapping *mapping) = 0;
     public:
       void invalidate_operation(std::deque<IndexSpaceOperation*> &to_remove);
     public:
@@ -923,7 +913,8 @@
       virtual bool check_empty(void);
       virtual void pack_expression(Serializer &rez, AddressSpaceID target);
       virtual bool remove_operation(RegionTreeForest *forest) = 0;
-      virtual IndexSpaceNode* find_or_create_node(InnerContext *ctx);
+      virtual IndexSpaceNode* find_or_create_node(InnerContext *ctx,
+                                                  ShardMapping *mapping);
     public:
       ApEvent get_realm_index_space(Realm::IndexSpace<DIM,T> &space,
                                     bool need_tight_result);
@@ -1078,7 +1069,8 @@
       virtual void tighten_index_space(void);
       virtual bool check_empty(void);
       virtual void pack_expression(Serializer &rez, AddressSpaceID target);
-      virtual IndexSpaceNode* find_or_create_node(InnerContext *ctx);
+      virtual IndexSpaceNode* find_or_create_node(InnerContext *ctx,
+                                                  ShardMapping *mapping);
     public:
       Realm::IndexSpace<DIM,T> realm_index_space;
       ApEvent realm_index_space_ready;
@@ -1158,12 +1150,10 @@
       virtual void tighten_index_space(void);
       virtual bool check_empty(void);
       virtual void pack_expression(Serializer &rez, AddressSpaceID target);
-<<<<<<< HEAD
       virtual bool test_intersection_nonblocking(IndexSpaceExpression *expr,
          RegionTreeForest *context, ApEvent &precondition, bool second = false);
-=======
-      virtual IndexSpaceNode* find_or_create_node(InnerContext *ctx);
->>>>>>> ebd1ded1
+      virtual IndexSpaceNode* find_or_create_node(InnerContext *ctx,
+                                                  ShardMapping *mapping);
     public:
       void set_result(IndexSpaceExpression *result);
       // This can be racy but in a good way
@@ -1432,8 +1422,11 @@
       virtual void pack_expression(Serializer &rez, AddressSpaceID target) = 0;
       virtual void add_expression_reference(void);
       virtual bool remove_expression_reference(void);
-      virtual IndexSpaceNode* find_or_create_node(InnerContext *ctx) 
+      virtual IndexSpaceNode* find_or_create_node(InnerContext *ctx,
+                                                  ShardMapping *mapping)
         { return this; }
+      virtual void create_sharded_alias(IndexSpace alias, DistributedID did,
+                                        ShardMapping *mapping) = 0;
     public:
       virtual void log_index_space_points(void) = 0;
       virtual ApEvent compute_pending_space(Operation *op,
@@ -1645,6 +1638,8 @@
       virtual void tighten_index_space(void);
       virtual bool check_empty(void);
       virtual void pack_expression(Serializer &rez, AddressSpaceID target);
+      virtual void create_sharded_alias(IndexSpace alias, DistributedID did,
+                                        ShardMapping *mapping);
     public:
       virtual void log_index_space_points(void);
       void log_index_space_points(const Realm::IndexSpace<DIM,T> &space) const;
