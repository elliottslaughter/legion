--- conflicted
+++ resolved
@@ -76,15 +76,10 @@
       inline IndexSpaceID get_id(void) const { return id; }
       inline IndexTreeID get_tree_id(void) const { return tid; }
       inline bool exists(void) const { return (id != 0); }
-<<<<<<< HEAD
       inline TypeTag get_type_tag(void) const { return type_tag; }
     protected:
-      friend std::ostream& operator<<(std::ostream& os, const IndexSpace& is);
-=======
-    private:
       friend std::ostream& operator<<(std::ostream& os, 
                                       const IndexSpace& is);
->>>>>>> 1c235b2c
       IndexSpaceID id;
       IndexTreeID tid;
       TypeTag type_tag;
@@ -133,12 +128,8 @@
       inline IndexPartitionID get_id(void) const { return id; }
       inline IndexTreeID get_tree_id(void) const { return tid; }
       inline bool exists(void) const { return (id != 0); }
-<<<<<<< HEAD
       inline TypeTag get_type_tag(void) const { return type_tag; }
     protected:
-=======
-    public:
->>>>>>> 1c235b2c
       friend std::ostream& operator<<(std::ostream& os, 
                                       const IndexPartition& ip);
       IndexPartitionID id;
@@ -230,17 +221,11 @@
       inline FieldSpace get_field_space(void) const { return field_space; }
       inline RegionTreeID get_tree_id(void) const { return tree_id; }
       inline bool exists(void) const { return (tree_id != 0); } 
-<<<<<<< HEAD
       inline TypeTag get_type_tag(void) const 
         { return index_space.get_type_tag(); }
     protected:
-      friend std::ostream& operator<<(
-          std::ostream& os, const LogicalRegion& lr);
-=======
-    private:
       friend std::ostream& operator<<(std::ostream& os, 
                                       const LogicalRegion& lr);
->>>>>>> 1c235b2c
       // These are private so the user can't just arbitrarily change them
       RegionTreeID tree_id;
       IndexSpace index_space;
@@ -301,13 +286,9 @@
       inline FieldSpace get_field_space(void) const { return field_space; }
       inline RegionTreeID get_tree_id(void) const { return tree_id; }
       inline bool exists(void) const { return (tree_id != 0); }
-<<<<<<< HEAD
       inline TypeTag get_type_tag(void) const 
         { return index_partition.get_type_tag(); }
     protected:
-=======
-    private:
->>>>>>> 1c235b2c
       friend std::ostream& operator<<(std::ostream& os, 
                                       const LogicalPartition& lp);
       // These are private so the user can't just arbitrary change them
