/* Copyright 2018 Stanford University
 *
 * Licensed under the Apache License, Version 2.0 (the "License");
 * you may not use this file except in compliance with the License.
 * You may obtain a copy of the License at
 *
 *     http://www.apache.org/licenses/LICENSE-2.0
 *
 * Unless required by applicable law or agreed to in writing, software
 * distributed under the License is distributed on an "AS IS" BASIS,
 * WITHOUT WARRANTIES OR CONDITIONS OF ANY KIND, either express or implied.
 * See the License for the specific language governing permissions and
 * limitations under the License.
 */


#ifndef __LEGION_C_H__
#define __LEGION_C_H__

/**
 * \file legion_c.h
 * Legion C API
 */

// ******************** IMPORTANT **************************
//
// This file is PURE C, **NOT** C++.
//
// ******************** IMPORTANT **************************

#include "legion/legion_config.h"

#include <stdbool.h>
#include <stddef.h>
#include <stdint.h>

#ifdef __cplusplus
extern "C" {
#endif

  // -----------------------------------------------------------------------
  // Proxy Types
  // -----------------------------------------------------------------------

// #define NEW_OPAQUE_TYPE(T) typedef void * T
#define NEW_OPAQUE_TYPE(T) typedef struct T { void *impl; } T
  NEW_OPAQUE_TYPE(legion_runtime_t);
  NEW_OPAQUE_TYPE(legion_context_t);
  NEW_OPAQUE_TYPE(legion_domain_point_iterator_t);
  NEW_OPAQUE_TYPE(legion_coloring_t);
  NEW_OPAQUE_TYPE(legion_domain_coloring_t);
  NEW_OPAQUE_TYPE(legion_point_coloring_t);
  NEW_OPAQUE_TYPE(legion_domain_point_coloring_t);
  NEW_OPAQUE_TYPE(legion_multi_domain_point_coloring_t);
  NEW_OPAQUE_TYPE(legion_index_space_allocator_t);
  NEW_OPAQUE_TYPE(legion_field_allocator_t);
  NEW_OPAQUE_TYPE(legion_argument_map_t);
  NEW_OPAQUE_TYPE(legion_predicate_t);
  NEW_OPAQUE_TYPE(legion_future_t);
  NEW_OPAQUE_TYPE(legion_future_map_t);
  NEW_OPAQUE_TYPE(legion_task_launcher_t);
  NEW_OPAQUE_TYPE(legion_index_launcher_t);
  NEW_OPAQUE_TYPE(legion_inline_launcher_t);
  NEW_OPAQUE_TYPE(legion_copy_launcher_t);
  NEW_OPAQUE_TYPE(legion_acquire_launcher_t);
  NEW_OPAQUE_TYPE(legion_release_launcher_t);
  NEW_OPAQUE_TYPE(legion_attach_launcher_t);
  NEW_OPAQUE_TYPE(legion_must_epoch_launcher_t);
  NEW_OPAQUE_TYPE(legion_physical_region_t);
  NEW_OPAQUE_TYPE(legion_accessor_array_1d_t);
  NEW_OPAQUE_TYPE(legion_accessor_array_2d_t);
  NEW_OPAQUE_TYPE(legion_accessor_array_3d_t);
  NEW_OPAQUE_TYPE(legion_index_iterator_t);
  NEW_OPAQUE_TYPE(legion_task_t);
  NEW_OPAQUE_TYPE(legion_inline_t);
  NEW_OPAQUE_TYPE(legion_mappable_t);
  NEW_OPAQUE_TYPE(legion_region_requirement_t);
  NEW_OPAQUE_TYPE(legion_machine_t);
  NEW_OPAQUE_TYPE(legion_mapper_t);
  NEW_OPAQUE_TYPE(legion_default_mapper_t);
  NEW_OPAQUE_TYPE(legion_processor_query_t);
  NEW_OPAQUE_TYPE(legion_memory_query_t);
  NEW_OPAQUE_TYPE(legion_machine_query_interface_t);
  NEW_OPAQUE_TYPE(legion_execution_constraint_set_t);
  NEW_OPAQUE_TYPE(legion_layout_constraint_set_t);
  NEW_OPAQUE_TYPE(legion_task_layout_constraint_set_t);
  NEW_OPAQUE_TYPE(legion_slice_task_output_t);
  NEW_OPAQUE_TYPE(legion_map_task_input_t);
  NEW_OPAQUE_TYPE(legion_map_task_output_t);
  NEW_OPAQUE_TYPE(legion_physical_instance_t);
  NEW_OPAQUE_TYPE(legion_mapper_runtime_t);
  NEW_OPAQUE_TYPE(legion_mapper_context_t);
  NEW_OPAQUE_TYPE(legion_field_map_t);
#undef NEW_OPAQUE_TYPE

  /**
   * @see ptr_t
   */
  typedef struct legion_ptr_t {
    long long int value;
  } legion_ptr_t;

  typedef legion_coord_t coord_t;

#define NEW_POINT_TYPE(T, DIM) typedef struct T { coord_t x[DIM]; } T
  NEW_POINT_TYPE(legion_point_1d_t, 1);
  NEW_POINT_TYPE(legion_point_2d_t, 2);
  NEW_POINT_TYPE(legion_point_3d_t, 3);
#undef NEW_POINT_TYPE

#define NEW_RECT_TYPE(T, PT) typedef struct T { PT lo, hi; } T
  NEW_RECT_TYPE(legion_rect_1d_t, legion_point_1d_t);
  NEW_RECT_TYPE(legion_rect_2d_t, legion_point_2d_t);
  NEW_RECT_TYPE(legion_rect_3d_t, legion_point_3d_t);
#undef NEW_RECT_TYPE

#define NEW_BLOCKIFY_TYPE(T, PT) \
  typedef struct T { PT block_size; PT offset; } T
  NEW_BLOCKIFY_TYPE(legion_blockify_1d_t, legion_point_1d_t);
  NEW_BLOCKIFY_TYPE(legion_blockify_2d_t, legion_point_2d_t);
  NEW_BLOCKIFY_TYPE(legion_blockify_3d_t, legion_point_3d_t);
#undef NEW_BLOCKIFY_TYPE

  /**
   * @see Legion::Domain
   */
  typedef struct legion_domain_t {
    realm_id_t is_id;
    int dim;
// Hack: Python CFFI isn't smart enough to do constant folding so we
// have to do this by hand here. To avoid this bitrotting, at least
// make the preprocessor check that the value is equal to what we
// expect.
#define MAX_DOMAIN_DIM 6 // 2 * LEGION_MAX_RECT_DIM
#if MAX_DOMAIN_DIM != 2 * LEGION_MAX_RECT_DIM // sanity check value
#error Mismatch in MAX_DOMAIN_DIM
#endif
    coord_t rect_data[MAX_DOMAIN_DIM];
#undef MAX_DOMAIN_DIM
  } legion_domain_t;

  /**
   * @see Legion::DomainPoint
   */
  typedef struct legion_domain_point_t {
    int dim;
    coord_t point_data[MAX_POINT_DIM];
  } legion_domain_point_t;

  /**
   * @see Legion::IndexSpace
   */
  typedef struct legion_index_space_t {
    legion_index_space_id_t id;
    legion_index_tree_id_t tid;
    legion_type_tag_t type_tag;
  } legion_index_space_t;

  /**
   * @see Legion::IndexPartition
   */
  typedef struct legion_index_partition_t {
    legion_index_partition_id_t id;
    legion_index_tree_id_t tid;
    legion_type_tag_t type_tag;
  } legion_index_partition_t;

  /**
   * @see Legion::FieldSpace
   */
  typedef struct legion_field_space_t {
    legion_field_space_id_t id;
  } legion_field_space_t;

  /**
   * @see Legion::LogicalRegion
   */
  typedef struct legion_logical_region_t {
    legion_region_tree_id_t tree_id;
    legion_index_space_t index_space;
    legion_field_space_t field_space;
  } legion_logical_region_t;

  /**
   * @see Legion::LogicalPartition
   */
  typedef struct legion_logical_partition_t {
    legion_region_tree_id_t tree_id;
    legion_index_partition_t index_partition;
    legion_field_space_t field_space;
  } legion_logical_partition_t;

  /**
   * @see Legion::TaskArgument
   */
  typedef struct legion_task_argument_t {
    void *args;
    size_t arglen;
  } legion_task_argument_t;

  typedef struct legion_byte_offset_t {
    int offset;
  } legion_byte_offset_t;

  /**
   * @see Legion::InputArgs
   */
  typedef struct legion_input_args_t {
    char **argv;
    int argc;
  } legion_input_args_t;

  /**
   * @see Legion::TaskConfigOptions
   */
  typedef struct legion_task_config_options_t {
    bool leaf /* = false */;
    bool inner /* = false */;
    bool idempotent /* = false */;
  }  legion_task_config_options_t;

  /**
   * @see Legion::Processor
   */
  typedef struct legion_processor_t {
    realm_id_t id;
  } legion_processor_t;

  /**
   * @see Legion::Memory
   */
  typedef struct legion_memory_t {
    realm_id_t id;
  } legion_memory_t;

  /**
   * @see Legion::Mapper::TaskSlice
   */
  typedef struct legion_task_slice_t {
    legion_domain_t domain;
    legion_processor_t proc;
    bool recurse;
    bool stealable;
  } legion_task_slice_t;

  /**
   * @see Legion::PhaseBarrier
   */
  typedef struct legion_phase_barrier_t {
    // From Realm::Event
    realm_id_t id;
    // From Realm::Barrier
    realm_barrier_timestamp_t timestamp;
  } legion_phase_barrier_t;

  /**
   * @see Legion::DynamicCollective
   */
  typedef struct legion_dynamic_collective_t {
    // From Legion::PhaseBarrier
    //   From Realm::Event
    realm_id_t id;
    //   From Realm::Barrier
    realm_barrier_timestamp_t timestamp;
    // From Legion::DynamicCollective
    legion_reduction_op_id_t redop;
  } legion_dynamic_collective_t;

  /**
   * @see Legion::Mapping::Mapper::TaskOptions
   */
  typedef struct legion_task_options_t {
    legion_processor_t initial_proc;
    bool inline_task;
    bool stealable;
    bool map_locally;
<<<<<<< HEAD
    bool memoize;
=======
    legion_task_priority_t parent_priority;
>>>>>>> 0936706b
  } legion_task_options_t;

  typedef struct legion_slice_task_input_t {
    legion_domain_t domain;
  } legion_slice_task_input_t;

  /**
   * Interface for a Legion C registration callback.
   */
  typedef
    void (*legion_registration_callback_pointer_t)(
      legion_machine_t /* machine */,
      legion_runtime_t /* runtime */,
      const legion_processor_t * /* local_procs */,
      unsigned /* num_local_procs */);

  /**
   * Interface for a Legion C task that is wrapped (i.e. this is the Realm
   * task interface)
   */
  typedef realm_task_pointer_t legion_task_pointer_wrapped_t;

  /**
   * Interface for a Legion C projection functor (Logical Region
   * upper bound).
   */
  typedef
    legion_logical_region_t (*legion_projection_functor_logical_region_t)(
      legion_runtime_t /* runtime */,
      legion_context_t /* context */,
      legion_task_t /* task */,
      unsigned /* index */,
      legion_logical_region_t /* upper_bound */,
      legion_domain_point_t /* point */);

  /**
   * Interface for a Legion C projection functor (Logical Partition
   * upper bound).
   */
  typedef
    legion_logical_region_t (*legion_projection_functor_logical_partition_t)(
      legion_runtime_t /* runtime */,
      legion_context_t /* context */,
      legion_task_t /* task */,
      unsigned /* index */,
      legion_logical_partition_t /* upper_bound */,
      legion_domain_point_t /* point */);

  // -----------------------------------------------------------------------
  // Pointer Operations
  // -----------------------------------------------------------------------

  /**
   * @see ptr_t::nil()
   */
  legion_ptr_t
  legion_ptr_nil(void);

  /**
   * @see ptr_t::is_null()
   */
  bool
  legion_ptr_is_null(legion_ptr_t ptr);

  /**
   * @see Legion::Runtime::safe_cast(
   *        Context, ptr_t, LogicalRegion)
   */
  legion_ptr_t
  legion_ptr_safe_cast(legion_runtime_t runtime,
                       legion_context_t ctx,
                       legion_ptr_t pointer,
                       legion_logical_region_t region);

  // -----------------------------------------------------------------------
  // Domain Operations
  // -----------------------------------------------------------------------

  /**
   * @see Legion::Domain::from_rect()
   */
  legion_domain_t
  legion_domain_from_rect_1d(legion_rect_1d_t r);

  /**
   * @see Legion::Domain::from_rect()
   */
  legion_domain_t
  legion_domain_from_rect_2d(legion_rect_2d_t r);

  /**
   * @see Legion::Domain::from_rect()
   */
  legion_domain_t
  legion_domain_from_rect_3d(legion_rect_3d_t r);

  /**
   * @see Legion::Domain::Domain(Legion::IndexSpace)
   */
  legion_domain_t
  legion_domain_from_index_space(legion_runtime_t runtime,
                                 legion_index_space_t is);

  /**
   * @see Legion::Domain::get_rect()
   */
  legion_rect_1d_t
  legion_domain_get_rect_1d(legion_domain_t d);

  /**
   * @see Legion::Domain::get_rect()
   */
  legion_rect_2d_t
  legion_domain_get_rect_2d(legion_domain_t d);

  /**
   * @see Legion::Domain::get_rect()
   */
  legion_rect_3d_t
  legion_domain_get_rect_3d(legion_domain_t d);

  bool
  legion_domain_is_dense(legion_domain_t d);

  // These are the same as above but will ignore 
  // the existence of any sparsity map, whereas the 
  // ones above will fail if a sparsity map exists
  legion_rect_1d_t
  legion_domain_get_bounds_1d(legion_domain_t d);

  legion_rect_2d_t
  legion_domain_get_bounds_2d(legion_domain_t d);

  legion_rect_3d_t
  legion_domain_get_bounds_3d(legion_domain_t d);

  /**
   * @see Legion::Domain::get_volume()
   */
  size_t
  legion_domain_get_volume(legion_domain_t d);

  // -----------------------------------------------------------------------
  // Domain Point Operations
  // -----------------------------------------------------------------------

  /**
   * @see Legion::DomainPoint::from_point()
   */
  legion_domain_point_t
  legion_domain_point_from_point_1d(legion_point_1d_t p);

  /**
   * @see Legion::DomainPoint::from_point()
   */
  legion_domain_point_t
  legion_domain_point_from_point_2d(legion_point_2d_t p);

  /**
   * @see Legion::DomainPoint::from_point()
   */
  legion_domain_point_t
  legion_domain_point_from_point_3d(legion_point_3d_t p);

  /**
   * @see Legion::DomainPoint::get_point()
   */
  legion_point_1d_t
  legion_domain_point_get_point_1d(legion_domain_point_t p);

  /**
   * @see Legion::DomainPoint::get_point()
   */
  legion_point_2d_t
  legion_domain_point_get_point_2d(legion_domain_point_t p);

  /**
   * @see Legion::DomainPoint::get_point()
   */
  legion_point_3d_t
  legion_domain_point_get_point_3d(legion_domain_point_t p);

  /**
   * @see Legion::DomainPoint::nil()
   */
  legion_domain_point_t
  legion_domain_point_nil();

  /**
   * @see Legion::DomainPoint::is_null()
   */
  bool
  legion_domain_point_is_null(legion_domain_point_t point);

  /**
   * @see Legion::Runtime::safe_cast(
   *        Context, DomainPoint, LogicalRegion)
   */
  legion_domain_point_t
  legion_domain_point_safe_cast(legion_runtime_t runtime,
                                legion_context_t ctx,
                                legion_domain_point_t point,
                                legion_logical_region_t region);

  // -----------------------------------------------------------------------
  // Domain Point Iterator
  // -----------------------------------------------------------------------

  /**
   * @return Caller takes ownership of return value.
   *
   * @see Legion::Domain::DomainPointIterator::DomainPointIterator()
   */
  legion_domain_point_iterator_t
  legion_domain_point_iterator_create(legion_domain_t handle);

  /**
   * @param handle Caller must have ownership of parameter `handle`.
   *
   * @see Legion::Domain::DomainPointIterator::~DomainPointIterator()
   */
  void
  legion_domain_point_iterator_destroy(legion_domain_point_iterator_t handle);

  /**
   * @see Legion::Domain::DomainPointIterator::any_left
   */
  bool
  legion_domain_point_iterator_has_next(legion_domain_point_iterator_t handle);

  /**
   * @see Legion::Domain::DomainPointIterator::step()
   */
  legion_domain_point_t
  legion_domain_point_iterator_next(legion_domain_point_iterator_t handle);

  // -----------------------------------------------------------------------
  // Coloring Operations
  // -----------------------------------------------------------------------

  /**
   * @return Caller takes ownership of return value.
   *
   * @see Legion::Coloring
   */
  legion_coloring_t
  legion_coloring_create(void);

  /**
   * @param handle Caller must have ownership of parameter `handle`.
   *
   * @see Legion::Coloring
   */
  void
  legion_coloring_destroy(legion_coloring_t handle);

  /**
   * @see Legion::Coloring
   */
  void
  legion_coloring_ensure_color(legion_coloring_t handle,
                               legion_color_t color);

  /**
   * @see Legion::Coloring
   */
  void
  legion_coloring_add_point(legion_coloring_t handle,
                            legion_color_t color,
                            legion_ptr_t point);

  /**
   * @see Legion::Coloring
   */
  void
  legion_coloring_delete_point(legion_coloring_t handle,
                               legion_color_t color,
                               legion_ptr_t point);

  /**
   * @see Legion::Coloring
   */
  bool
  legion_coloring_has_point(legion_coloring_t handle,
                            legion_color_t color,
                            legion_ptr_t point);

  /**
   * @see Legion::Coloring
   */
  void
  legion_coloring_add_range(legion_coloring_t handle,
                            legion_color_t color,
                            legion_ptr_t start,
                            legion_ptr_t end /**< inclusive */);

  // -----------------------------------------------------------------------
  // Domain Coloring Operations
  // -----------------------------------------------------------------------

  /**
   * @return Caller takes ownership of return value.
   *
   * @see Legion::DomainColoring
   */
  legion_domain_coloring_t
  legion_domain_coloring_create(void);

  /**
   * @param handle Caller must have ownership of parameter `handle`.
   *
   * @see Legion::DomainColoring
   */
  void
  legion_domain_coloring_destroy(legion_domain_coloring_t handle);

  /**
   * @see Legion::DomainColoring
   */
  void
  legion_domain_coloring_color_domain(legion_domain_coloring_t handle,
                                      legion_color_t color,
                                      legion_domain_t domain);

  /**
   * @see Legion::DomainColoring
   */
  legion_domain_t
  legion_domain_coloring_get_color_space(legion_domain_coloring_t handle);

  // -----------------------------------------------------------------------
  // Point Coloring Operations
  // -----------------------------------------------------------------------

  /**
   * @return Caller takes ownership of return value.
   *
   * @see Legion::PointColoring
   */
  legion_point_coloring_t
  legion_point_coloring_create(void);

  /**
   * @param handle Caller must have ownership of parameter `handle`.
   *
   * @see Legion::PointColoring
   */
  void
  legion_point_coloring_destroy(
    legion_point_coloring_t handle);

  /**
   * @see Legion::PointColoring
   */
  void
  legion_point_coloring_add_point(legion_point_coloring_t handle,
                                  legion_domain_point_t color,
                                  legion_ptr_t point);

  /**
   * @see Legion::PointColoring
   */
  void
  legion_point_coloring_add_range(legion_point_coloring_t handle,
                                  legion_domain_point_t color,
                                  legion_ptr_t start,
                                  legion_ptr_t end /**< inclusive */);

  // -----------------------------------------------------------------------
  // Domain Point Coloring Operations
  // -----------------------------------------------------------------------

  /**
   * @return Caller takes ownership of return value.
   *
   * @see Legion::DomainPointColoring
   */
  legion_domain_point_coloring_t
  legion_domain_point_coloring_create(void);

  /**
   * @param handle Caller must have ownership of parameter `handle`.
   *
   * @see Legion::DomainPointColoring
   */
  void
  legion_domain_point_coloring_destroy(
    legion_domain_point_coloring_t handle);

  /**
   * @see Legion::DomainPointColoring
   */
  void
  legion_domain_point_coloring_color_domain(
    legion_domain_point_coloring_t handle,
    legion_domain_point_t color,
    legion_domain_t domain);

  // -----------------------------------------------------------------------
  // Multi-Domain Point Coloring Operations
  // -----------------------------------------------------------------------

  /**
   * @return Caller takes ownership of return value.
   *
   * @see Legion::MultiDomainPointColoring
   */
  legion_multi_domain_point_coloring_t
  legion_multi_domain_point_coloring_create(void);

  /**
   * @param handle Caller must have ownership of parameter `handle`.
   *
   * @see Legion::MultiDomainPointColoring
   */
  void
  legion_multi_domain_point_coloring_destroy(
    legion_multi_domain_point_coloring_t handle);

  /**
   * @see Legion::MultiDomainPointColoring
   */
  void
  legion_multi_domain_point_coloring_color_domain(
    legion_multi_domain_point_coloring_t handle,
    legion_domain_point_t color,
    legion_domain_t domain);

  // -----------------------------------------------------------------------
  // Index Space Operations
  // ----------------------------------------------------------------------

  /**
   * @return Caller takes ownership of return value.
   *
   * @see Legion::Runtime::create_index_space(Context, size_t)
   */
  legion_index_space_t
  legion_index_space_create(legion_runtime_t runtime,
                            legion_context_t ctx,
                            size_t max_num_elmts);

  /**
   * @return Caller takes ownership of return value.
   *
   * @see Legion::Runtime::create_index_space(Context, Domain)
   */
  legion_index_space_t
  legion_index_space_create_domain(legion_runtime_t runtime,
                                   legion_context_t ctx,
                                   legion_domain_t domain);

  /**
   * @return Caller takes ownership of return value.
   *
   * @see Legion::Runtime::union_index_spaces
   */
  legion_index_space_t
  legion_index_space_union(legion_runtime_t runtime,
                           legion_context_t ctx,
                           const legion_index_space_t *spaces,
                           size_t num_spaces);

  /**
   * @return Caller takes ownership of return value.
   *
   * @see Legion::Runtime::intersect_index_spaces
   */
  legion_index_space_t
  legion_index_space_intersection(legion_runtime_t runtime,
                                  legion_context_t ctx,
                                  const legion_index_space_t *spaces,
                                  size_t num_spaces);

  /**
   * @see Legion::Runtime::has_multiple_domains().
   */
  bool
  legion_index_space_has_multiple_domains(legion_runtime_t runtime,
                                          legion_index_space_t handle);

  /**
   * @param handle Caller must have ownership of parameter `handle`.
   *
   * @see Legion::Runtime::get_index_space_domain()
   */
  legion_domain_t
  legion_index_space_get_domain(legion_runtime_t runtime,
                                legion_index_space_t handle);

  /**
   * @param handle Caller must have ownership of parameter `handle`.
   *
   * @see Legion::Runtime::get_parent_index_partition()
   */
  legion_index_partition_t
  legion_index_space_get_parent_index_partition(legion_runtime_t runtime,
                                                legion_index_space_t handle);

  /**
   * @param handle Caller must have ownership of parameter `handle`.
   *
   * @see Legion::Runtime::destroy_index_space()
   */
  void
  legion_index_space_destroy(legion_runtime_t runtime,
                             legion_context_t ctx,
                             legion_index_space_t handle);

  /**
   * @see Legion::Runtime::attach_name()
   */
  void
  legion_index_space_attach_name(legion_runtime_t runtime,
                                 legion_index_space_t handle,
                                 const char *name,
                                 bool is_mutable /* = false */);

  /**
   * @see Legion::Runtime::retrieve_name()
   */
  void
  legion_index_space_retrieve_name(legion_runtime_t runtime,
                                   legion_index_space_t handle,
                                   const char **result);

  // -----------------------------------------------------------------------
  // Index Partition Operations
  // -----------------------------------------------------------------------

  /**
   * @return Caller takes ownership of return value.
   *
   * @see Legion::Runtime::create_index_partition(
   *        Context, IndexSpace, Coloring, bool, int)
   */
  legion_index_partition_t
  legion_index_partition_create_coloring(
    legion_runtime_t runtime,
    legion_context_t ctx,
    legion_index_space_t parent,
    legion_coloring_t coloring,
    bool disjoint,
    int part_color /* = AUTO_GENERATE_ID */);

  /**
   * @return Caller takes ownership of return value.
   *
   * @see Legion::Runtime::create_index_partition(
   *        Context, IndexSpace, Domain, DomainColoring, bool, int)
   */
  legion_index_partition_t
  legion_index_partition_create_domain_coloring(
    legion_runtime_t runtime,
    legion_context_t ctx,
    legion_index_space_t parent,
    legion_domain_t color_space,
    legion_domain_coloring_t coloring,
    bool disjoint,
    int part_color /* = AUTO_GENERATE_ID */);

  /**
   * @return Caller takes ownership of return value.
   *
   * @see Legion::Runtime::create_index_partition(
   *        Context, IndexSpace, Domain, PointColoring, PartitionKind, int)
   */
  legion_index_partition_t
  legion_index_partition_create_point_coloring(
    legion_runtime_t runtime,
    legion_context_t ctx,
    legion_index_space_t parent,
    legion_domain_t color_space,
    legion_point_coloring_t coloring,
    legion_partition_kind_t part_kind /* = COMPUTE_KIND */,
    int color /* = AUTO_GENERATE_ID */);

  /**
   * @return Caller takes ownership of return value.
   *
   * @see Legion::Runtime::create_index_partition(
   *        Context, IndexSpace, Domain, DomainPointColoring, PartitionKind, int)
   */
  legion_index_partition_t
  legion_index_partition_create_domain_point_coloring(
    legion_runtime_t runtime,
    legion_context_t ctx,
    legion_index_space_t parent,
    legion_domain_t color_space,
    legion_domain_point_coloring_t coloring,
    legion_partition_kind_t part_kind /* = COMPUTE_KIND */,
    int color /* = AUTO_GENERATE_ID */);

  /**
   * @return Caller takes ownership of return value.
   *
   * @see Legion::Runtime::create_index_partition(
   *        Context, IndexSpace, Domain, MultiDomainPointColoring, PartitionKind, int)
   */
  legion_index_partition_t
  legion_index_partition_create_multi_domain_point_coloring(
    legion_runtime_t runtime,
    legion_context_t ctx,
    legion_index_space_t parent,
    legion_domain_t color_space,
    legion_multi_domain_point_coloring_t coloring,
    legion_partition_kind_t part_kind /* = COMPUTE_KIND */,
    int color /* = AUTO_GENERATE_ID */);

  /**
   * @return Caller takes ownership of return value.
   *
   * @see Legion::Runtime::create_index_partition<T>(
   *        Context, IndexSpace, const T&, int)
   */
  legion_index_partition_t
  legion_index_partition_create_blockify_1d(
    legion_runtime_t runtime,
    legion_context_t ctx,
    legion_index_space_t parent,
    legion_blockify_1d_t blockify,
    int part_color /* = AUTO_GENERATE_ID */);

  /**
   * @return Caller takes ownership of return value.
   *
   * @see Legion::Runtime::create_index_partition<T>(
   *        Context, IndexSpace, const T&, int)
   */
  legion_index_partition_t
  legion_index_partition_create_blockify_2d(
    legion_runtime_t runtime,
    legion_context_t ctx,
    legion_index_space_t parent,
    legion_blockify_2d_t blockify,
    int part_color /* = AUTO_GENERATE_ID */);

  /**
   * @return Caller takes ownership of return value.
   *
   * @see Legion::Runtime::create_index_partition<T>(
   *        Context, IndexSpace, const T&, int)
   */
  legion_index_partition_t
  legion_index_partition_create_blockify_3d(
    legion_runtime_t runtime,
    legion_context_t ctx,
    legion_index_space_t parent,
    legion_blockify_3d_t blockify,
    int part_color /* = AUTO_GENERATE_ID */);

  /**
   * @return Caller takes ownership of return value.
   *
   * @see Legion::Runtime::create_equal_partition()
   */
  legion_index_partition_t
  legion_index_partition_create_equal(legion_runtime_t runtime,
                                      legion_context_t ctx,
                                      legion_index_space_t parent,
                                      legion_index_space_t color_space,
                                      size_t granularity,
                                      int color /* = AUTO_GENERATE_ID */);

  /**
   * @return Caller takes ownership of return value.
   *
   * @see Legion::Runtime::create_partition_by_union()
   */
  legion_index_partition_t
  legion_index_partition_create_by_union(
    legion_runtime_t runtime,
    legion_context_t ctx,
    legion_index_space_t parent,
    legion_index_partition_t handle1,
    legion_index_partition_t handle2,
    legion_index_space_t color_space,
    legion_partition_kind_t part_kind /* = COMPUTE_KIND */,
    int color /* = AUTO_GENERATE_ID */);

  /**
   * @return Caller takes ownership of return value.
   *
   * @see Legion::Runtime::create_partition_by_intersection()
   */
  legion_index_partition_t
  legion_index_partition_create_by_intersection(
    legion_runtime_t runtime,
    legion_context_t ctx,
    legion_index_space_t parent,
    legion_index_partition_t handle1,
    legion_index_partition_t handle2,
    legion_index_space_t color_space,
    legion_partition_kind_t part_kind /* = COMPUTE_KIND */,
    int color /* = AUTO_GENERATE_ID */);

  /**
   * @return Caller takes ownership of return value.
   *
   * @see Legion::Runtime::create_partition_by_difference()
   */
  legion_index_partition_t
  legion_index_partition_create_by_difference(
    legion_runtime_t runtime,
    legion_context_t ctx,
    legion_index_space_t parent,
    legion_index_partition_t handle1,
    legion_index_partition_t handle2,
    legion_index_space_t color_space,
    legion_partition_kind_t part_kind /* = COMPUTE_KIND */,
    int color /* = AUTO_GENERATE_ID */);

  /**
   * @return Caller takes ownership of return value.
   *
   * @see Legion::Runtime::create_partition_by_field()
   */
  legion_index_partition_t
  legion_index_partition_create_by_field(legion_runtime_t runtime,
                                         legion_context_t ctx,
                                         legion_logical_region_t handle,
                                         legion_logical_region_t parent,
                                         legion_field_id_t fid,
                                         legion_index_space_t color_space,
                                         int color /* = AUTO_GENERATE_ID */);

  /**
   * @return Caller takes ownership of return value.
   *
   * @see Legion::Runtime::create_partition_by_image()
   */
  legion_index_partition_t
  legion_index_partition_create_by_image(
    legion_runtime_t runtime,
    legion_context_t ctx,
    legion_index_space_t handle,
    legion_logical_partition_t projection,
    legion_logical_region_t parent,
    legion_field_id_t fid,
    legion_index_space_t color_space,
    legion_partition_kind_t part_kind /* = COMPUTE_KIND */,
    int color /* = AUTO_GENERATE_ID */);

  /**
   * @return Caller takes ownership of return value.
   *
   * @see Legion::Runtime::create_partition_by_preimage()
   */
  legion_index_partition_t
  legion_index_partition_create_by_preimage(
    legion_runtime_t runtime,
    legion_context_t ctx,
    legion_index_partition_t projection,
    legion_logical_region_t handle,
    legion_logical_region_t parent,
    legion_field_id_t fid,
    legion_index_space_t color_space,
    legion_partition_kind_t part_kind /* = COMPUTE_KIND */,
    int color /* = AUTO_GENERATE_ID */);

  /**
   * @see LegionRuntime::HighLevel::Runtime::is_index_partition_disjoint()
   */
  bool
  legion_index_partition_is_disjoint(legion_runtime_t runtime,
                                     legion_index_partition_t handle);

  /**
   * @see LegionRuntime::HighLevel::Runtime::is_index_partition_complete()
   */
  bool
  legion_index_partition_is_complete(legion_runtime_t runtime,
                                     legion_index_partition_t handle);

  /**
   * @return Caller does **NOT** take ownership of return value.
   *
   * @see Legion::Runtime::get_index_subspace()
   */
  legion_index_space_t
  legion_index_partition_get_index_subspace(legion_runtime_t runtime,
                                            legion_index_partition_t handle,
                                            legion_color_t color);

  /**
   * @return Caller does **NOT** take ownership of return value.
   *
   * @see Legion::Runtime::get_index_subspace()
   */
  legion_index_space_t
  legion_index_partition_get_index_subspace_domain_point(
    legion_runtime_t runtime,
    legion_index_partition_t handle,
    legion_domain_point_t color);

  /**
   * @see Legion::Runtime::has_index_subspace()
   */
  bool
  legion_index_partition_has_index_subspace_domain_point(
    legion_runtime_t runtime,
    legion_index_partition_t handle,
    legion_domain_point_t color);

  /**
   * @see Legion::Runtime::get_index_partition_color_space_name()
   */
  legion_index_space_t
  legion_index_partition_get_color_space(legion_runtime_t runtime,
                                         legion_index_partition_t handle);

  /**
   * @see Legion::Runtime::get_index_partition_color()
   */
  legion_color_t
  legion_index_partition_get_color(legion_runtime_t runtime,
                                   legion_index_partition_t handle);

  /**
   * @return Caller does **NOT** take ownership of return value.
   *
   * @see Legion::Runtime::get_parent_index_space()
   */
  legion_index_space_t
  legion_index_partition_get_parent_index_space(legion_runtime_t runtime,
                                                legion_index_partition_t handle);

  /**
   * @param handle Caller must have ownership of parameter `handle`.
   *
   * @see Legion::Runtime::destroy_index_space()
   */
  void
  legion_index_partition_destroy(legion_runtime_t runtime,
                                legion_context_t ctx,
                                 legion_index_partition_t handle);

  /**
   * @see Legion::Runtime::attach_name()
   */
  void
  legion_index_partition_attach_name(legion_runtime_t runtime,
                                     legion_index_partition_t handle,
                                     const char *name,
                                     bool is_mutable /* = false */);

  /**
   * @see Legion::Runtime::retrieve_name()
   */
  void
  legion_index_partition_retrieve_name(legion_runtime_t runtime,
                                       legion_index_partition_t handle,
                                       const char **result);

  // -----------------------------------------------------------------------
  // Field Space Operations
  // -----------------------------------------------------------------------

  /**
   * @return Caller takes ownership of return value.
   *
   * @see Legion::Runtime::create_field_space()
   */
  legion_field_space_t
  legion_field_space_create(legion_runtime_t runtime,
                            legion_context_t ctx);

  /**
   * @param handle Caller must have ownership of parameter `handle`.
   *
   * @see Legion::Runtime::destroy_field_space()
   */
  void
  legion_field_space_destroy(legion_runtime_t runtime,
                             legion_context_t ctx,
                             legion_field_space_t handle);

  /**
   * @see Legion::Runtime::attach_name()
   */
  void
  legion_field_space_attach_name(legion_runtime_t runtime,
                                 legion_field_space_t handle,
                                 const char *name,
                                 bool is_mutable /* = false */);

  /**
   * @see Legion::Runtime::retrieve_name()
   */
  void
  legion_field_space_retrieve_name(legion_runtime_t runtime,
                                   legion_field_space_t handle,
                                   const char **result);

  /**
   * @see Legion::Runtime::retrieve_name()
   */
  void
  legion_field_id_attach_name(legion_runtime_t runtime,
                              legion_field_space_t handle,
                              legion_field_id_t id,
                              const char *name,
                              bool is_mutable /* = false */);

  /**
   * @see Legion::Runtime::attach_name()
   */
  void
  legion_field_id_retrieve_name(legion_runtime_t runtime,
                                legion_field_space_t handle,
                                legion_field_id_t id,
                                const char **result);

  // -----------------------------------------------------------------------
  // Logical Region Operations
  // -----------------------------------------------------------------------

  /**
   * @return Caller takes ownership of return value.
   *
   * @see Legion::Runtime::create_logical_region()
   */
  legion_logical_region_t
  legion_logical_region_create(legion_runtime_t runtime,
                               legion_context_t ctx,
                               legion_index_space_t index,
                               legion_field_space_t fields);

  /**
   * @param handle Caller must have ownership of parameter `handle`.
   *
   * @see Legion::Runtime::destroy_logical_region()
   */
  void
  legion_logical_region_destroy(legion_runtime_t runtime,
                                legion_context_t ctx,
                                legion_logical_region_t handle);

  /**
   * @see Legion::Runtime::get_logical_region_color()
   */
  legion_color_t
  legion_logical_region_get_color(legion_runtime_t runtime,
                                  legion_logical_region_t handle);

  /**
   * @see Legion::Runtime::get_logical_region_color_point()
   */
  legion_domain_point_t
  legion_logical_region_get_color_domain_point(legion_runtime_t runtime_,
                                               legion_logical_region_t handle_);

  /**
   * @see Legion::Runtime::has_parent_logical_partition()
   */
  bool
  legion_logical_region_has_parent_logical_partition(
    legion_runtime_t runtime,
    legion_logical_region_t handle);

  /**
   * @see Legion::Runtime::get_parent_logical_partition()
   */
  legion_logical_partition_t
  legion_logical_region_get_parent_logical_partition(
    legion_runtime_t runtime,
    legion_logical_region_t handle);

  /**
   * @see Legion::Runtime::attach_name()
   */
  void
  legion_logical_region_attach_name(legion_runtime_t runtime,
                                    legion_logical_region_t handle,
                                    const char *name,
                                    bool is_mutable /* = false */);

  /**
   * @see Legion::Runtime::retrieve_name()
   */
  void
  legion_logical_region_retrieve_name(legion_runtime_t runtime,
                                      legion_logical_region_t handle,
                                      const char **result);

  // -----------------------------------------------------------------------
  // Logical Region Tree Traversal Operations
  // -----------------------------------------------------------------------

  /**
   * @return Caller takes ownership of return value.
   *
   * @see Legion::Runtime::get_logical_partition()
   */
  legion_logical_partition_t
  legion_logical_partition_create(legion_runtime_t runtime,
                                  legion_context_t ctx,
                                  legion_logical_region_t parent,
                                  legion_index_partition_t handle);

  /**
   * @return Caller takes ownership of return value.
   *
   * @see Legion::Runtime::get_logical_partition_by_tree()
   */
  legion_logical_partition_t
  legion_logical_partition_create_by_tree(legion_runtime_t runtime,
                                          legion_context_t ctx,
                                          legion_index_partition_t handle,
                                          legion_field_space_t fspace,
                                          legion_region_tree_id_t tid);

  /**
   * @param handle Caller must have ownership of parameter `handle`.
   *
   * @see Legion::Runtime::destroy_logical_partition()
   */
  void
  legion_logical_partition_destroy(legion_runtime_t runtime,
                                   legion_context_t ctx,
                                   legion_logical_partition_t handle);

  /**
   * @return Caller does **NOT** take ownership of return value.
   *
   * @see Legion::Runtime::get_logical_subregion()
   */
  legion_logical_region_t
  legion_logical_partition_get_logical_subregion(
    legion_runtime_t runtime,
    legion_logical_partition_t parent,
    legion_index_space_t handle);

  /**
   * @return Caller does **NOT** take ownership of return value.
   *
   * @see Legion::Runtime::get_logical_subregion_by_color()
   */
  legion_logical_region_t
  legion_logical_partition_get_logical_subregion_by_color(
    legion_runtime_t runtime,
    legion_logical_partition_t parent,
    legion_color_t c);

  /**
   * @return Caller does **NOT** take ownership of return value.
   *
   * @see Legion::Runtime::get_logical_subregion_by_color()
   */
  legion_logical_region_t
  legion_logical_partition_get_logical_subregion_by_color_domain_point(
    legion_runtime_t runtime,
    legion_logical_partition_t parent,
    legion_domain_point_t c);

  /**
   * @see Legion::Runtime::has_logical_subregion_by_color()
   */
  bool
  legion_logical_partition_has_logical_subregion_by_color_domain_point(
    legion_runtime_t runtime,
    legion_logical_partition_t parent,
    legion_domain_point_t c);

  /**
   * @return Caller does **NOT** take ownership of return value.
   *
   * @see Legion::Runtime::get_logical_subregion_by_tree()
   */
  legion_logical_region_t
  legion_logical_partition_get_logical_subregion_by_tree(
    legion_runtime_t runtime,
    legion_index_space_t handle,
    legion_field_space_t fspace,
    legion_region_tree_id_t tid);

  /**
   * @see Legion::Runtime::get_parent_logical_region()
   */
  legion_logical_region_t
  legion_logical_partition_get_parent_logical_region(
    legion_runtime_t runtime,
    legion_logical_partition_t handle);

  /**
   * @see Legion::Runtime::attach_name()
   */
  void
  legion_logical_partition_attach_name(legion_runtime_t runtime,
                                       legion_logical_partition_t handle,
                                       const char *name,
                                       bool is_mutable /* = false */);

  /**
   * @see Legion::Runtime::retrieve_name()
   */
  void
  legion_logical_partition_retrieve_name(legion_runtime_t runtime,
                                         legion_logical_partition_t handle,
                                         const char **result);

  // -----------------------------------------------------------------------
  // Region Requirement Operations
  // -----------------------------------------------------------------------

  /**
   * @see Legion::RegionRequirement::region
   */
  legion_logical_region_t
  legion_region_requirement_get_region(legion_region_requirement_t handle);

  /**
   * @see Legion::RegionRequirement::parent
   */
  legion_logical_region_t
  legion_region_requirement_get_parent(legion_region_requirement_t handle);

  /**
   * @see Legion::RegionRequirement::partition
   */
  legion_logical_partition_t
  legion_region_requirement_get_partition(legion_region_requirement_t handle);

  /**
   * @see Legion::RegionRequirement::privilege_fields
   */
  unsigned
  legion_region_requirement_get_privilege_fields_size(
      legion_region_requirement_t handle);

  /**
   * @param fields Caller should give a buffer of the size fields_size
   *
   * @param fields_size the size of the buffer fields
   *
   * @return returns privilege fields in the region requirement.
   *         The return might be truncated if the buffer size is
   *         smaller than the number of privilege fields.
   *
   * @see Legion::RegionRequirement::privilege_fields
   */
  void
  legion_region_requirement_get_privilege_fields(
      legion_region_requirement_t handle,
      legion_field_id_t* fields,
      unsigned fields_size);

  /**
   * @return returns the i-th privilege field in the region requirement.
   *         note that this function takes O(n) time due to the underlying
   *         data structure does not provide an indexing operation.
   *
   * @see Legion::RegionRequirement::privilege_fields
   */
  legion_field_id_t
  legion_region_requirement_get_privilege_field(
      legion_region_requirement_t handle,
      unsigned idx);

  /**
   * @see Legion::RegionRequirement::instance_fields
   */
  unsigned
  legion_region_requirement_get_instance_fields_size(
      legion_region_requirement_t handle);

  /**
   * @param fields Caller should give a buffer of the size fields_size
   *
   * @param fields_size the size of the buffer fields
   *
   * @return returns instance fields in the region requirement.
   *         The return might be truncated if the buffer size is
   *         smaller than the number of instance fields.
   *
   * @see Legion::RegionRequirement::instance_fields
   */
  void
  legion_region_requirement_get_instance_fields(
      legion_region_requirement_t handle,
      legion_field_id_t* fields,
      unsigned fields_size);

  /**
   * @return returns the i-th instance field in the region requirement.
   *
   * @see Legion::RegionRequirement::instance_fields
   */
  legion_field_id_t
  legion_region_requirement_get_instance_field(
      legion_region_requirement_t handle,
      unsigned idx);

  /**
   * @see Legion::RegionRequirement::privilege
   */
  legion_privilege_mode_t
  legion_region_requirement_get_privilege(legion_region_requirement_t handle);

  /**
   * @see Legion::RegionRequirement::prop
   */
  legion_coherence_property_t
  legion_region_requirement_get_prop(legion_region_requirement_t handle);

  /**
   * @see Legion::RegionRequirement::redop
   */
  legion_reduction_op_id_t
  legion_region_requirement_get_redop(legion_region_requirement_t handle);

  /**
   * @see Legion::RegionRequirement::tag
   */
  legion_mapping_tag_id_t
  legion_region_requirement_get_tag(legion_region_requirement_t handle);

  /**
   * @see Legion::RegionRequirement::handle_type
   */
  legion_handle_type_t
  legion_region_requirement_get_handle_type(legion_region_requirement_t handle);

  /**
   * @see Legion::RegionRequirement::projection
   */
  legion_projection_id_t
  legion_region_requirement_get_projection(legion_region_requirement_t handle);

  // -----------------------------------------------------------------------
  // Allocator and Argument Map Operations
  // -----------------------------------------------------------------------

  /**
   * @return Caller takes ownership of return value.
   *
   * @see Legion::Runtime::create_field_allocator()
   */
  legion_field_allocator_t
  legion_field_allocator_create(legion_runtime_t runtime,
                                legion_context_t ctx,
                                legion_field_space_t handle);

  /**
   * @param handle Caller must have ownership of parameter `handle`.
   *
   * @see Legion::FieldAllocator::~FieldAllocator()
   */
  void
  legion_field_allocator_destroy(legion_field_allocator_t handle);

  /**
   * @see Legion::FieldAllocator::allocate_field()
   */
  legion_field_id_t
  legion_field_allocator_allocate_field(
    legion_field_allocator_t allocator,
    size_t field_size,
    legion_field_id_t desired_fieldid /* = AUTO_GENERATE_ID */);

  /**
   * @see Legion::FieldAllocator::free_field()
   */
  void
  legion_field_allocator_free_field(legion_field_allocator_t allocator,
                                    legion_field_id_t fid);

  /**
   * @see Legion::FieldAllocator::allocate_local_field()
   */
  legion_field_id_t
  legion_field_allocator_allocate_local_field(
    legion_field_allocator_t allocator,
    size_t field_size,
    legion_field_id_t desired_fieldid /* = AUTO_GENERATE_ID */);

  /**
   * @return Caller takes ownership of return value.
   *
   * @see Legion::ArgumentMap::ArgumentMap()
   */
  legion_argument_map_t
  legion_argument_map_create();

  /**
   * @see Legion::ArgumentMap::set_point()
   */
  void
  legion_argument_map_set_point(legion_argument_map_t map,
                                legion_domain_point_t dp,
                                legion_task_argument_t arg,
                                bool replace /* = true */);

  /**
   * @param handle Caller must have ownership of parameter `handle`.
   *
   * @see Legion::ArgumentMap::~ArgumentMap()
   */
  void
  legion_argument_map_destroy(legion_argument_map_t handle);

  // -----------------------------------------------------------------------
  // Predicate Operations
  // -----------------------------------------------------------------------

  /**
   * @param handle Caller must have ownership of parameter `handle`.
   *
   * @see Legion::Predicate::~Predicate()
   */
  void
  legion_predicate_destroy(legion_predicate_t handle);

  /**
   * @return Caller does **NOT** take ownership of return value.
   *
   * @see Legion::Predicate::TRUE_PRED
   */
  const legion_predicate_t
  legion_predicate_true(void);

  /**
   * @return Caller does **NOT** take ownership of return value.
   *
   * @see Legion::Predicate::FALSE_PRED
   */
  const legion_predicate_t
  legion_predicate_false(void);

  // -----------------------------------------------------------------------
  // Phase Barrier Operations
  // -----------------------------------------------------------------------

  /**
   * @return Caller takes ownership of return value.
   *
   * @see Legion::Runtime::create_phase_barrier()
   */
  legion_phase_barrier_t
  legion_phase_barrier_create(legion_runtime_t runtime,
                              legion_context_t ctx,
                              unsigned arrivals);

  /**
   * @param handle Caller must have ownership of parameter `handle`.
   *
   * @see Legion::Runtime::destroy_phase_barrier()
   */
  void
  legion_phase_barrier_destroy(legion_runtime_t runtime,
                               legion_context_t ctx,
                               legion_phase_barrier_t handle);

  /**
   * @see LegionRuntime::HighLevel::PhaseBarrier::alter_arrival_count()
   */
  legion_phase_barrier_t
  legion_phase_barrier_alter_arrival_count(legion_runtime_t runtime,
                                           legion_context_t ctx,
                                           legion_phase_barrier_t handle,
                                           int delta);

  /**
   * @see LegionRuntime::HighLevel::PhaseBarrier::arrive()
   */
  void
  legion_phase_barrier_arrive(legion_runtime_t runtime,
                              legion_context_t ctx,
                              legion_phase_barrier_t handle,
                              unsigned count /* = 1 */);

  /**
   * @see LegionRuntime::HighLevel::PhaseBarrier::wait()
   */
  void
  legion_phase_barrier_wait(legion_runtime_t runtime,
                            legion_context_t ctx,
                            legion_phase_barrier_t handle);

  /**
   * @return Caller does **NOT** take ownership of return value.
   *
   * @see Legion::Runtime::advance_phase_barrier()
   */
  legion_phase_barrier_t
  legion_phase_barrier_advance(legion_runtime_t runtime,
                               legion_context_t ctx,
                               legion_phase_barrier_t handle);

  // -----------------------------------------------------------------------
  // Dynamic Collective Operations
  // -----------------------------------------------------------------------

  /**
   * @return Caller takes ownership of return value.
   *
   * @see Legion::Runtime::create_dynamic_collective()
   */
  legion_dynamic_collective_t
  legion_dynamic_collective_create(legion_runtime_t runtime,
                                   legion_context_t ctx,
                                   unsigned arrivals,
                                   legion_reduction_op_id_t redop,
                                   const void *init_value,
                                   size_t init_size);

  /**
   * @param handle Caller must have ownership of parameter `handle`.
   *
   * @see Legion::Runtime::destroy_dynamic_collective()
   */
  void
  legion_dynamic_collective_destroy(legion_runtime_t runtime,
                                    legion_context_t ctx,
                                    legion_dynamic_collective_t handle);

  /**
   * @see LegionRuntime::HighLevel::DynamicCollective::alter_arrival_count()
   */
  legion_dynamic_collective_t
  legion_dynamic_collective_alter_arrival_count(
    legion_runtime_t runtime,
    legion_context_t ctx,
    legion_dynamic_collective_t handle,
    int delta);

  /**
   * @see Legion::Runtime::arrive_dynamic_collective()
   */
  void
  legion_dynamic_collective_arrive(legion_runtime_t runtime,
                                   legion_context_t ctx,
                                   legion_dynamic_collective_t handle,
                                   const void *buffer,
                                   size_t size,
                                   unsigned count /* = 1 */);

  /**
   * @see Legion::Runtime::defer_dynamic_collective_arrival()
   */
  void
  legion_dynamic_collective_defer_arrival(legion_runtime_t runtime,
                                          legion_context_t ctx,
                                          legion_dynamic_collective_t handle,
                                          legion_future_t f,
                                          unsigned count /* = 1 */);

  /**
   * @return Caller takes ownership of return value.
   *
   * @see Legion::Runtime::get_dynamic_collective_result()
   */
  legion_future_t
  legion_dynamic_collective_get_result(legion_runtime_t runtime,
                                       legion_context_t ctx,
                                       legion_dynamic_collective_t handle);

  /**
   * @return Caller does **NOT** take ownership of return value.
   *
   * @see Legion::Runtime::advance_dynamic_collective()
   */
  legion_dynamic_collective_t
  legion_dynamic_collective_advance(legion_runtime_t runtime,
                                    legion_context_t ctx,
                                    legion_dynamic_collective_t handle);

  // -----------------------------------------------------------------------
  // Future Operations
  // -----------------------------------------------------------------------

  /**
   * @return Caller takes ownership of return value.
   *
   * @see Legion::Future::from_untyped_pointer()
   */
  legion_future_t
  legion_future_from_untyped_pointer(legion_runtime_t runtime,
                                     const void *buffer,
                                     size_t size);

  /**
   * @return Caller takes ownership of return value.
   *
   * @see Legion::Future::Future()
   */
  legion_future_t
  legion_future_copy(legion_future_t handle);

  /**
   * @param handle Caller must have ownership of parameter `handle`.
   *
   * @see Legion::Future::~Future()
   */
  void
  legion_future_destroy(legion_future_t handle);

  /**
   * @see Legion::Future::get_void_result()
   */
  void
  legion_future_get_void_result(legion_future_t handle);

  /**
   * @see Legion::Future::is_empty()
   */
  bool
  legion_future_is_empty(legion_future_t handle,
                         bool block /* = false */);

  /**
   * @see Legion::Future::get_untyped_pointer()
   */
  const void *
  legion_future_get_untyped_pointer(legion_future_t handle);

  /**
   * @see Legion::Future::get_untyped_size()
   */
  size_t
  legion_future_get_untyped_size(legion_future_t handle);

  // -----------------------------------------------------------------------
  // Future Map Operations
  // -----------------------------------------------------------------------

  /**
   * @param handle Caller must have ownership of parameter `handle`.
   *
   * @see Legion::FutureMap::~FutureMap()
   */
  void
  legion_future_map_destroy(legion_future_map_t handle);

  /**
   * @see Legion::FutureMap::wait_all_results()
   */
  void
  legion_future_map_wait_all_results(legion_future_map_t handle);

  /**
   * @return Caller takes ownership of return value.
   *
   * @see Legion::Future::get_future()
   */
  legion_future_t
  legion_future_map_get_future(legion_future_map_t handle,
                               legion_domain_point_t point);

  // -----------------------------------------------------------------------
  // Task Launch Operations
  // -----------------------------------------------------------------------

  /**
   * @return Caller takes ownership of return value.
   *
   * @see Legion::TaskLauncher::TaskLauncher()
   */
  legion_task_launcher_t
  legion_task_launcher_create(
    legion_task_id_t tid,
    legion_task_argument_t arg,
    legion_predicate_t pred /* = legion_predicate_true() */,
    legion_mapper_id_t id /* = 0 */,
    legion_mapping_tag_id_t tag /* = 0 */);

  /**
   * @param handle Caller must have ownership of parameter `handle`.
   *
   * @see Legion::TaskLauncher::~TaskLauncher()
   */
  void
  legion_task_launcher_destroy(legion_task_launcher_t handle);

  /**
   * @return Caller takes ownership of return value.
   *
   * @see Legion::Runtime::execute_task()
   */
  legion_future_t
  legion_task_launcher_execute(legion_runtime_t runtime,
                               legion_context_t ctx,
                               legion_task_launcher_t launcher);

  /**
   * @see Legion::TaskLauncher::add_region_requirement()
   */
  unsigned
  legion_task_launcher_add_region_requirement_logical_region(
    legion_task_launcher_t launcher,
    legion_logical_region_t handle,
    legion_privilege_mode_t priv,
    legion_coherence_property_t prop,
    legion_logical_region_t parent,
    legion_mapping_tag_id_t tag /* = 0 */,
    bool verified /* = false*/);

  /**
   * @see Legion::TaskLauncher::add_region_requirement()
   */
  unsigned
  legion_task_launcher_add_region_requirement_logical_region_reduction(
    legion_task_launcher_t launcher,
    legion_logical_region_t handle,
    legion_reduction_op_id_t redop,
    legion_coherence_property_t prop,
    legion_logical_region_t parent,
    legion_mapping_tag_id_t tag /* = 0 */,
    bool verified /* = false*/);

  /**
   * @see Legion::TaskLauncher::add_field()
   */
  void
  legion_task_launcher_add_field(legion_task_launcher_t launcher,
                                 unsigned idx,
                                 legion_field_id_t fid,
                                 bool inst /* = true */);

  /**
   * @see Legion::RegionRequirement::add_flags()
   */
  void
  legion_task_launcher_add_flags(legion_task_launcher_t launcher,
                                 unsigned idx,
                                 enum legion_region_flags_t flags);

  /**
   * @see Legion::RegionRequirement::flags
   */
  void
  legion_task_launcher_intersect_flags(legion_task_launcher_t launcher,
                                       unsigned idx,
                                       enum legion_region_flags_t flags);

  /**
   * @see Legion::TaskLauncher::add_index_requirement()
   */
  unsigned
  legion_task_launcher_add_index_requirement(
    legion_task_launcher_t launcher,
    legion_index_space_t handle,
    legion_allocate_mode_t priv,
    legion_index_space_t parent,
    bool verified /* = false*/);

  /**
   * @see Legion::TaskLauncher::add_future()
   */
  void
  legion_task_launcher_add_future(legion_task_launcher_t launcher,
                                  legion_future_t future);

  /**
   * @see Legion::TaskLauncher::add_wait_barrier()
   */
  void
  legion_task_launcher_add_wait_barrier(legion_task_launcher_t launcher,
                                        legion_phase_barrier_t bar);

  /**
   * @see Legion::TaskLauncher::add_arrival_barrier()
   */
  void
  legion_task_launcher_add_arrival_barrier(legion_task_launcher_t launcher,
                                           legion_phase_barrier_t bar);

  /**
   * @return Caller takes ownership of return value.
   *
   * @see Legion::IndexTaskLauncher::IndexTaskLauncher()
   */
  legion_index_launcher_t
  legion_index_launcher_create(
    legion_task_id_t tid,
    legion_domain_t domain,
    legion_task_argument_t global_arg,
    legion_argument_map_t map,
    legion_predicate_t pred /* = legion_predicate_true() */,
    bool must /* = false */,
    legion_mapper_id_t id /* = 0 */,
    legion_mapping_tag_id_t tag /* = 0 */);

  /**
   * @param handle Caller must have ownership of parameter `handle`.
   *
   * @see Legion::IndexTaskLauncher::~IndexTaskLauncher()
   */
  void
  legion_index_launcher_destroy(legion_index_launcher_t handle);

  /**
   * @return Caller takes ownership of return value.
   *
   * @see Legion::Runtime::execute_index_space(Context, const IndexTaskLauncher &)
   */
  legion_future_map_t
  legion_index_launcher_execute(legion_runtime_t runtime,
                               legion_context_t ctx,
                               legion_index_launcher_t launcher);

  /**
   * @return Caller takes ownership of return value.
   *
   * @see Legion::Runtime::execute_index_space(Context, const IndexTaskLauncher &, ReductionOpID)
   */
  legion_future_t
  legion_index_launcher_execute_reduction(legion_runtime_t runtime,
                                          legion_context_t ctx,
                                          legion_index_launcher_t launcher,
                                          legion_reduction_op_id_t redop);

  /**
   * @see Legion::IndexTaskLauncher::add_region_requirement()
   */
  unsigned
  legion_index_launcher_add_region_requirement_logical_region(
    legion_index_launcher_t launcher,
    legion_logical_region_t handle,
    legion_projection_id_t proj /* = 0 */,
    legion_privilege_mode_t priv,
    legion_coherence_property_t prop,
    legion_logical_region_t parent,
    legion_mapping_tag_id_t tag /* = 0 */,
    bool verified /* = false*/);

  /**
   * @see Legion::IndexTaskLauncher::add_region_requirement()
   */
  unsigned
  legion_index_launcher_add_region_requirement_logical_partition(
    legion_index_launcher_t launcher,
    legion_logical_partition_t handle,
    legion_projection_id_t proj /* = 0 */,
    legion_privilege_mode_t priv,
    legion_coherence_property_t prop,
    legion_logical_region_t parent,
    legion_mapping_tag_id_t tag /* = 0 */,
    bool verified /* = false*/);

  /**
   * @see Legion::IndexTaskLauncher::add_region_requirement()
   */
  unsigned
  legion_index_launcher_add_region_requirement_logical_region_reduction(
    legion_index_launcher_t launcher,
    legion_logical_region_t handle,
    legion_projection_id_t proj /* = 0 */,
    legion_reduction_op_id_t redop,
    legion_coherence_property_t prop,
    legion_logical_region_t parent,
    legion_mapping_tag_id_t tag /* = 0 */,
    bool verified /* = false*/);

  /**
   * @see Legion::IndexTaskLauncher::add_region_requirement()
   */
  unsigned
  legion_index_launcher_add_region_requirement_logical_partition_reduction(
    legion_index_launcher_t launcher,
    legion_logical_partition_t handle,
    legion_projection_id_t proj /* = 0 */,
    legion_reduction_op_id_t redop,
    legion_coherence_property_t prop,
    legion_logical_region_t parent,
    legion_mapping_tag_id_t tag /* = 0 */,
    bool verified /* = false*/);

  /**
   * @see Legion::IndexLaunchxer::add_field()
   */
  void
  legion_index_launcher_add_field(legion_index_launcher_t launcher,
                                 unsigned idx,
                                 legion_field_id_t fid,
                                 bool inst /* = true */);

  /**
   * @see Legion::RegionRequirement::add_flags()
   */
  void
  legion_index_launcher_add_flags(legion_index_launcher_t launcher,
                                  unsigned idx,
                                  enum legion_region_flags_t flags);

  /**
   * @see Legion::RegionRequirement::flags
   */
  void
  legion_index_launcher_intersect_flags(legion_index_launcher_t launcher,
                                        unsigned idx,
                                        enum legion_region_flags_t flags);

  /**
   * @see Legion::IndexTaskLauncher::add_index_requirement()
   */
  unsigned
  legion_index_launcher_add_index_requirement(
    legion_index_launcher_t launcher,
    legion_index_space_t handle,
    legion_allocate_mode_t priv,
    legion_index_space_t parent,
    bool verified /* = false*/);

  /**
   * @see Legion::IndexTaskLauncher::add_future()
   */
  void
  legion_index_launcher_add_future(legion_index_launcher_t launcher,
                                   legion_future_t future);

  /**
   * @see Legion::IndexTaskLauncher::add_wait_barrier()
   */
  void
  legion_index_launcher_add_wait_barrier(legion_index_launcher_t launcher,
                                         legion_phase_barrier_t bar);

  /**
   * @see Legion::IndexTaskLauncher::add_arrival_barrier()
   */
  void
  legion_index_launcher_add_arrival_barrier(legion_index_launcher_t launcher,
                                            legion_phase_barrier_t bar);

  // -----------------------------------------------------------------------
  // Inline Mapping Operations
  // -----------------------------------------------------------------------

  /**
   * @return Caller takes ownership of return value.
   *
   * @see Legion::InlineLauncher::InlineLauncher()
   */
  legion_inline_launcher_t
  legion_inline_launcher_create_logical_region(
    legion_logical_region_t handle,
    legion_privilege_mode_t priv,
    legion_coherence_property_t prop,
    legion_logical_region_t parent,
    legion_mapping_tag_id_t region_tag /* = 0 */,
    bool verified /* = false*/,
    legion_mapper_id_t id /* = 0 */,
    legion_mapping_tag_id_t launcher_tag /* = 0 */);

  /**
   * @param handle Caller must have ownership of parameter `handle`.
   *
   * @see Legion::InlineLauncher::~InlineLauncher()
   */
  void
  legion_inline_launcher_destroy(legion_inline_launcher_t handle);

  /**
   * @return Caller takes ownership of return value.
   *
   * @see Legion::Runtime::map_region()
   */
  legion_physical_region_t
  legion_inline_launcher_execute(legion_runtime_t runtime,
                                 legion_context_t ctx,
                                 legion_inline_launcher_t launcher);

  /**
   * @see Legion::InlineLauncher::add_field()
   */
  void
  legion_inline_launcher_add_field(legion_inline_launcher_t launcher,
                                   legion_field_id_t fid,
                                   bool inst /* = true */);

  /**
   * @see Legion::Runtime::remap_region()
   */
  void
  legion_runtime_remap_region(legion_runtime_t runtime,
                              legion_context_t ctx,
                              legion_physical_region_t region);

  /**
   * @see Legion::Runtime::unmap_region()
   */
  void
  legion_runtime_unmap_region(legion_runtime_t runtime,
                              legion_context_t ctx,
                              legion_physical_region_t region);

  /**
   * @see Legion::Runtime::unmap_all_regions()
   */
  void
  legion_runtime_unmap_all_regions(legion_runtime_t runtime,
                                   legion_context_t ctx);

  // -----------------------------------------------------------------------
  // Fill Field Operations
  // -----------------------------------------------------------------------

  /**
   * @see Legion::Runtime::fill_field()
   */
  void
  legion_runtime_fill_field(
    legion_runtime_t runtime,
    legion_context_t ctx,
    legion_logical_region_t handle,
    legion_logical_region_t parent,
    legion_field_id_t fid,
    const void *value,
    size_t value_size,
    legion_predicate_t pred /* = legion_predicate_true() */);

  /**
   * @see Legion::Runtime::fill_field()
   */
  void
  legion_runtime_fill_field_future(
    legion_runtime_t runtime,
    legion_context_t ctx,
    legion_logical_region_t handle,
    legion_logical_region_t parent,
    legion_field_id_t fid,
    legion_future_t f,
    legion_predicate_t pred /* = legion_predicate_true() */);

  // -----------------------------------------------------------------------
  // File Operations
  // -----------------------------------------------------------------------

  /**
   * @return Caller takes ownership of return value.
   */
  legion_field_map_t
  legion_field_map_create();

  /**
   * @param handle Caller must have ownership of parameter `handle`.
   */
  void
  legion_field_map_destroy(legion_field_map_t handle);

  void
  legion_field_map_insert(legion_field_map_t handle,
                          legion_field_id_t key,
                          const char *value);

  /**
   * @return Caller takes ownership of return value.
   *
   * @see Legion::Runtime::attach_hdf5()
   */
  legion_physical_region_t
  legion_runtime_attach_hdf5(
    legion_runtime_t runtime,
    legion_context_t ctx,
    const char *filename,
    legion_logical_region_t handle,
    legion_logical_region_t parent,
    legion_field_map_t field_map,
    legion_file_mode_t mode);

  /**
   * @see Legion::Runtime::detach_hdf5()
   */
  void
  legion_runtime_detach_hdf5(
    legion_runtime_t runtime,
    legion_context_t ctx,
    legion_physical_region_t region);

  // -----------------------------------------------------------------------
  // Copy Operations
  // -----------------------------------------------------------------------

  /**
   * @return Caller takes ownership of return value.
   *
   * @see Legion::CopyLauncher::CopyLauncher()
   */
  legion_copy_launcher_t
  legion_copy_launcher_create(
    legion_predicate_t pred /* = legion_predicate_true() */,
    legion_mapper_id_t id /* = 0 */,
    legion_mapping_tag_id_t launcher_tag /* = 0 */);

  /**
   * @param handle Caller must have ownership of parameter `handle`.
   *
   * @see Legion::CopyLauncher::~CopyLauncher()
   */
  void
  legion_copy_launcher_destroy(legion_copy_launcher_t handle);

  /**
   * @return Caller takes ownership of return value.
   *
   * @see Legion::Runtime::issue_copy_operation()
   */
  void
  legion_copy_launcher_execute(legion_runtime_t runtime,
                               legion_context_t ctx,
                               legion_copy_launcher_t launcher);

  /**
   * @see Legion::CopyLauncher::add_copy_requirements()
   */
  unsigned
  legion_copy_launcher_add_src_region_requirement_logical_region(
    legion_copy_launcher_t launcher,
    legion_logical_region_t handle,
    legion_privilege_mode_t priv,
    legion_coherence_property_t prop,
    legion_logical_region_t parent,
    legion_mapping_tag_id_t tag /* = 0 */,
    bool verified /* = false*/);

  /**
   * @see Legion::CopyLauncher::add_copy_requirements()
   */
  unsigned
  legion_copy_launcher_add_dst_region_requirement_logical_region(
    legion_copy_launcher_t launcher,
    legion_logical_region_t handle,
    legion_privilege_mode_t priv,
    legion_coherence_property_t prop,
    legion_logical_region_t parent,
    legion_mapping_tag_id_t tag /* = 0 */,
    bool verified /* = false*/);

  /**
   * @see Legion::CopyLauncher::add_region_requirement()
   */
  unsigned
  legion_copy_launcher_add_dst_region_requirement_logical_region_reduction(
    legion_copy_launcher_t launcher,
    legion_logical_region_t handle,
    legion_reduction_op_id_t redop,
    legion_coherence_property_t prop,
    legion_logical_region_t parent,
    legion_mapping_tag_id_t tag /* = 0 */,
    bool verified /* = false*/);

  /**
   * @see Legion::CopyLauncher::add_src_field()
   */
  void
  legion_copy_launcher_add_src_field(legion_copy_launcher_t launcher,
                                     unsigned idx,
                                     legion_field_id_t fid,
                                     bool inst /* = true */);

  /**
   * @see Legion::CopyLauncher::add_dst_field()
   */
  void
  legion_copy_launcher_add_dst_field(legion_copy_launcher_t launcher,
                                     unsigned idx,
                                     legion_field_id_t fid,
                                     bool inst /* = true */);

  /**
   * @see Legion::CopyLauncher::add_wait_barrier()
   */
  void
  legion_copy_launcher_add_wait_barrier(legion_copy_launcher_t launcher,
                                        legion_phase_barrier_t bar);

  /**
   * @see Legion::CopyLauncher::add_arrival_barrier()
   */
  void
  legion_copy_launcher_add_arrival_barrier(legion_copy_launcher_t launcher,
                                           legion_phase_barrier_t bar);

  // -----------------------------------------------------------------------
  // Acquire Operations
  // -----------------------------------------------------------------------

  /**
   * @return Caller takes ownership of return value.
   *
   * @see Legion::AcquireLauncher::AcquireLauncher()
   */
  legion_acquire_launcher_t
  legion_acquire_launcher_create(
    legion_logical_region_t logical_region,
    legion_logical_region_t parent_region,
    legion_predicate_t pred /* = legion_predicate_true() */,
    legion_mapper_id_t id /* = 0 */,
    legion_mapping_tag_id_t tag /* = 0 */);

  /**
   * @param handle Caller must have ownership of parameter `handle`.
   *
   * @see Legion::AcquireLauncher::~AcquireLauncher()
   */
  void
  legion_acquire_launcher_destroy(legion_acquire_launcher_t handle);

  /**
   * @return Caller takes ownership of return value.
   *
   * @see Legion::Runtime::issue_acquire()
   */
  void
  legion_acquire_launcher_execute(legion_runtime_t runtime,
                                  legion_context_t ctx,
                                  legion_acquire_launcher_t launcher);

  /**
   * @see Legion::AcquireLauncher::add_field()
   */
  void
  legion_acquire_launcher_add_field(legion_acquire_launcher_t launcher,
                                    legion_field_id_t fid);

  /**
   * @see Legion::AcquireLauncher::add_wait_barrier()
   */
  void
  legion_acquire_launcher_add_wait_barrier(legion_acquire_launcher_t launcher,
                                           legion_phase_barrier_t bar);

  /**
   * @see Legion::AcquireLauncher::add_arrival_barrier()
   */
  void
  legion_acquire_launcher_add_arrival_barrier(
    legion_acquire_launcher_t launcher,
    legion_phase_barrier_t bar);

  // -----------------------------------------------------------------------
  // Release Operations
  // -----------------------------------------------------------------------

  /**
   * @return Caller takes ownership of return value.
   *
   * @see Legion::ReleaseLauncher::ReleaseLauncher()
   */
  legion_release_launcher_t
  legion_release_launcher_create(
    legion_logical_region_t logical_region,
    legion_logical_region_t parent_region,
    legion_predicate_t pred /* = legion_predicate_true() */,
    legion_mapper_id_t id /* = 0 */,
    legion_mapping_tag_id_t tag /* = 0 */);

  /**
   * @param handle Caller must have ownership of parameter `handle`.
   *
   * @see Legion::ReleaseLauncher::~ReleaseLauncher()
   */
  void
  legion_release_launcher_destroy(legion_release_launcher_t handle);

  /**
   * @return Caller takes ownership of return value.
   *
   * @see Legion::Runtime::issue_release()
   */
  void
  legion_release_launcher_execute(legion_runtime_t runtime,
                                  legion_context_t ctx,
                                  legion_release_launcher_t launcher);

  /**
   * @see Legion::ReleaseLauncher::add_field()
   */
  void
  legion_release_launcher_add_field(legion_release_launcher_t launcher,
                                    legion_field_id_t fid);

  /**
   * @see Legion::ReleaseLauncher::add_wait_barrier()
   */
  void
  legion_release_launcher_add_wait_barrier(legion_release_launcher_t launcher,
                                           legion_phase_barrier_t bar);

  /**
   * @see Legion::ReleaseLauncher::add_arrival_barrier()
   */
  void
  legion_release_launcher_add_arrival_barrier(
    legion_release_launcher_t launcher,
    legion_phase_barrier_t bar);

  // -----------------------------------------------------------------------
  // Attach/Detach Operations
  // -----------------------------------------------------------------------

  /**
   * @return Caller takes ownership of return value.
   *
   * @see Legion::AttachLauncher::AttachLauncher()
   */
  legion_attach_launcher_t
  legion_attach_launcher_create(
    legion_logical_region_t logical_region,
    legion_logical_region_t parent_region,
    legion_external_resource_t resource);

  /**
   * @param handle Caller must have ownership of parameter `handle`.
   *
   * @see Legion::AttachLauncher::~AttachLauncher()
   */
  void
  legion_attach_launcher_destroy(legion_attach_launcher_t handle);

  /**
   * @return Caller takes ownership of return value.
   *
   * @see Legion::Runtime::attach_external_resource()
   */
  legion_physical_region_t
  legion_attach_launcher_execute(legion_runtime_t runtime,
                                 legion_context_t ctx,
                                 legion_attach_launcher_t launcher);

  /**
   * @see Legion::AttachLauncher::attach_array_soa()
   */
  void
  legion_attach_launcher_add_cpu_soa_field(legion_attach_launcher_t launcher,
                                           legion_field_id_t fid,
                                           void *base_ptr,
                                           bool column_major);

  void
  legion_detach_external_resource(legion_runtime_t runtime,
                                  legion_context_t ctx,
                                  legion_physical_region_t handle);

  // -----------------------------------------------------------------------
  // Must Epoch Operations
  // -----------------------------------------------------------------------

  /**
   * @return Caller takes ownership of return value.
   *
   * @see Legion::MustEpochLauncher::MustEpochLauncher()
   */
  legion_must_epoch_launcher_t
  legion_must_epoch_launcher_create(
    legion_mapper_id_t id /* = 0 */,
    legion_mapping_tag_id_t launcher_tag /* = 0 */);

  /**
   * @param handle Caller must have ownership of parameter `handle`.
   *
   * @see Legion::MustEpochLauncher::~MustEpochLauncher()
   */
  void
  legion_must_epoch_launcher_destroy(legion_must_epoch_launcher_t handle);

  /**
   * @return Caller takes ownership of return value.
   *
   * @see Legion::Runtime::execute_must_epoch()
   */
  legion_future_map_t
  legion_must_epoch_launcher_execute(legion_runtime_t runtime,
                                     legion_context_t ctx,
                                     legion_must_epoch_launcher_t launcher);

  /**
   * @param handle Caller must have ownership of parameter `handle`.
   *
   * @see Legion::Must_EpochLauncher::add_single_task()
   */
  void
  legion_must_epoch_launcher_add_single_task(
    legion_must_epoch_launcher_t launcher,
    legion_domain_point_t point,
    legion_task_launcher_t handle);

  /**
   * @param handle Caller must have ownership of parameter `handle`.
   *
   * @see Legion::Must_EpochLauncher::add_index_task()
   */
  void
  legion_must_epoch_launcher_add_index_task(
    legion_must_epoch_launcher_t launcher,
    legion_index_launcher_t handle);

  // -----------------------------------------------------------------------
  // Fence Operations
  // -----------------------------------------------------------------------

  /**
   * @see Legion::Runtime::issue_mapping_fence()
   */
  void
  legion_runtime_issue_mapping_fence(legion_runtime_t runtime,
                                     legion_context_t ctx);

  /**
   * @see Legion::Runtime::issue_execution_fence()
   */
  void
  legion_runtime_issue_execution_fence(legion_runtime_t runtime,
                                       legion_context_t ctx);

  // -----------------------------------------------------------------------
  // Tracing Operations
  // -----------------------------------------------------------------------

  /**
   * @see Legion::Runtime::begin_trace()
   */
  void
  legion_runtime_begin_trace(legion_runtime_t runtime,
                             legion_context_t ctx,
                             legion_trace_id_t tid);

  /**
   * @see Legion::Runtime::end_trace()
   */
  void
  legion_runtime_end_trace(legion_runtime_t runtime,
                           legion_context_t ctx,
                           legion_trace_id_t tid);

  // -----------------------------------------------------------------------
  // Tunable Variables
  // -----------------------------------------------------------------------

  /**
   * @return Caller takes ownership of return value.
   *
   * @see Legion::Runtime::select_tunable_value()
   */
  legion_future_t
  legion_runtime_select_tunable_value(legion_runtime_t runtime,
				      legion_context_t ctx,
				      legion_tunable_id_t tid,
				      legion_mapper_id_t mapper /* = 0 */,
				      legion_mapping_tag_id_t tag /* = 0 */);

  // -----------------------------------------------------------------------
  // Miscellaneous Operations
  // -----------------------------------------------------------------------

  /**
   * @see Legion::Runtime::get_runtime()
   */
  legion_runtime_t
  legion_runtime_get_runtime();

  /**
   * @see Legion::Runtime::get_executing_processor()
   */
  legion_processor_t
  legion_runtime_get_executing_processor(legion_runtime_t runtime,
                                         legion_context_t ctx);

  // -----------------------------------------------------------------------
  // Physical Data Operations
  // -----------------------------------------------------------------------

  /**
   * @param handle Caller must have ownership of parameter `handle`.
   *
   * @see Legion::PhysicalRegion::~PhysicalRegion()
   */
  void
  legion_physical_region_destroy(legion_physical_region_t handle);

  /**
   * @see Legion::PhysicalRegion::is_mapped()
   */
  bool
  legion_physical_region_is_mapped(legion_physical_region_t handle);

  /**
   * @see Legion::PhysicalRegion::wait_until_valid()
   */
  void
  legion_physical_region_wait_until_valid(legion_physical_region_t handle);

  /**
   * @see Legion::PhysicalRegion::is_valid()
   */
  bool
  legion_physical_region_is_valid(legion_physical_region_t handle);

  /**
   * @see Legion::PhysicalRegion::get_logical_region()
   */
  legion_logical_region_t
  legion_physical_region_get_logical_region(legion_physical_region_t handle);

  /**
   * @see Legion::PhysicalRegion::get_fields()
   */
  size_t
  legion_physical_region_get_field_count(legion_physical_region_t handle);
  legion_field_id_t
  legion_physical_region_get_field_id(legion_physical_region_t handle, size_t index);

  /**
   * @return Caller takes ownership of return value.
   *
   * @see Legion::PhysicalRegion::get_field_accessor()
   */
  legion_accessor_array_1d_t
  legion_physical_region_get_field_accessor_array_1d(
    legion_physical_region_t handle,
    legion_field_id_t fid);
  
  /**
   * @return Caller takes ownership of return value.
   *
   * @see Legion::PhysicalRegion::get_field_accessor()
   */
  legion_accessor_array_2d_t
  legion_physical_region_get_field_accessor_array_2d(
    legion_physical_region_t handle,
    legion_field_id_t fid);

  /**
   * @return Caller takes ownership of return value.
   *
   * @see Legion::PhysicalRegion::get_field_accessor()
   */
  legion_accessor_array_3d_t
  legion_physical_region_get_field_accessor_array_3d(
    legion_physical_region_t handle,
    legion_field_id_t fid);

  void *
  legion_accessor_array_1d_raw_rect_ptr(legion_accessor_array_1d_t handle,
                                        legion_rect_1d_t rect,
                                        legion_rect_1d_t *subrect,
                                        legion_byte_offset_t *offsets);

  void *
  legion_accessor_array_2d_raw_rect_ptr(legion_accessor_array_2d_t handle,
                                        legion_rect_2d_t rect,
                                        legion_rect_2d_t *subrect,
                                        legion_byte_offset_t *offsets);

  void *
  legion_accessor_array_3d_raw_rect_ptr(legion_accessor_array_3d_t handle,
                                        legion_rect_3d_t rect,
                                        legion_rect_3d_t *subrect,
                                        legion_byte_offset_t *offsets);

  // Read
  void
  legion_accessor_array_1d_read(legion_accessor_array_1d_t handle,
                                legion_ptr_t ptr,
                                void *dst, size_t bytes);

  void
  legion_accessor_array_1d_read_point(legion_accessor_array_1d_t handle,
                                      legion_point_1d_t point,
                                      void *dst, size_t bytes);

  void
  legion_accessor_array_2d_read_point(legion_accessor_array_2d_t handle,
                                      legion_point_2d_t point,
                                      void *dst, size_t bytes);
  
  void
  legion_accessor_array_3d_read_point(legion_accessor_array_3d_t handle,
                                      legion_point_3d_t point,
                                      void *dst, size_t bytes);

  // Write
  void
  legion_accessor_array_1d_write(legion_accessor_array_1d_t handle,
                                 legion_ptr_t ptr,
                                 const void *src, size_t bytes);

  void
  legion_accessor_array_1d_write_point(legion_accessor_array_1d_t handle,
                                       legion_point_1d_t point,
                                       const void *src, size_t bytes);

  void
  legion_accessor_array_2d_write_point(legion_accessor_array_2d_t handle,
                                       legion_point_2d_t point,
                                       const void *src, size_t bytes);

  void
  legion_accessor_array_3d_write_point(legion_accessor_array_3d_t handle,
                                       legion_point_3d_t point,
                                       const void *src, size_t bytes);

  // Ref
  void *
  legion_accessor_array_1d_ref(legion_accessor_array_1d_t handle,
                               legion_ptr_t ptr);

  void *
  legion_accessor_array_1d_ref_point(legion_accessor_array_1d_t handle,
                                     legion_point_1d_t point);

  void *
  legion_accessor_array_2d_ref_point(legion_accessor_array_2d_t handle,
                                     legion_point_2d_t point);

  void *
  legion_accessor_array_3d_ref_point(legion_accessor_array_3d_t handle,
                                     legion_point_3d_t point);

  /**
   * @param handle Caller must have ownership of parameter `handle`.
   */
  void
  legion_accessor_array_1d_destroy(legion_accessor_array_1d_t handle);

  /**
   * @param handle Caller must have ownership of parameter `handle`.
   */
  void
  legion_accessor_array_2d_destroy(legion_accessor_array_2d_t handle);

  /**
   * @param handle Caller must have ownership of parameter `handle`.
   */
  void
  legion_accessor_array_3d_destroy(legion_accessor_array_3d_t handle);

  /**
   * @return Caller takes ownership of return value.
   *
   * @see Legion::IndexIterator::IndexIterator()
   */
  legion_index_iterator_t
  legion_index_iterator_create(legion_runtime_t runtime,
                               legion_context_t context,
                               legion_index_space_t handle);

  /**
   * @param handle Caller must have ownership of parameter `handle`.
   *
   * @see Legion::IndexIterator::~IndexIterator()
   */
  void
  legion_index_iterator_destroy(legion_index_iterator_t handle);

  /**
   * @see Legion::IndexIterator::has_next()
   */
  bool
  legion_index_iterator_has_next(legion_index_iterator_t handle);

  /**
   * @see Legion::IndexIterator::next()
   */
  legion_ptr_t
  legion_index_iterator_next(legion_index_iterator_t handle);

  /**
   * @see Legion::IndexIterator::next_span()
   */
  legion_ptr_t
  legion_index_iterator_next_span(legion_index_iterator_t handle,
                                  size_t *act_count,
                                  size_t req_count /* = -1 */);

  // -----------------------------------------------------------------------
  // Task Operations
  // -----------------------------------------------------------------------

  /**
   * @see Legion::Mappable::get_unique_id
   */
  legion_unique_id_t
  legion_context_get_unique_id(legion_context_t ctx);

  /**
   * @see Legion::Mappable::get_unique_id
   */
  legion_unique_id_t
  legion_task_get_unique_id(legion_task_t task);

  /**
   * @see Legion::Mappable::tag
   */
  legion_mapping_tag_id_t
  legion_task_get_tag(legion_task_t task);

  /**
   * @see Legion::Runtime::attach_name()
   */
  void
  legion_task_id_attach_name(legion_runtime_t runtime,
                             legion_task_id_t task_id,
                             const char *name,
                             bool is_mutable /* = false */);

  /**
   * @see Legion::Runtime::retrieve_name()
   */
  void
  legion_task_id_retrieve_name(legion_runtime_t runtime,
                               legion_task_id_t task_id,
                               const char **result);

  /**
   * @see Legion::Task::args
   */
  void *
  legion_task_get_args(legion_task_t task);

  /**
   * @see Legion::Task::arglen
   */
  size_t
  legion_task_get_arglen(legion_task_t task);

  /**
   * @see Legion::Task::index_domain
   */
  legion_domain_t
  legion_task_get_index_domain(legion_task_t task);

  /**
   * @see Legion::Task::index_point
   */
  legion_domain_point_t
  legion_task_get_index_point(legion_task_t task);

  /**
   * @see Legion::Task::is_index_space
   */
  bool
  legion_task_get_is_index_space(legion_task_t task);

  /**
   * @see Legion::Task::local_args
   */
  void *
  legion_task_get_local_args(legion_task_t task);

  /**
   * @see Legion::Task::local_arglen
   */
  size_t
  legion_task_get_local_arglen(legion_task_t task);

  /**
   * @see Legion::Task::regions
   */
  unsigned
  legion_task_get_regions_size(legion_task_t task);

  /**
   * @return Caller does **NOT** take ownership of return value.
   *
   * @see Legion::Task::regions
   */
  legion_region_requirement_t
  legion_task_get_region(legion_task_t task, unsigned idx);

  /**
   * @see Legion::Task::futures
   */
  unsigned
  legion_task_get_futures_size(legion_task_t task);

  /**
   * @see Legion::Task::futures
   */
  legion_future_t
  legion_task_get_future(legion_task_t task, unsigned idx);

  /**
   * @see Legion::Task::task_id
   */
  legion_task_id_t
  legion_task_get_task_id(legion_task_t task);

  /**
   * @see Legion::Task::target_proc
   */
  legion_processor_t
  legion_task_get_target_proc(legion_task_t task);

  /**
   * @see Legion::Task::variants::name
   */
  const char *
  legion_task_get_name(legion_task_t task);

  // -----------------------------------------------------------------------
  // Inline Operations
  // -----------------------------------------------------------------------

  /**
   * @return Caller does **NOT** take ownership of return value.
   *
   * @see Legion::Inline::requirement
   */
  legion_region_requirement_t
  legion_inline_get_requirement(legion_inline_t inline_operation);

  // -----------------------------------------------------------------------
  // Execution Constraints
  // -----------------------------------------------------------------------

  /**
   * @return Caller takes ownership of return value
   * 
   * @see Legion::ExecutionConstraintSet::ExecutionConstraintSet()
   */
  legion_execution_constraint_set_t
  legion_execution_constraint_set_create(void);

  /**
   * @param handle Caller must have ownership of parameter 'handle'
   *
   * @see Legion::ExecutionConstraintSet::~ExecutionConstraintSet()
   */
  void
  legion_execution_constraint_set_destroy(
    legion_execution_constraint_set_t handle);

  /**
   * @see Legion::ExecutionConstraintSet::add_constraint(Legion::ISAConstraint)
   */
  void
  legion_execution_constraint_set_add_isa_constraint(
    legion_execution_constraint_set_t handle,
    uint64_t prop);

  /**
   * @see Legion::ExecutionConstraintSet::add_constraint(
   *        Legion::ProcessorConstraint)
   */
  void
  legion_execution_constraint_set_add_processor_constraint(
    legion_execution_constraint_set_t handle,
    legion_processor_kind_t proc_kind);

  /**
   * @see Legion::ExecutionConstraintSet::add_constraint(
   *        Legion::ResourceConstraint)
   */
  void
  legion_execution_constraint_set_add_resource_constraint(
    legion_execution_constraint_set_t handle,
    legion_resource_constraint_t resource,
    legion_equality_kind_t eq,
    size_t value);

  /**
   * @see Legion::ExecutionConstraintSet::add_constraint(
   *        Legion::LaunchConstraint)
   */
  void
  legion_execution_constraint_set_add_launch_constraint(
    legion_execution_constraint_set_t handle,
    legion_launch_constraint_t kind,
    size_t value);

  /**
   * @see Legion::ExecutionConstraintSet::add_constraint(
   *        Legion::LaunchConstraint)
   */
  void
  legion_execution_constraint_set_add_launch_constraint_multi_dim(
    legion_execution_constraint_set_t handle,
    legion_launch_constraint_t kind,
    const size_t *values,
    int dims);

  /**
   * @see Legion::ExecutionConstraintSet::add_constraint(
   *        Legion::ColocationConstraint)
   */
  void
  legion_execution_constraint_set_add_colocation_constraint(
    legion_execution_constraint_set_t handle,
    const unsigned *indexes,
    size_t num_indexes,
    const legion_field_id_t *fields,
    size_t num_fields);

  // -----------------------------------------------------------------------
  // Layout Constraints
  // -----------------------------------------------------------------------

  /**
   * @return Caller takes ownership of return value
   *
   * @see Legion::LayoutConstraintSet::LayoutConstraintSet()
   */
  legion_layout_constraint_set_t
  legion_layout_constraint_set_create(void);

  /**
   * @param handle Caller must have ownership of parameter 'handle'
   *
   * @see Legion::LayoutConstraintSet::~LayoutConstraintSet()
   */
  void
  legion_layout_constraint_set_destroy(legion_layout_constraint_set_t handle);

  /**
   * @return Caller takes ownership of return value
   *
   * @see Legion::Runtime::register_layout()
   */
  legion_layout_constraint_id_t
  legion_layout_constraint_set_register(
    legion_runtime_t runtime,
    legion_field_space_t fspace,
    legion_layout_constraint_set_t handle,
    const char *layout_name /* = NULL */);

  /**
   * @return Caller takes ownership of return value
   *
   * @see Legion::Runtime::preregister_layout()
   */
  legion_layout_constraint_id_t
  legion_layout_constraint_set_preregister(
    legion_layout_constraint_set_t handle,
    const char *layout_name /* = NULL */);

  /**
   * @param handle Caller must have ownership of parameter 'handle'
   *
   * @see Legion::Runtime::release_layout()
   */
  void
  legion_layout_constraint_set_release(legion_runtime_t runtime,
                                       legion_layout_constraint_id_t handle);

  /**
   * @see Legion::LayoutConstraintSet::add_constraint(
   *        Legion::SpecializedConstraint)
   */
  void
  legion_layout_constraint_set_add_specialized_constraint(
    legion_layout_constraint_set_t handle,
    legion_specialized_constraint_t specialized,
    legion_reduction_op_id_t redop);

  /**
   * @see Legion::LayoutConstraintSet::add_constraint(
   *        Legion::MemoryConstraint)
   */
  void
  legion_layout_constraint_set_add_memory_constraint(
    legion_layout_constraint_set_t handle,
    legion_memory_kind_t kind);

  /**
   * @see Legion::LayoutConstraintSet::add_constraint(
   *        Legion::FieldConstraint)
   */
  void
  legion_layout_constraint_set_add_field_constraint(
    legion_layout_constraint_set_t handle,
    const legion_field_id_t *fields,
    size_t num_fields,
    bool contiguous,
    bool inorder);

  /**
   * @see Legion::LayoutConstraintSet::add_constraint(
   *        Legion::OrderingConstraint)
   */
  void
  legion_layout_constraint_set_add_ordering_constraint(
    legion_layout_constraint_set_t handle,
    const legion_dimension_kind_t *dims,
    size_t num_dims,
    bool contiguous);

  /**
   * @see Legion::LayoutConstraintSet::add_constraint(
   *        Legion::SplittingConstraint)
   */
  void
  legion_layout_constraint_set_add_splitting_constraint(
    legion_layout_constraint_set_t handle,
    legion_dimension_kind_t dim);

  /**
   * @see Legion::LayoutConstraintSet::add_constraint(
   *        Legion::SplittingConstraint)
   */
  void
  legion_layout_constraint_set_add_full_splitting_constraint(
    legion_layout_constraint_set_t handle,
    legion_dimension_kind_t dim,
    size_t value);

  /**
   * @see Legion::LayoutConstraintSet::add_constraint(
   *        Legion::DimensionConstraint)
   */
  void
  legion_layout_constraint_set_add_dimension_constraint(
    legion_layout_constraint_set_t handle,
    legion_dimension_kind_t dim,
    legion_equality_kind_t eq,
    size_t value);

  /**
   * @see Legion::LayoutConstraintSet::add_constraint(
   *        Legion::AlignmentConstraint)
   */
  void
  legion_layout_constraint_set_add_alignment_constraint(
    legion_layout_constraint_set_t handle,
    legion_field_id_t field,
    legion_equality_kind_t eq,
    size_t byte_boundary);

  /**
   * @see Legion::LayoutConstraintSet::add_constraint(
   *        Legion::OffsetConstraint)
   */
  void
  legion_layout_constraint_set_add_offset_constraint(
    legion_layout_constraint_set_t handle,
    legion_field_id_t field,
    size_t offset);

  /**
   * @see Legion::LayoutConstraintSet::add_constraint(
   *        Legion::PointerConstraint)
   */
  void
  legion_layout_constraint_set_add_pointer_constraint(
    legion_layout_constraint_set_t handle,
    legion_memory_t memory,
    uintptr_t ptr);

  // -----------------------------------------------------------------------
  // Task Layout Constraints
  // -----------------------------------------------------------------------

  /**
   * @return Caller takes ownership of return value
   *
   * @see Legion::TaskLayoutConstraintSet::TaskLayoutConstraintSet()
   */
  legion_task_layout_constraint_set_t
  legion_task_layout_constraint_set_create(void);

  /**
   * @param handle Caller must have ownership of parameter 'handle'
   *
   * @see Legion::TaskLayoutConstraintSet::~TaskLayoutConstraintSet()
   */
  void
  legion_task_layout_constraint_set_destroy(
    legion_task_layout_constraint_set_t handle);

  /**
   * @see Legion::TaskLayoutConstraintSet::add_layout_constraint()
   */
  void
  legion_task_layout_constraint_set_add_layout_constraint(
    legion_task_layout_constraint_set_t handle,
    unsigned idx,
    legion_layout_constraint_id_t layout);

  // -----------------------------------------------------------------------
  // Start-up Operations
  // -----------------------------------------------------------------------

  /**
   * @see Legion::Runtime::start()
   */
  int
  legion_runtime_start(int argc,
                       char **argv,
                       bool background /* = false */);

  /**
   * @see Legion::Runtime::wait_for_shutdown()
   */
  void
  legion_runtime_wait_for_shutdown(void);

  /**
   * @see Legion::Runtime::set_top_level_task_id()
   */
  void
  legion_runtime_set_top_level_task_id(legion_task_id_t top_id);

  /**
   * @see Legion::Runtime::get_input_args()
   */
  const legion_input_args_t
  legion_runtime_get_input_args(void);

  /**
   * @see Legion::Runtime::add_registration_callback()
   */
  void
  legion_runtime_add_registration_callback(
    legion_registration_callback_pointer_t callback);

  /**
   * @see Legion::Runtime::replace_default_mapper()
   */
  void
  legion_runtime_replace_default_mapper(
    legion_runtime_t runtime,
    legion_mapper_t mapper,
    legion_processor_t proc);

  /**
   * @see Legion::Runtime::register_task_variant()
   */
  legion_task_id_t
  legion_runtime_register_task_variant_fnptr(
    legion_runtime_t runtime,
    legion_task_id_t id /* = AUTO_GENERATE_ID */,
    const char *task_name /* = NULL*/,
    bool global,
    legion_execution_constraint_set_t execution_constraints,
    legion_task_layout_constraint_set_t layout_constraints,
    legion_task_config_options_t options,
    legion_task_pointer_wrapped_t wrapped_task_pointer,
    const void *userdata,
    size_t userlen);

  /**
   * @see Legion::Runtime::preregister_task_variant()
   */
  legion_task_id_t
  legion_runtime_preregister_task_variant_fnptr(
    legion_task_id_t id /* = AUTO_GENERATE_ID */,
    const char *task_name /* = NULL*/,
    legion_execution_constraint_set_t execution_constraints,
    legion_task_layout_constraint_set_t layout_constraints,
    legion_task_config_options_t options,
    legion_task_pointer_wrapped_t wrapped_task_pointer,
    const void *userdata,
    size_t userlen);

  /**
   * @see Legion::Runtime::register_task_variant()
   */
  legion_task_id_t
  legion_runtime_register_task_variant_llvmir(
    legion_runtime_t runtime,
    legion_task_id_t id /* = AUTO_GENERATE_ID */,
    const char *task_name /* = NULL*/,
    bool global,
    legion_execution_constraint_set_t execution_constraints,
    legion_task_layout_constraint_set_t layout_constraints,
    legion_task_config_options_t options,
    const char *llvmir,
    const char *entry_symbol,
    const void *userdata,
    size_t userlen);

  /**
   * @see Legion::Runtime::preregister_task_variant()
   */
  legion_task_id_t
  legion_runtime_preregister_task_variant_llvmir(
    legion_task_id_t id /* = AUTO_GENERATE_ID */,
    const char *task_name /* = NULL*/,
    legion_execution_constraint_set_t execution_constraints,
    legion_task_layout_constraint_set_t layout_constraints,
    legion_task_config_options_t options,
    const char *llvmir,
    const char *entry_symbol,
    const void *userdata,
    size_t userlen);

  /**
   * @see Legion::Runtime::register_task_variant()
   */
  legion_task_id_t
  legion_runtime_register_task_variant_python_source(
    legion_runtime_t runtime,
    legion_task_id_t id /* = AUTO_GENERATE_ID */,
    const char *task_name /* = NULL*/,
    bool global,
    legion_execution_constraint_set_t execution_constraints,
    legion_task_layout_constraint_set_t layout_constraints,
    legion_task_config_options_t options,
    const char *module_name,
    const char *function_name,
    const void *userdata,
    size_t userlen);

  /**
   * @see Legion::Runtime::preregister_task_variant()
   */
  legion_task_id_t
  legion_runtime_preregister_task_variant_python_source(
    legion_task_id_t id /* = AUTO_GENERATE_ID */,
    const char *task_name /* = NULL*/,
    legion_execution_constraint_set_t execution_constraints,
    legion_task_layout_constraint_set_t layout_constraints,
    legion_task_config_options_t options,
    const char *module_name,
    const char *function_name,
    const void *userdata,
    size_t userlen);

  /**
   * @see Legion::LegionTaskWrapper::legion_task_preamble()
   */
  void
  legion_task_preamble(
    const void *data,
    size_t datalen,
    realm_id_t proc_id,
    legion_task_t *taskptr,
    const legion_physical_region_t **regionptr,
    unsigned * num_regions_ptr,
    legion_context_t * ctxptr,
    legion_runtime_t * runtimeptr);

  /**
   * @see Legion::LegionTaskWrapper::legion_task_postamble()
   */
  void
  legion_task_postamble(
    legion_runtime_t runtime,
    legion_context_t ctx,
    const void *retval,
    size_t retsize);

  /**
   * @see Legion::Runtime::register_projection_functor()
   */
  void
  legion_runtime_register_projection_functor(
    legion_projection_id_t id,
    legion_projection_functor_logical_region_t region_functor,
    legion_projection_functor_logical_partition_t partition_functor);

  // -----------------------------------------------------------------------
  // Timing Operations
  // -----------------------------------------------------------------------

  /**
   * @see LegionRuntime::TimeStamp::get_current_time_in_micros()
   */
  unsigned long long
  legion_get_current_time_in_micros(void);

  /**
   * @see LegionRuntime::TimeStamp::get_current_time_in_nanos()
   */
  unsigned long long
  legion_get_current_time_in_nanos(void);

  // -----------------------------------------------------------------------
  // Machine Operations
  // -----------------------------------------------------------------------

  /**
   * @return Caller takes ownership of return value.
   *
   * @see Realm::Machine::get_machine()
   */
  legion_machine_t
  legion_machine_create();

  /**
   * @param handle Caller must have ownership of parameter `handle`.
   *
   * @see Realm::Machine::~Machine()
   */
  void
  legion_machine_destroy(legion_machine_t handle);

  /**
   * @see Realm::Machine::get_all_processors()
   */
  void
  legion_machine_get_all_processors(
    legion_machine_t machine,
    legion_processor_t *processors,
    size_t processors_size);

  /**
   * @see Realm::Machine::get_all_processors()
   */
  size_t
  legion_machine_get_all_processors_size(legion_machine_t machine);

  /**
   * @see Realm::Machine::get_all_memories()
   */
  void
  legion_machine_get_all_memories(
    legion_machine_t machine,
    legion_memory_t *memories,
    size_t memories_size);

  /**
   * @see Realm::Machine::get_all_memories()
   */
  size_t
  legion_machine_get_all_memories_size(legion_machine_t machine);

  // -----------------------------------------------------------------------
  // Processor Operations
  // -----------------------------------------------------------------------

  /**
   * @see Realm::Processor::kind()
   */
  legion_processor_kind_t
  legion_processor_kind(legion_processor_t proc);

  /**
   * @see Realm::Processor::address_space()
   */
  legion_address_space_t
  legion_processor_address_space(legion_processor_t proc);

  // -----------------------------------------------------------------------
  // Memory Operations
  // -----------------------------------------------------------------------

  /**
   * @see Realm::Memory::kind()
   */
  legion_memory_kind_t
  legion_memory_kind(legion_memory_t mem);

  /**
   * @see Realm::Memory::address_space()
   */
  legion_address_space_t
  legion_memory_address_space(legion_memory_t mem);

  // -----------------------------------------------------------------------
  // Processor Query Operations
  // -----------------------------------------------------------------------

  /**
   * @return Caller takes ownership of return value.
   *
   * @see Realm::Machine::ProcessorQuery::ProcessorQuery()
   */
  legion_processor_query_t
  legion_processor_query_create(legion_machine_t machine);

  /**
   * @return Caller takes ownership of return value.
   *
   * @see Realm::Machine::ProcessorQuery::ProcessorQuery()
   */
  legion_processor_query_t
  legion_processor_query_create_copy(legion_processor_query_t query);

  /**
   * @param handle Caller must have ownership of parameter `handle`.
   *
   * @see Realm::Machine::ProcessorQuery::~ProcessorQuery()
   */
  void
  legion_processor_query_destroy(legion_processor_query_t handle);

  /**
   * Note: Mutates `query`.
   *
   * @see Realm::Machine::ProcessorQuery::only_kind()
   */
  void
  legion_processor_query_only_kind(legion_processor_query_t query,
                                   legion_processor_kind_t kind);

  /**
   * Note: Mutates `query`.
   *
   * @see Realm::Machine::ProcessorQuery::local_address_space()
   */
  void
  legion_processor_query_local_address_space(legion_processor_query_t query);

  /**
   * Note: Mutates `query`.
   *
   * @see Realm::Machine::ProcessorQuery::same_address_space_as()
   */
  void
  legion_processor_query_same_address_space_as_processor(legion_processor_query_t query,
                                                         legion_processor_t proc);

  /**
   * Note: Mutates `query`.
   *
   * @see Realm::Machine::ProcessorQuery::same_address_space_as()
   */
  void
  legion_processor_query_same_address_space_as_memory(legion_processor_query_t query,
                                                      legion_memory_t mem);

  /**
   * Note: Mutates `query`.
   *
   * @see Realm::Machine::ProcessorQuery::has_affinity_to()
   */
  void
  legion_processor_query_has_affinity_to_memory(legion_processor_query_t query,
                                                legion_memory_t mem,
                                                unsigned min_bandwidth /* = 0 */,
                                                unsigned max_latency /* = 0 */);

  /**
   * Note: Mutates `query`.
   *
   * @see Realm::Machine::ProcessorQuery::best_affinity_to()
   */
  void
  legion_processor_query_best_affinity_to_memory(legion_processor_query_t query,
                                                 legion_memory_t mem,
                                                 int bandwidth_weight /* = 0 */,
                                                 int latency_weight /* = 0 */);

  /**
   * @see Realm::Machine::ProcessorQuery::count()
   */
  size_t
  legion_processor_query_count(legion_processor_query_t query);

  /**
   * @see Realm::Machine::ProcessorQuery::first()
   */
  legion_processor_t
  legion_processor_query_first(legion_processor_query_t query);

  /**
   * @see Realm::Machine::ProcessorQuery::next()
   */
  legion_processor_t
  legion_processor_query_next(legion_processor_query_t query,
                              legion_processor_t after);

  /**
   * @see Realm::Machine::ProcessorQuery::random()
   */
  legion_processor_t
  legion_processor_query_random(legion_processor_query_t query);

  // -----------------------------------------------------------------------
  // Memory Query Operations
  // -----------------------------------------------------------------------

  /**
   * @return Caller takes ownership of return value.
   *
   * @see Realm::Machine::MemoryQuery::MemoryQuery()
   */
  legion_memory_query_t
  legion_memory_query_create(legion_machine_t machine);

  /**
   * @return Caller takes ownership of return value.
   *
   * @see Realm::Machine::MemoryQuery::MemoryQuery()
   */
  legion_memory_query_t
  legion_memory_query_create_copy(legion_memory_query_t query);

  /**
   * @param handle Caller must have ownership of parameter `handle`.
   *
   * @see Realm::Machine::MemoryQuery::~MemoryQuery()
   */
  void
  legion_memory_query_destroy(legion_memory_query_t handle);

  /**
   * Note: Mutates `query`.
   *
   * @see Realm::Machine::MemoryQuery::only_kind()
   */
  void
  legion_memory_query_only_kind(legion_memory_query_t query,
                                legion_memory_kind_t kind);

  /**
   * Note: Mutates `query`.
   *
   * @see Realm::Machine::MemoryQuery::local_address_space()
   */
  void
  legion_memory_query_local_address_space(legion_memory_query_t query);

  /**
   * Note: Mutates `query`.
   *
   * @see Realm::Machine::MemoryQuery::same_address_space_as()
   */
  void
  legion_memory_query_same_address_space_as_processor(legion_memory_query_t query,
                                                      legion_processor_t proc);

  /**
   * Note: Mutates `query`.
   *
   * @see Realm::Machine::MemoryQuery::same_address_space_as()
   */
  void
  legion_memory_query_same_address_space_as_memory(legion_memory_query_t query,
                                                   legion_memory_t mem);

  /**
   * Note: Mutates `query`.
   *
   * @see Realm::Machine::MemoryQuery::has_affinity_to()
   */
  void
  legion_memory_query_has_affinity_to_processor(legion_memory_query_t query,
                                                legion_processor_t proc,
                                                unsigned min_bandwidth /* = 0 */,
                                                unsigned max_latency /* = 0 */);

  /**
   * Note: Mutates `query`.
   *
   * @see Realm::Machine::MemoryQuery::has_affinity_to()
   */
  void
  legion_memory_query_has_affinity_to_memory(legion_memory_query_t query,
                                             legion_memory_t mem,
                                             unsigned min_bandwidth /* = 0 */,
                                             unsigned max_latency /* = 0 */);

  /**
   * Note: Mutates `query`.
   *
   * @see Realm::Machine::MemoryQuery::best_affinity_to()
   */
  void
  legion_memory_query_best_affinity_to_processor(legion_memory_query_t query,
                                                 legion_processor_t proc,
                                                 int bandwidth_weight /* = 0 */,
                                                 int latency_weight /* = 0 */);

  /**
   * Note: Mutates `query`.
   *
   * @see Realm::Machine::MemoryQuery::best_affinity_to()
   */
  void
  legion_memory_query_best_affinity_to_memory(legion_memory_query_t query,
                                              legion_memory_t mem,
                                              int bandwidth_weight /* = 0 */,
                                              int latency_weight /* = 0 */);

  /**
   * @see Realm::Machine::MemoryQuery::count()
   */
  size_t
  legion_memory_query_count(legion_memory_query_t query);

  /**
   * @see Realm::Machine::MemoryQuery::first()
   */
  legion_memory_t
  legion_memory_query_first(legion_memory_query_t query);

  /**
   * @see Realm::Machine::MemoryQuery::next()
   */
  legion_memory_t
  legion_memory_query_next(legion_memory_query_t query,
                           legion_memory_t after);

  /**
   * @see Realm::Machine::MemoryQuery::random()
   */
  legion_memory_t
  legion_memory_query_random(legion_memory_query_t query);

  // -----------------------------------------------------------------------
  // Physical Instance Operations
  // -----------------------------------------------------------------------

  /*
   * @param instance Caller must have ownership of parameter `instance`.
   *
   * @see Legion::Mapping::PhysicalInstance
   */
  void
  legion_physical_instance_destroy(legion_physical_instance_t instance);

  // -----------------------------------------------------------------------
  // Slice Task Output
  // -----------------------------------------------------------------------

  /**
   * @see Legion::Mapping::Mapper::SliceTaskOutput:slices
   */
  void
  legion_slice_task_output_slices_add(
      legion_slice_task_output_t output,
      legion_task_slice_t slice);

  /**
   * @see Legion::Mapping::Mapper::SliceTaskOutput:verify_correctness
   */
  void
  legion_slice_task_output_verify_correctness_set(
      legion_slice_task_output_t output,
      bool verify_correctness);

  // -----------------------------------------------------------------------
  // Map Task Input/Output
  // -----------------------------------------------------------------------

  /**
   * @see Legion::Mapping::Mapper::MapTaskOutput:chosen_instances
   */
  void
  legion_map_task_output_chosen_instances_clear_all(
      legion_map_task_output_t output);

  /**
   * @see Legion::Mapping::Mapper::MapTaskOutput:chosen_instances
   */
  void
  legion_map_task_output_chosen_instances_clear_each(
      legion_map_task_output_t output,
      size_t idx);

  /**
   * @see Legion::Mapping::Mapper::MapTaskOutput:chosen_instances
   */
  void
  legion_map_task_output_chosen_instances_add(
      legion_map_task_output_t output,
      legion_physical_instance_t *instances,
      size_t instances_size);

  /**
   * @see Legion::Mapping::Mapper::MapTaskOutput:chosen_instances
   */
  void
  legion_map_task_output_chosen_instances_set(
      legion_map_task_output_t output,
      size_t idx,
      legion_physical_instance_t *instances,
      size_t instances_size);

  /**
   * @see Legion::Mapping::Mapper::MapTaskOutput:target_procs
   */
  void
  legion_map_task_output_target_procs_clear(
      legion_map_task_output_t output);

  /**
   * @see Legion::Mapping::Mapper::MapTaskOutput:target_procs
   */
  void
  legion_map_task_output_target_procs_add(
      legion_map_task_output_t output,
      legion_processor_t proc);

  /**
   * @see Legion::Mapping::Mapper::MapTaskOutput:target_procs
   */
  legion_processor_t
  legion_map_task_output_target_procs_get(
      legion_map_task_output_t output,
      size_t idx);

  /**
   * @see Legion::Mapping::Mapper::MapTaskOutput:task_priority
   */
  void
  legion_map_task_output_task_priority_set(
      legion_map_task_output_t output,
      legion_task_priority_t priority);

  // -----------------------------------------------------------------------
  // MapperRuntime Operations
  // -----------------------------------------------------------------------

  /**
   * @param result Caller takes ownership of handle pointed by `result`.
   *
   * @see Legion::Mapping::MapperRuntime::create_physical_instance()
   */
  bool
  legion_mapper_runtime_create_physical_instance_layout_constraint(
      legion_mapper_runtime_t runtime,
      legion_mapper_context_t ctx,
      legion_memory_t target_memory,
      legion_layout_constraint_set_t constraints,
      const legion_logical_region_t *regions,
      size_t regions_size,
      legion_physical_instance_t *result,
      bool acquire,
      legion_garbage_collection_priority_t priority);

  /**
   * @param result Caller takes ownership of handle pointed by `result`.
   *
   * @see Legion::Mapping::MapperRuntime::create_physical_instance()
   */
  bool
  legion_mapper_runtime_create_physical_instance_layout_constraint_id(
      legion_mapper_runtime_t runtime,
      legion_mapper_context_t ctx,
      legion_memory_t target_memory,
      legion_layout_constraint_id_t layout_id,
      const legion_logical_region_t *regions,
      size_t regions_size,
      legion_physical_instance_t *result,
      bool acquire,
      legion_garbage_collection_priority_t priority);

  /**
   * @param result Caller takes ownership of handle pointed by `result`.
   *
   * @see Legion::Mapping::MapperRuntime::find_or_create_physical_instance()
   */
  bool
  legion_mapper_runtime_find_or_create_physical_instance_layout_constraint(
      legion_mapper_runtime_t runtime,
      legion_mapper_context_t ctx,
      legion_memory_t target_memory,
      legion_layout_constraint_set_t constraints,
      const legion_logical_region_t *regions,
      size_t regions_size,
      legion_physical_instance_t *result,
      bool *created,
      bool acquire,
      legion_garbage_collection_priority_t priority,
      bool tight_region_bounds);

  /**
   * @param result Caller takes ownership of handle pointed by `result`.
   *
   * @see Legion::Mapping::MapperRuntime::find_or_create_physical_instance()
   */
  bool
  legion_mapper_runtime_find_or_create_physical_instance_layout_constraint_id(
      legion_mapper_runtime_t runtime,
      legion_mapper_context_t ctx,
      legion_memory_t target_memory,
      legion_layout_constraint_id_t layout_id,
      const legion_logical_region_t *regions,
      size_t regions_size,
      legion_physical_instance_t *result,
      bool *created,
      bool acquire,
      legion_garbage_collection_priority_t priority,
      bool tight_region_bounds);

  /**
   * @param result Caller takes ownership of handle pointed by `result`.
   *
   * @see Legion::Mapping::MapperRuntime::find_physical_instance()
   */
  bool
  legion_mapper_runtime_find_physical_instance_layout_constraint(
      legion_mapper_runtime_t runtime,
      legion_mapper_context_t ctx,
      legion_memory_t target_memory,
      legion_layout_constraint_set_t constraints,
      const legion_logical_region_t *regions,
      size_t regions_size,
      legion_physical_instance_t *result,
      bool acquire,
      bool tight_region_bounds);

  /**
   * @param result Caller takes ownership of handle pointed by `result`.
   *
   * @see Legion::Mapping::MapperRuntime::find_physical_instance()
   */
  bool
  legion_mapper_runtime_find_physical_instance_layout_constraint_id(
      legion_mapper_runtime_t runtime,
      legion_mapper_context_t ctx,
      legion_memory_t target_memory,
      legion_layout_constraint_id_t layout_id,
      const legion_logical_region_t *regions,
      size_t regions_size,
      legion_physical_instance_t *result,
      bool acquire,
      bool tight_region_bounds);


  /**
   * @param handle Caller must have ownership of parameter `handle`.
   *
   * @see Legion::Mapping::MapperRuntime::acquire_instance()
   */
  bool
  legion_mapper_runtime_acquire_instance(
      legion_mapper_runtime_t runtime,
      legion_mapper_context_t ctx,
      legion_physical_instance_t instance);

  /**
   * @param handle Caller must have ownership of parameter `handle`.
   *
   * @see Legion::Mapping::MapperRuntime::acquire_instances()
   */
  bool
  legion_mapper_runtime_acquire_instances(
      legion_mapper_runtime_t runtime,
      legion_mapper_context_t ctx,
      legion_physical_instance_t *instances,
      size_t instances_size);

#ifdef __cplusplus
}
#endif

#endif // __LEGION_C_H__<|MERGE_RESOLUTION|>--- conflicted
+++ resolved
@@ -274,11 +274,8 @@
     bool inline_task;
     bool stealable;
     bool map_locally;
-<<<<<<< HEAD
     bool memoize;
-=======
     legion_task_priority_t parent_priority;
->>>>>>> 0936706b
   } legion_task_options_t;
 
   typedef struct legion_slice_task_input_t {
