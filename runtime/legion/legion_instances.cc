--- conflicted
+++ resolved
@@ -99,30 +99,6 @@
     }
 
     //--------------------------------------------------------------------------
-<<<<<<< HEAD
-    void CopyAcrossHelper::pack(Serializer &rez, const FieldMask &copy_mask)
-    //--------------------------------------------------------------------------
-    {
-      std::vector<CopySrcDstField> to_pack;
-      compute_across_offsets(copy_mask, to_pack);
-      rez.serialize<size_t>(to_pack.size());
-      for (unsigned idx = 0; idx < to_pack.size(); idx++)
-        rez.serialize(to_pack[idx]);
-    }
-
-    //--------------------------------------------------------------------------
-    /*static*/ CopyAcrossHelper* CopyAcrossHelper::unpack(Deserializer &derez,
-                                                     const FieldMask &copy_mask)
-    //--------------------------------------------------------------------------
-    {
-      CopyAcrossHelper *result = new CopyAcrossHelper(copy_mask);
-      size_t num_offsets;
-      derez.deserialize(num_offsets);
-      result->offsets.resize(num_offsets);
-      for (unsigned idx = 0; idx < num_offsets; idx++)
-        derez.deserialize(result->offsets[idx]);
-      return result;
-=======
     FieldMask CopyAcrossHelper::convert_src_to_dst(const FieldMask &src_mask)
     //--------------------------------------------------------------------------
     {
@@ -184,7 +160,6 @@
         index = dst_mask.find_next_set(index+1);
       }
       return src_mask;
->>>>>>> bf15c418
     }
 
     /////////////////////////////////////////////////////////////
