--- conflicted
+++ resolved
@@ -2833,6 +2833,7 @@
       // Sort out any profiling requests that we need to perform
       if (!output.task_prof_requests.empty())
       {
+        profiling_priority = output.profiling_priority;
         // If we do any legion specific checks, make sure we ask
         // Realm for the proc profiling info so that we can get
         // a callback to report our profiling information
@@ -2888,9 +2889,12 @@
         }
       }
       if (!output.copy_prof_requests.empty())
+      {
         filter_copy_request_kinds(mapper, 
             output.copy_prof_requests.requested_measurements,
             copy_profiling_requests, true/*warn*/);
+        profiling_priority = output.profiling_priority;
+      }
       // See whether the mapper picked a variant or a generator
       VariantImpl *variant_impl = NULL;
       if (output.chosen_variant > 0)
@@ -3498,7 +3502,6 @@
       // case then there is no replication
       else if (output.task_mappings.size() == 1)
       {
-<<<<<<< HEAD
         finalize_map_task_output(input, output.task_mappings[0], 
                                  must_epoch_owner, valid_instances);
         return;
@@ -3515,17 +3518,6 @@
           LegionSpy::log_replication(get_unique_id(), repl_context,
                                      !output.control_replication_map.empty());
         if (!output.control_replication_map.empty())
-=======
-        profiling_priority = output.profiling_priority;
-        // If we do any legion specific checks, make sure we ask
-        // Realm for the proc profiling info so that we can get
-        // a callback to report our profiling information
-        bool has_proc_request = false;
-        // Filter profiling requests into those for copies and the actual task
-        for (std::set<ProfilingMeasurementID>::const_iterator it = 
-              output.task_prof_requests.requested_measurements.begin(); it !=
-              output.task_prof_requests.requested_measurements.end(); it++)
->>>>>>> bae2afe4
         {
           shard_manager = new ShardManager(runtime, repl_context, true/*cr*/,
                                  total_shards, runtime->address_space, this);
@@ -3671,19 +3663,6 @@
           }
         }
       }
-<<<<<<< HEAD
-=======
-      if (!output.copy_prof_requests.empty())
-      {
-        filter_copy_request_kinds(mapper, 
-            output.copy_prof_requests.requested_measurements,
-            copy_profiling_requests, true/*warn*/);
-        profiling_priority = output.profiling_priority;
-      }
-      // Now we can convert the mapper output into our physical instances
-      finalize_map_task_output(input, output, must_epoch_owner, 
-                               valid_instances);
->>>>>>> bae2afe4
     }
 
     //--------------------------------------------------------------------------
