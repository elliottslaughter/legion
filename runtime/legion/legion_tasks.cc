--- conflicted
+++ resolved
@@ -3343,14 +3343,10 @@
           if (manager->conflicts(constraints, &conflict_constraint))
             break;
         }
-<<<<<<< HEAD
-        if (all_conflicts)
+        if (conflict_constraint != NULL)
         {
           if (local_mapper == NULL)
             local_mapper = runtime->find_mapper(current_proc, map_id);
-=======
-        if (conflict_constraint != NULL)
->>>>>>> d5b8a38f
           REPORT_LEGION_ERROR(ERROR_INVALID_MAPPER_OUTPUT,
                         "Invalid mapper output. Mapper %s selected variant "
                         "%ld for task %s (ID %lld). But instance selected "
@@ -3365,15 +3361,6 @@
         impl->get_execution_constraints();
       // TODO: Check ISA, resource, and launch constraints
       // First check the processor constraint
-<<<<<<< HEAD
-      if (execution_constraints.processor_constraint.is_valid() &&
-          (execution_constraints.processor_constraint.get_kind() != 
-           this->target_proc.kind()))
-      {
-        if (local_mapper == NULL)
-          local_mapper = runtime->find_mapper(current_proc, map_id);
-        REPORT_LEGION_ERROR(ERROR_INVALID_MAPPER_OUTPUT,
-=======
       if (execution_constraints.processor_constraint.is_valid())
       {
         const Processor::Kind proc_constraint_kind = 
@@ -3381,8 +3368,10 @@
         // If the constraint is a no processor constraint we can ignore it
         if ((proc_constraint_kind != Processor::NO_KIND) &&
             (proc_constraint_kind != this->target_proc.kind()))
+        {
+          if (local_mapper == NULL)
+            local_mapper = runtime->find_mapper(current_proc, map_id);
           REPORT_LEGION_ERROR(ERROR_INVALID_MAPPER_OUTPUT,
->>>>>>> d5b8a38f
                       "Invalid mapper output. Mapper %s selected variant %ld "
                       "for task %s (ID %lld). However, this variant has a "
                       "processor constraint for processors of kind %s, but "
@@ -3392,6 +3381,7 @@
                         execution_constraints.processor_constraint.get_kind()),
                       this->target_proc.id, Processor::get_kind_name(
                         this->target_proc.kind()))
+        }
       }
       // Then check the colocation constraints
       for (std::vector<ColocationConstraint>::const_iterator con_it = 
