/* Copyright 2020 Stanford University, NVIDIA Corporation
 *
 * Licensed under the Apache License, Version 2.0 (the "License");
 * you may not use this file except in compliance with the License.
 * You may obtain a copy of the License at
 *
 *     http://www.apache.org/licenses/LICENSE-2.0
 *
 * Unless required by applicable law or agreed to in writing, software
 * distributed under the License is distributed on an "AS IS" BASIS,
 * WITHOUT WARRANTIES OR CONDITIONS OF ANY KIND, either express or implied.
 * See the License for the specific language governing permissions and
 * limitations under the License.
 */


#include "legion/region_tree.h"
#include "legion/legion_tasks.h"
#include "legion/legion_spy.h"
#include "legion/legion_trace.h"
#include "legion/legion_context.h"
#include "legion/legion_profiling.h"
#include "legion/legion_instances.h"
#include "legion/legion_analysis.h"
#include "legion/legion_views.h"

#include <algorithm>

#define PRINT_REG(reg) (reg).index_space.id,(reg).field_space.id, (reg).tree_id

namespace Legion {
  namespace Internal {

    LEGION_EXTERN_LOGGER_DECLARATIONS

    /////////////////////////////////////////////////////////////
    // Resource Tracker 
    /////////////////////////////////////////////////////////////

    //--------------------------------------------------------------------------
    ResourceTracker::ResourceTracker(void)
    //--------------------------------------------------------------------------
    {
    }

    //--------------------------------------------------------------------------
    ResourceTracker::ResourceTracker(const ResourceTracker &rhs)
    //--------------------------------------------------------------------------
    {
      // should never be called
      assert(false);
    }

    //--------------------------------------------------------------------------
    ResourceTracker::~ResourceTracker(void)
    //--------------------------------------------------------------------------
    {
    }

    //--------------------------------------------------------------------------
    ResourceTracker& ResourceTracker::operator=(const ResourceTracker&rhs)
    //--------------------------------------------------------------------------
    {
      // should never be called
      assert(false);
      return *this;
    } 

    //--------------------------------------------------------------------------
    void ResourceTracker::return_resources(ResourceTracker *target,
                                           std::set<RtEvent> &preconditions)
    //--------------------------------------------------------------------------
    {
      if (!created_regions.empty())
      {
        target->register_region_creations(created_regions);
        created_regions.clear();
      }
      if (!deleted_regions.empty())
      {
        target->register_region_deletions(deleted_regions, preconditions);
        deleted_regions.clear();
      }
      if (!created_fields.empty())
      {
        target->register_field_creations(created_fields);
        created_fields.clear();
      }
      if (!deleted_fields.empty())
      {
        target->register_field_deletions(deleted_fields, preconditions);
        deleted_fields.clear();
      }
      if (!created_field_spaces.empty())
      {
        target->register_field_space_creations(created_field_spaces);
        created_field_spaces.clear();
      }
      if (!latent_field_spaces.empty())
      {
        target->register_latent_field_spaces(latent_field_spaces);
        latent_field_spaces.clear();
      }
      if (!deleted_field_spaces.empty())
      {
        target->register_field_space_deletions(deleted_field_spaces,
                                               preconditions);
        deleted_field_spaces.clear();
      }
      if (!created_index_spaces.empty())
      {
        target->register_index_space_creations(created_index_spaces);
        created_index_spaces.clear();
      }
      if (!deleted_index_spaces.empty())
      {
        target->register_index_space_deletions(deleted_index_spaces,
                                               preconditions);
        deleted_index_spaces.clear();
      }
      if (!created_index_partitions.empty())
      {
        target->register_index_partition_creations(created_index_partitions);
        created_index_partitions.clear();
      }
      if (!deleted_index_partitions.empty())
      {
        target->register_index_partition_deletions(deleted_index_partitions,
                                                   preconditions);
        deleted_index_partitions.clear();
      }
    }

    //--------------------------------------------------------------------------
    void ResourceTracker::pack_resources_return(Serializer &rez, 
                                                AddressSpaceID target)
    //--------------------------------------------------------------------------
    {
      // Shouldn't need the lock here since we only do this
      // while there is no one else executing
      RezCheck z(rez);
      rez.serialize<size_t>(created_regions.size());
      if (!created_regions.empty())
      {
        for (std::set<LogicalRegion>::const_iterator it =
              created_regions.begin(); it != created_regions.end(); it++)
          rez.serialize(*it);
        created_regions.clear();
      }
      rez.serialize<size_t>(deleted_regions.size());
      if (!deleted_regions.empty())
      {
        for (std::vector<LogicalRegion>::const_iterator it = 
              deleted_regions.begin(); it != deleted_regions.end(); it++)
          rez.serialize(*it);
        deleted_regions.clear();
      }
      rez.serialize<size_t>(created_fields.size());
      if (!created_fields.empty())
      {
        for (std::set<std::pair<FieldSpace,FieldID> >::const_iterator it =
              created_fields.begin(); it != created_fields.end(); it++)
        {
          rez.serialize(it->first);
          rez.serialize(it->second);
        }
        created_fields.clear();
      }
      rez.serialize<size_t>(deleted_fields.size());
      if (!deleted_fields.empty())
      {
        for (std::vector<std::pair<FieldSpace,FieldID> >::const_iterator it =
              deleted_fields.begin(); it != deleted_fields.end(); it++)
        {
          rez.serialize(it->first);
          rez.serialize(it->second);
        }
        deleted_fields.clear();
      }
      rez.serialize<size_t>(created_field_spaces.size());
      if (!created_field_spaces.empty())
      {
        for (std::set<FieldSpace>::const_iterator it = 
              created_field_spaces.begin(); it != 
              created_field_spaces.end(); it++)
          rez.serialize(*it);
        created_field_spaces.clear();
      } 
      rez.serialize<size_t>(latent_field_spaces.size());
      if (!latent_field_spaces.empty())
      {
        for (std::map<FieldSpace,unsigned>::const_iterator it = 
              latent_field_spaces.begin(); it !=
              latent_field_spaces.end(); it++)
        {
          rez.serialize(it->first);
          rez.serialize(it->second);
        }
        latent_field_spaces.clear();
      }
      rez.serialize<size_t>(deleted_field_spaces.size());
      if (!deleted_field_spaces.empty())
      {
        for (std::vector<FieldSpace>::const_iterator it = 
              deleted_field_spaces.begin(); it != 
              deleted_field_spaces.end(); it++)
          rez.serialize(*it);
        deleted_field_spaces.clear();
      }
      rez.serialize<size_t>(created_index_spaces.size());
      if (!created_index_spaces.empty())
      {
        for (std::set<IndexSpace>::const_iterator it = 
              created_index_spaces.begin(); it != 
              created_index_spaces.end(); it++)
          rez.serialize(*it);
        created_index_spaces.clear();
      }
      rez.serialize<size_t>(deleted_index_spaces.size());
      if (!deleted_index_spaces.empty())
      {
        for (std::vector<IndexSpace>::const_iterator it = 
              deleted_index_spaces.begin(); it !=
              deleted_index_spaces.end(); it++)
          rez.serialize(*it);
        deleted_index_spaces.clear();
      }
      rez.serialize<size_t>(created_index_partitions.size());
      if (!created_index_partitions.empty())
      {
        for (std::set<IndexPartition>::const_iterator it = 
              created_index_partitions.begin(); it !=
              created_index_partitions.end(); it++)
          rez.serialize(*it);
        created_index_partitions.clear();
      }
      rez.serialize<size_t>(deleted_index_partitions.size());
      if (!deleted_index_partitions.empty())
      {
        for (std::vector<IndexPartition>::const_iterator it = 
              deleted_index_partitions.begin(); it !=
              deleted_index_partitions.end(); it++)
          rez.serialize(*it);
        deleted_index_partitions.clear();
      }
    }

    //--------------------------------------------------------------------------
    /*static*/ RtEvent ResourceTracker::unpack_resources_return(
                                   Deserializer &derez, ResourceTracker *target)
    //--------------------------------------------------------------------------
    {
      // Hold the lock while doing the unpack to avoid conflicting
      // with anyone else returning state
      DerezCheck z(derez);
      std::set<RtEvent> preconditions;
      size_t num_created_regions;
      derez.deserialize(num_created_regions);
      if (num_created_regions > 0)
      {
        std::set<LogicalRegion> created_regions;
        for (unsigned idx = 0; idx < num_created_regions; idx++)
        {
          LogicalRegion reg;
          derez.deserialize(reg);
          created_regions.insert(reg);
        }
        target->register_region_creations(created_regions);
      }
      size_t num_deleted_regions;
      derez.deserialize(num_deleted_regions);
      if (num_deleted_regions > 0)
      {
        std::vector<LogicalRegion> deleted_regions(num_deleted_regions);
        for (unsigned idx = 0; idx < num_deleted_regions; idx++)
          derez.deserialize(deleted_regions[idx]);
        target->register_region_deletions(deleted_regions, preconditions);
      }
      size_t num_created_fields;
      derez.deserialize(num_created_fields);
      if (num_created_fields > 0)
      {
        std::set<std::pair<FieldSpace,FieldID> > created_fields;
        for (unsigned idx = 0; idx < num_created_fields; idx++)
        {
          FieldSpace sp;
          derez.deserialize(sp);
          FieldID fid;
          derez.deserialize(fid);
          created_fields.insert(std::pair<FieldSpace,FieldID>(sp,fid));
        }
        target->register_field_creations(created_fields);
      }
      size_t num_deleted_fields;
      derez.deserialize(num_deleted_fields);
      if (num_deleted_fields > 0)
      {
        std::vector<std::pair<FieldSpace,FieldID> > 
          deleted_fields(num_deleted_fields);
        for (unsigned idx = 0; idx < num_deleted_fields; idx++)
        {
          derez.deserialize(deleted_fields[idx].first);
          derez.deserialize(deleted_fields[idx].second);
        }
        target->register_field_deletions(deleted_fields, preconditions);
      }
      size_t num_created_field_spaces;
      derez.deserialize(num_created_field_spaces);
      if (num_created_field_spaces > 0)
      {
        std::set<FieldSpace> created_field_spaces;
        for (unsigned idx = 0; idx < num_created_field_spaces; idx++)
        {
          FieldSpace sp;
          derez.deserialize(sp);
          created_field_spaces.insert(sp);
        }
        target->register_field_space_creations(created_field_spaces);
      }
      size_t num_latent_field_spaces;
      derez.deserialize(num_latent_field_spaces);
      if (num_latent_field_spaces > 0)
      {
        std::map<FieldSpace,unsigned> latent_field_spaces;
        for (unsigned idx = 0; idx < num_latent_field_spaces; idx++)
        {
          FieldSpace sp;
          derez.deserialize(sp);
          derez.deserialize(latent_field_spaces[sp]);
        }
        target->register_latent_field_spaces(latent_field_spaces);
      }
      size_t num_deleted_field_spaces;
      derez.deserialize(num_deleted_field_spaces);
      if (num_deleted_field_spaces > 0)
      {
        std::vector<FieldSpace> deleted_field_spaces(num_deleted_field_spaces);
        for (unsigned idx = 0; idx < num_deleted_field_spaces; idx++)
          derez.deserialize(deleted_field_spaces[idx]);
        target->register_field_space_deletions(deleted_field_spaces,
                                               preconditions);
      }
      size_t num_created_index_spaces;
      derez.deserialize(num_created_index_spaces);
      if (num_created_index_spaces > 0)
      {
        std::set<IndexSpace> created_index_spaces;
        for (unsigned idx = 0; idx < num_created_index_spaces; idx++)
        {
          IndexSpace sp;
          derez.deserialize(sp);
          created_index_spaces.insert(sp);
        }
        target->register_index_space_creations(created_index_spaces);
      }
      size_t num_deleted_index_spaces;
      derez.deserialize(num_deleted_index_spaces);
      if (num_deleted_index_spaces > 0)
      {
        std::vector<IndexSpace> deleted_index_spaces(num_deleted_index_spaces);
        for (unsigned idx = 0; idx < num_deleted_index_spaces; idx++)
          derez.deserialize(deleted_index_spaces[idx]);
        target->register_index_space_deletions(deleted_index_spaces, 
                                               preconditions);
      }
      size_t num_created_index_partitions;
      derez.deserialize(num_created_index_partitions);
      if (num_created_index_partitions > 0)
      {
        std::set<IndexPartition> created_index_partitions;
        for (unsigned idx = 0; idx < num_created_index_partitions; idx++)
        {
          IndexPartition ip;
          derez.deserialize(ip);
          created_index_partitions.insert(ip);
        }
        target->register_index_partition_creations(created_index_partitions);
      }
      size_t num_deleted_index_partitions;
      derez.deserialize(num_deleted_index_partitions);
      if (num_deleted_index_partitions > 0)
      {
        std::vector<IndexPartition> 
          deleted_index_partitions(num_deleted_index_partitions);
        for (unsigned idx = 0; idx < num_deleted_index_partitions; idx++)
          derez.deserialize(deleted_index_partitions[idx]);
        target->register_index_partition_deletions(deleted_index_partitions,
                                                   preconditions);
      }
      if (!preconditions.empty())
        return Runtime::merge_events(preconditions);
      else
        return RtEvent::NO_RT_EVENT;
    }

    /////////////////////////////////////////////////////////////
    // External Task 
    /////////////////////////////////////////////////////////////

    //--------------------------------------------------------------------------
    ExternalTask::ExternalTask(void)
      : Task(), arg_manager(NULL)
    //--------------------------------------------------------------------------
    {
    }

    //--------------------------------------------------------------------------
    void ExternalTask::pack_external_task(Serializer &rez,
                                          AddressSpaceID target) const
    //--------------------------------------------------------------------------
    {
      RezCheck z(rez);
      rez.serialize(task_id);
      rez.serialize(indexes.size());
      for (unsigned idx = 0; idx < indexes.size(); idx++)
        pack_index_space_requirement(indexes[idx], rez);
      rez.serialize(regions.size());
      for (unsigned idx = 0; idx < regions.size(); idx++)
        pack_region_requirement(regions[idx], rez);
      rez.serialize(futures.size());
      // If we are remote we can just do the normal pack
      for (unsigned idx = 0; idx < futures.size(); idx++)
        rez.serialize(futures[idx].impl->did);
      rez.serialize(grants.size());
      for (unsigned idx = 0; idx < grants.size(); idx++)
        pack_grant(grants[idx], rez);
      rez.serialize(wait_barriers.size());
      for (unsigned idx = 0; idx < wait_barriers.size(); idx++)
        pack_phase_barrier(wait_barriers[idx], rez);
      rez.serialize(arrive_barriers.size());
      for (unsigned idx = 0; idx < arrive_barriers.size(); idx++)
        pack_phase_barrier(arrive_barriers[idx], rez);
      rez.serialize<bool>((arg_manager != NULL));
      rez.serialize(arglen);
      rez.serialize(args,arglen);
      pack_mappable(*this, rez);
      rez.serialize(is_index_space);
      rez.serialize(must_epoch_task);
      rez.serialize(index_domain);
      rez.serialize(index_point);
      rez.serialize(sharding_space);
      rez.serialize(local_arglen);
      rez.serialize(local_args,local_arglen);
      rez.serialize(orig_proc);
      // No need to pack current proc, it will get set when we unpack
      rez.serialize(steal_count);
      // No need to pack remote, it will get set
      rez.serialize(speculated);
      rez.serialize<size_t>(get_context_index());
    }

    //--------------------------------------------------------------------------
    void ExternalTask::unpack_external_task(Deserializer &derez,
                                    Runtime *runtime, ReferenceMutator *mutator)
    //--------------------------------------------------------------------------
    {
      DerezCheck z(derez);
      derez.deserialize(task_id);
      size_t num_indexes;
      derez.deserialize(num_indexes);
      indexes.resize(num_indexes);
      for (unsigned idx = 0; idx < indexes.size(); idx++)
        unpack_index_space_requirement(indexes[idx], derez);
      size_t num_regions;
      derez.deserialize(num_regions);
      regions.resize(num_regions);
      for (unsigned idx = 0; idx < regions.size(); idx++)
        unpack_region_requirement(regions[idx], derez); 
      size_t num_futures;
      derez.deserialize(num_futures);
      futures.resize(num_futures);
      for (unsigned idx = 0; idx < futures.size(); idx++)
      {
        DistributedID future_did;
        derez.deserialize(future_did);
        FutureImpl *impl = 
          runtime->find_or_create_future(future_did, mutator);
        impl->add_base_gc_ref(FUTURE_HANDLE_REF, mutator);
        futures[idx] = Future(impl, false/*need reference*/);
      }
      size_t num_grants;
      derez.deserialize(num_grants);
      grants.resize(num_grants);
      for (unsigned idx = 0; idx < grants.size(); idx++)
        unpack_grant(grants[idx], derez);
      size_t num_wait_barriers;
      derez.deserialize(num_wait_barriers);
      wait_barriers.resize(num_wait_barriers);
      for (unsigned idx = 0; idx < wait_barriers.size(); idx++)
        unpack_phase_barrier(wait_barriers[idx], derez);
      size_t num_arrive_barriers;
      derez.deserialize(num_arrive_barriers);
      arrive_barriers.resize(num_arrive_barriers);
      for (unsigned idx = 0; idx < arrive_barriers.size(); idx++)
        unpack_phase_barrier(arrive_barriers[idx], derez);
      bool has_arg_manager;
      derez.deserialize(has_arg_manager);
      derez.deserialize(arglen);
      if (arglen > 0)
      {
        if (has_arg_manager)
        {
#ifdef DEBUG_LEGION
          assert(arg_manager == NULL);
#endif
          arg_manager = new AllocManager(arglen);
          arg_manager->add_reference();
          args = arg_manager->get_allocation();
        }
        else
          args = legion_malloc(TASK_ARGS_ALLOC, arglen);
        derez.deserialize(args,arglen);
      }
      unpack_mappable(*this, derez); 
      derez.deserialize(is_index_space);
      derez.deserialize(must_epoch_task);
      derez.deserialize(index_domain);
      derez.deserialize(index_point);
      derez.deserialize(sharding_space);
      derez.deserialize(local_arglen);
      if (local_arglen > 0)
      {
        local_args = malloc(local_arglen);
        derez.deserialize(local_args,local_arglen);
      }
      derez.deserialize(orig_proc);
      derez.deserialize(steal_count);
      derez.deserialize(speculated);
      size_t index;
      derez.deserialize(index);
      set_context_index(index);
    } 

    /////////////////////////////////////////////////////////////
    // Task Operation 
    /////////////////////////////////////////////////////////////
  
    //--------------------------------------------------------------------------
    TaskOp::TaskOp(Runtime *rt)
      : ExternalTask(), MemoizableOp<SpeculativeOp>(rt)
    //--------------------------------------------------------------------------
    {
    }

    //--------------------------------------------------------------------------
    TaskOp::~TaskOp(void)
    //--------------------------------------------------------------------------
    {
    }

    //--------------------------------------------------------------------------
    UniqueID TaskOp::get_unique_id(void) const
    //--------------------------------------------------------------------------
    {
      return unique_op_id;
    }

    //--------------------------------------------------------------------------
    size_t TaskOp::get_context_index(void) const
    //--------------------------------------------------------------------------
    {
      return context_index;
    }

    //--------------------------------------------------------------------------
    void TaskOp::set_context_index(size_t index)
    //--------------------------------------------------------------------------
    {
      context_index = index;
    }

    //--------------------------------------------------------------------------
    int TaskOp::get_depth(void) const
    //--------------------------------------------------------------------------
    {
#ifdef DEBUG_LEGION
      assert(parent_ctx != NULL);
#endif
      return parent_ctx->get_depth() + 1;
    }

    //--------------------------------------------------------------------------
    const char* TaskOp::get_task_name(void) const
    //--------------------------------------------------------------------------
    {
      TaskImpl *impl = runtime->find_or_create_task_impl(task_id);
      return impl->get_name();
    }

    //--------------------------------------------------------------------------
    void TaskOp::pack_remote_operation(Serializer &rez, AddressSpaceID target,
                                       std::set<RtEvent> &applied_events) const
    //--------------------------------------------------------------------------
    {
      pack_local_remote_operation(rez);
      pack_external_task(rez, target);
      pack_profiling_requests(rez, applied_events);
    }
    
    //--------------------------------------------------------------------------
    void TaskOp::pack_profiling_requests(Serializer &rez,
                                         std::set<RtEvent> &applied) const
    //--------------------------------------------------------------------------
    {
      rez.serialize<size_t>(0);
    }

    //--------------------------------------------------------------------------
    bool TaskOp::is_remote(void) const
    //--------------------------------------------------------------------------
    {
      if (local_cached)
        return !is_local;
      if (!orig_proc.exists())
        is_local = runtime->is_local(parent_ctx->get_executing_processor());
      else
        is_local = runtime->is_local(orig_proc);
      local_cached = true;
      return !is_local;
    }

    //--------------------------------------------------------------------------
    void TaskOp::set_current_proc(Processor current)
    //--------------------------------------------------------------------------
    {
#ifdef DEBUG_LEGION
      assert(current.exists());
      assert(runtime->is_local(current));
#endif
      // Always clear target_proc and the mapper when setting a new current proc
      mapper = NULL;
      current_proc = current;
      target_proc = current;
    }

    //--------------------------------------------------------------------------
    void TaskOp::activate_task(void)
    //--------------------------------------------------------------------------
    {
      activate_speculative();
      activate_memoizable();
      complete_received = false;
      commit_received = false;
      children_complete = false;
      children_commit = false;
      stealable = false;
      options_selected = false;
      map_origin = false;
      request_valid_instances = false;
      true_guard = PredEvent::NO_PRED_EVENT;
      false_guard = PredEvent::NO_PRED_EVENT;
      local_cached = false;
      arg_manager = NULL;
      target_proc = Processor::NO_PROC;
      mapper = NULL;
      must_epoch = NULL;
      must_epoch_task = false;
      orig_proc = Processor::NO_PROC; // for is_remote
    }

    //--------------------------------------------------------------------------
    void TaskOp::deactivate_task(void)
    //--------------------------------------------------------------------------
    {
      deactivate_speculative();
      indexes.clear();
      regions.clear();
      futures.clear();
      grants.clear();
      wait_barriers.clear();
      arrive_barriers.clear();
      if (args != NULL)
      {
        if (arg_manager != NULL)
        {
          // If the arg manager is not NULL then we delete the
          // argument manager and just zero out the arguments
          if (arg_manager->remove_reference())
            delete (arg_manager);
          arg_manager = NULL;
        }
        else
          legion_free(TASK_ARGS_ALLOC, args, arglen);
        args = NULL;
        arglen = 0;
      }
      if (local_args != NULL)
      {
        free(local_args);
        local_args = NULL;
        local_arglen = 0;
      }
      if (mapper_data != NULL)
      {
        free(mapper_data);
        mapper_data = NULL;
        mapper_data_size = 0;
      }
      early_mapped_regions.clear();
      atomic_locks.clear(); 
      effects_postconditions.clear();
      parent_req_indexes.clear();
    }

    //--------------------------------------------------------------------------
    void TaskOp::set_must_epoch(MustEpochOp *epoch, unsigned index,
                                bool do_registration)
    //--------------------------------------------------------------------------
    {
      Operation::set_must_epoch(epoch, do_registration);
      must_epoch_index = index;
      must_epoch_task = true;
    }

    //--------------------------------------------------------------------------
    void TaskOp::pack_base_task(Serializer &rez, AddressSpaceID target)
    //--------------------------------------------------------------------------
    {
      DETAILED_PROFILER(runtime, PACK_BASE_TASK_CALL);
      // pack all the user facing data first
      pack_external_task(rez, target); 
      pack_memoizable(rez);
      RezCheck z(rez);
      rez.serialize(parent_req_indexes.size());
      for (unsigned idx = 0; idx < parent_req_indexes.size(); idx++)
        rez.serialize(parent_req_indexes[idx]);
      rez.serialize(map_origin);
      if (map_origin)
      {
        rez.serialize<size_t>(atomic_locks.size());
        for (std::map<Reservation,bool>::const_iterator it = 
              atomic_locks.begin(); it != atomic_locks.end(); it++)
        {
          rez.serialize(it->first);
          rez.serialize(it->second);
        }
      }
      rez.serialize(request_valid_instances);
      rez.serialize(execution_fence_event);
      rez.serialize(true_guard);
      rez.serialize(false_guard);
      rez.serialize(early_mapped_regions.size());
      for (std::map<unsigned,InstanceSet>::iterator it = 
            early_mapped_regions.begin(); it != 
            early_mapped_regions.end(); it++)
      {
        rez.serialize(it->first);
        it->second.pack_references(rez);
      }
    }

    //--------------------------------------------------------------------------
    void TaskOp::unpack_base_task(Deserializer &derez,
                                  std::set<RtEvent> &ready_events)
    //--------------------------------------------------------------------------
    {
      DETAILED_PROFILER(runtime, UNPACK_BASE_TASK_CALL);
      // unpack all the user facing data
      unpack_external_task(derez, runtime, this); 
      unpack_memoizable(derez);
      DerezCheck z(derez);
      size_t num_indexes;
      derez.deserialize(num_indexes);
      if (num_indexes > 0)
      {
        parent_req_indexes.resize(num_indexes);
        for (unsigned idx = 0; idx < num_indexes; idx++)
          derez.deserialize(parent_req_indexes[idx]);
      }
      derez.deserialize(map_origin);
      if (map_origin)
      {
        size_t num_atomic;
        derez.deserialize(num_atomic);
        for (unsigned idx = 0; idx < num_atomic; idx++)
        {
          Reservation lock;
          derez.deserialize(lock);
          derez.deserialize(atomic_locks[lock]);
        }
      }
      derez.deserialize(request_valid_instances);
      derez.deserialize(execution_fence_event);
      derez.deserialize(true_guard);
      derez.deserialize(false_guard);
      size_t num_early;
      derez.deserialize(num_early);
      for (unsigned idx = 0; idx < num_early; idx++)
      {
        unsigned index;
        derez.deserialize(index);
        early_mapped_regions[index].unpack_references(runtime, derez, 
                                                      ready_events);
      }
    }

    //--------------------------------------------------------------------------
    /*static*/ void TaskOp::process_unpack_task(Runtime *rt,Deserializer &derez)
    //--------------------------------------------------------------------------
    {
      // Figure out what kind of task this is and where it came from
      DerezCheck z(derez);
      Processor current;
      derez.deserialize(current);
      TaskKind kind;
      derez.deserialize(kind);
      switch (kind)
      {
        case INDIVIDUAL_TASK_KIND:
          {
            IndividualTask *task = rt->get_available_individual_task();
            std::set<RtEvent> ready_events;
            if (task->unpack_task(derez, current, ready_events))
            {
              RtEvent ready;
              if (!ready_events.empty())
                ready = Runtime::merge_events(ready_events);
              // Origin mapped tasks can go straight to launching 
              // themselves since they are already mapped
              if (task->is_origin_mapped())
              {
                TriggerTaskArgs trigger_args(task);
                rt->issue_runtime_meta_task(trigger_args, 
                      LG_THROUGHPUT_WORK_PRIORITY, ready);
              }
              else
                rt->add_to_ready_queue(current, task, ready);
            }
            break;
          }
        case SLICE_TASK_KIND:
          {
            SliceTask *task = rt->get_available_slice_task();
            std::set<RtEvent> ready_events;
            if (task->unpack_task(derez, current, ready_events))
            {
              RtEvent ready;
              if (!ready_events.empty())
                ready = Runtime::merge_events(ready_events);
              // Origin mapped tasks can go straight to launching 
              // themselves since they are already mapped
              if (task->is_origin_mapped())
              {
                TriggerTaskArgs trigger_args(task);
                rt->issue_runtime_meta_task(trigger_args, 
                      LG_THROUGHPUT_WORK_PRIORITY, ready);
              }
              else
                rt->add_to_ready_queue(current, task, ready);
            }
            break;
          }
        case POINT_TASK_KIND:
        case INDEX_TASK_KIND:
        default:
          assert(false); // no other tasks should be sent anywhere
      }
    }

    //--------------------------------------------------------------------------
    void TaskOp::process_remote_replay(Runtime *rt, Deserializer &derez)
    //--------------------------------------------------------------------------
    {
      // Figure out what kind of task this is and where it came from
      DerezCheck z(derez);
      ApEvent instance_ready;
      derez.deserialize(instance_ready);
      Processor target_proc;
      derez.deserialize(target_proc);
      TaskKind kind;
      derez.deserialize(kind);
      switch (kind)
      {
        case INDIVIDUAL_TASK_KIND:
          {
            IndividualTask *task = rt->get_available_individual_task();
            std::set<RtEvent> ready_events;
            task->unpack_task(derez, target_proc, ready_events);
            if (!ready_events.empty())
            {
              const RtEvent wait_on = Runtime::merge_events(ready_events);
              if (wait_on.exists() && !wait_on.has_triggered())
                wait_on.wait();
            }
            task->complete_replay(instance_ready);
            break;
          }
        case SLICE_TASK_KIND:
          {
            SliceTask *task = rt->get_available_slice_task();
            std::set<RtEvent> ready_events;
            task->unpack_task(derez, target_proc, ready_events);
            if (!ready_events.empty())
            {
              const RtEvent wait_on = Runtime::merge_events(ready_events);
              if (wait_on.exists() && !wait_on.has_triggered())
                wait_on.wait();
            }
            task->complete_replay(instance_ready);
            break;
          }
        case POINT_TASK_KIND:
        case INDEX_TASK_KIND:
        default:
          assert(false); // no other tasks should be sent anywhere
      }
    }

    //--------------------------------------------------------------------------
    void TaskOp::mark_stolen(void)
    //--------------------------------------------------------------------------
    {
      steal_count++;
    }

    //--------------------------------------------------------------------------
    void TaskOp::initialize_base_task(InnerContext *ctx, bool track, 
                  const std::vector<StaticDependence> *dependences,
                  const Predicate &p, Processor::TaskFuncID tid)
    //--------------------------------------------------------------------------
    {
      initialize_speculation(ctx, track, regions.size(), dependences, p);
      initialize_memoizable();
      parent_task = ctx->get_task(); // initialize the parent task
      // Fill in default values for all of the Task fields
      orig_proc = ctx->get_executing_processor();
      current_proc = orig_proc;
      steal_count = 0;
      speculated = false;
    }

    //--------------------------------------------------------------------------
    void TaskOp::check_empty_field_requirements(void)
    //--------------------------------------------------------------------------
    {
      for (unsigned idx = 0; idx < regions.size(); idx++)
      {
        if (regions[idx].privilege != NO_ACCESS && 
            regions[idx].privilege_fields.empty())
        {
          REPORT_LEGION_WARNING(LEGION_WARNING_REGION_REQUIREMENT_TASK,
                           "REGION REQUIREMENT %d OF "
                           "TASK %s (ID %lld) HAS NO PRIVILEGE "
                           "FIELDS! DID YOU FORGET THEM?!?",
                           idx, get_task_name(), get_unique_id());
        }
      }
    }

    //--------------------------------------------------------------------------
    size_t TaskOp::check_future_size(FutureImpl *impl)
    //--------------------------------------------------------------------------
    {
#ifdef DEBUG_LEGION
      assert(impl != NULL);
#endif
      const size_t result_size = impl->get_untyped_size(true);
      // TODO: figure out a way to put this check back in with dynamic task
      // registration where we might not know the return size until later
#ifdef PERFORM_PREDICATE_SIZE_CHECKS
      if (result_size != variants->return_size)
        REPORT_LEGION_ERROR(ERROR_PREDICATED_TASK_LAUNCH,
                      "Predicated task launch for task %s "
                      "in parent task %s (UID %lld) has predicated "
                      "false future of size %ld bytes, but the "
                      "expected return size is %ld bytes.",
                      get_task_name(), parent_ctx->get_task_name(),
                      parent_ctx->get_unique_id(),
                      result_size, variants->return_size)
#endif
      return result_size;
    }

    //--------------------------------------------------------------------------
    bool TaskOp::select_task_options(bool prioritize)
    //--------------------------------------------------------------------------
    {
#ifdef DEBUG_LEGION
      assert(!options_selected);
#endif
      if (mapper == NULL)
        mapper = runtime->find_mapper(current_proc, map_id);
      Mapper::TaskOptions options;
      options.initial_proc = current_proc;
      options.inline_task = false;
      options.stealable = false;
      options.map_locally = false;
      options.valid_instances = mapper->request_valid_instances;
      options.memoize = false;
      options.replicate = false;
      const TaskPriority parent_priority = parent_ctx->is_priority_mutable() ?
        parent_ctx->get_current_priority() : 0;
      options.parent_priority = parent_priority;
      mapper->invoke_select_task_options(this, &options, &prioritize);
      options_selected = true;
      target_proc = options.initial_proc;
      stealable = options.stealable;
      map_origin = options.map_locally;
      request_valid_instances = options.valid_instances;
      if (parent_priority != options.parent_priority)
      {
        // Request for priority change see if it is legal or not
        if (parent_ctx->is_priority_mutable())
          parent_ctx->set_current_priority(options.parent_priority);
        else
          REPORT_LEGION_WARNING(LEGION_WARNING_INVALID_PRIORITY_CHANGE,
                                "Mapper %s requested change of priority "
                                "for parent task %s (UID %lld) when launching "
                                "child task %s (UID %lld), but the parent "
                                "context does not support parent task priority "
                                "mutation", mapper->get_mapper_name(),
                                parent_ctx->get_task_name(),
                                parent_ctx->get_unique_id(), 
                                get_task_name(), get_unique_id())
      }
      return options.inline_task;
    }

    //--------------------------------------------------------------------------
    const char* TaskOp::get_logging_name(void) const
    //--------------------------------------------------------------------------
    {
      return get_task_name();
    }

    //--------------------------------------------------------------------------
    Operation::OpKind TaskOp::get_operation_kind(void) const
    //--------------------------------------------------------------------------
    {
      return TASK_OP_KIND;
    }

    //--------------------------------------------------------------------------
    size_t TaskOp::get_region_count(void) const
    //--------------------------------------------------------------------------
    {
      return regions.size();
    }

    //--------------------------------------------------------------------------
    Mappable* TaskOp::get_mappable(void)
    //--------------------------------------------------------------------------
    {
      return this;
    }

    //--------------------------------------------------------------------------
    void TaskOp::trigger_complete(void) 
    //--------------------------------------------------------------------------
    {
      bool task_complete = false;
      {
        AutoLock o_lock(op_lock);
#ifdef DEBUG_LEGION
        assert(!complete_received);
        assert(!commit_received);
#endif
        complete_received = true;
        // If all our children are also complete then we are done
        task_complete = children_complete;
      }
      if (task_complete)
        trigger_task_complete();
    }

    //--------------------------------------------------------------------------
    void TaskOp::trigger_commit(void)
    //--------------------------------------------------------------------------
    {
      bool task_commit = false; 
      {
        AutoLock o_lock(op_lock);
#ifdef DEBUG_LEGION
        assert(complete_received);
        assert(!commit_received);
#endif
        commit_received = true;
        // If we already received the child commit then we
        // are ready to commit this task
        task_commit = children_commit;
      }
      if (task_commit)
        trigger_task_commit();
    } 

    //--------------------------------------------------------------------------
    bool TaskOp::query_speculate(bool &value, bool &mapping_only)
    //--------------------------------------------------------------------------
    {
      if (mapper == NULL)  
        mapper = runtime->find_mapper(current_proc, map_id);
      Mapper::SpeculativeOutput output;
      output.speculate = false;
      output.speculate_mapping_only = true;
      mapper->invoke_task_speculate(this, &output);
      if (output.speculate)
      {
        value = output.speculative_value;
        mapping_only = output.speculate_mapping_only;
        if (!mapping_only)
        {
          REPORT_LEGION_ERROR(ERROR_MAPPER_REQUESTED_EXECUTION,
                         "Mapper requested execution speculation for task %s "
                         "(UID %lld). Full execution speculation is a planned "
                         "feature but is not currently supported.",
                         get_task_name(), get_unique_id());
          assert(false);
        }
#ifdef DEBUG_LEGION
        assert(!true_guard.exists());
        assert(!false_guard.exists());
#endif
        predicate->get_predicate_guards(true_guard, false_guard);
        // Switch any write-discard privileges back to read-write
        // so we can make sure we get the right data if we end up
        // predicating false
        for (unsigned idx = 0; idx < regions.size(); idx++)
        {
          RegionRequirement &req = regions[idx];
          if (HAS_WRITE_DISCARD(req))
            req.privilege &= ~DISCARD_MASK;
        }
      }
      return output.speculate;
    }

    //--------------------------------------------------------------------------
    void TaskOp::resolve_true(bool speculated, bool launched)
    //--------------------------------------------------------------------------
    {
      // Nothing to do
    }

    //--------------------------------------------------------------------------
    void TaskOp::select_sources(const unsigned index,
                                const InstanceRef &target,
                                const InstanceSet &sources,
                                std::vector<unsigned> &ranking)
    //--------------------------------------------------------------------------
    {
#ifdef DEBUG_LEGION
      assert(index < regions.size());
#endif
      Mapper::SelectTaskSrcInput input;
      Mapper::SelectTaskSrcOutput output;
      prepare_for_mapping(target, input.target);
      prepare_for_mapping(sources, input.source_instances);
      input.region_req_index = index;
      if (mapper == NULL)
        mapper = runtime->find_mapper(current_proc, map_id);
      mapper->invoke_select_task_sources(this, &input, &output);
      compute_ranking(mapper, output.chosen_ranking, sources, ranking);
    }

    //--------------------------------------------------------------------------
    void TaskOp::update_atomic_locks(const unsigned index,
                                     Reservation lock, bool exclusive)
    //--------------------------------------------------------------------------
    {
      AutoLock o_lock(op_lock);
      std::map<Reservation,bool>::iterator finder = atomic_locks.find(lock);
      if (finder != atomic_locks.end())
      {
        if (!finder->second && exclusive)
          finder->second = true;
      }
      else
        atomic_locks[lock] = exclusive;
    }

    //--------------------------------------------------------------------------
    unsigned TaskOp::find_parent_index(unsigned idx)
    //--------------------------------------------------------------------------
    {
#ifdef DEBUG_LEGION
      assert(idx < parent_req_indexes.size());
#endif
      return parent_req_indexes[idx];
    }

    //--------------------------------------------------------------------------
    VersionInfo& TaskOp::get_version_info(unsigned idx)
    //--------------------------------------------------------------------------
    {
      // This should never be called
      assert(false);
      return (*(new VersionInfo()));
    }

    //--------------------------------------------------------------------------
    const VersionInfo& TaskOp::get_version_info(unsigned idx) const
    //--------------------------------------------------------------------------
    {
      // This should never be called
      assert(false);
      return (*(new VersionInfo()));
    }

    //--------------------------------------------------------------------------
    RegionTreePath& TaskOp::get_privilege_path(unsigned idx)
    //--------------------------------------------------------------------------
    {
      // This should never be called
      assert(false);
      return (*(new RegionTreePath()));
    }

    //--------------------------------------------------------------------------
    ApEvent TaskOp::compute_sync_precondition(const TraceInfo *info) const
    //--------------------------------------------------------------------------
    {
      ApEvent result;
      if (!wait_barriers.empty() || !grants.empty())
      {
        std::set<ApEvent> sync_preconditions;
        if (!wait_barriers.empty())
        {
          for (std::vector<PhaseBarrier>::const_iterator it = 
                wait_barriers.begin(); it != wait_barriers.end(); it++)
          {
            ApEvent e = Runtime::get_previous_phase(it->phase_barrier);
            sync_preconditions.insert(e);
            if (runtime->legion_spy_enabled)
              LegionSpy::log_phase_barrier_wait(unique_op_id, e);
          }
        }
        if (!grants.empty())
        {
          for (std::vector<Grant>::const_iterator it = grants.begin();
                it != grants.end(); it++)
          {
            ApEvent e = it->impl->acquire_grant();
            sync_preconditions.insert(e);
          }
        }
        // For some reason we don't trace these, not sure why
        result = Runtime::merge_events(NULL, sync_preconditions);
        if (!result.exists() ||
            sync_preconditions.find(result) != sync_preconditions.end())
        {
          ApUserEvent rename = Runtime::create_ap_user_event();
          Runtime::trigger_event(rename, result);
          result = rename;
        }
      }
      if ((info != NULL) && info->recording)
        info->record_op_sync_event(result);
      return result;
    }

    //--------------------------------------------------------------------------
    void TaskOp::end_inline_task(const void *result, 
                                 size_t result_size, bool owned)
    //--------------------------------------------------------------------------
    {
      // should never be called
      assert(false);
    }

    //--------------------------------------------------------------------------
    RtEvent TaskOp::defer_distribute_task(RtEvent precondition)
    //--------------------------------------------------------------------------
    {
      DeferDistributeArgs args(this);
      return runtime->issue_runtime_meta_task(args,
          LG_THROUGHPUT_DEFERRED_PRIORITY, precondition);
    }

    //--------------------------------------------------------------------------
    RtEvent TaskOp::defer_perform_mapping(RtEvent precondition, MustEpochOp *op,
                                          const DeferMappingArgs *defer_args,
                                          unsigned invocation_count,
                                          std::vector<unsigned> *performed,
                                          std::vector<ApEvent> *effects)
    //--------------------------------------------------------------------------
    {
      const RtUserEvent done_event = (defer_args == NULL) ? 
        Runtime::create_rt_user_event() : defer_args->done_event;
      DeferMappingArgs args(this, op, done_event, invocation_count,
                            performed, effects);
      runtime->issue_runtime_meta_task(args,
          LG_THROUGHPUT_DEFERRED_PRIORITY, precondition);
      return done_event;
    }

    //--------------------------------------------------------------------------
    RtEvent TaskOp::defer_launch_task(RtEvent precondition)
    //--------------------------------------------------------------------------
    {
      DeferLaunchArgs args(this);
      return runtime->issue_runtime_meta_task(args,
          LG_THROUGHPUT_DEFERRED_PRIORITY, precondition);
    }

    //--------------------------------------------------------------------------
    void TaskOp::enqueue_ready_task(bool use_target_processor,
                                    RtEvent wait_on /*=RtEvent::NO_RT_EVENT*/)
    //--------------------------------------------------------------------------
    {
      if (use_target_processor)
      {
        set_current_proc(target_proc);
        runtime->add_to_ready_queue(target_proc, this, wait_on);
      }
      else
        runtime->add_to_ready_queue(current_proc, this, wait_on);
    }

    //--------------------------------------------------------------------------
    void TaskOp::activate_outstanding_task(void)
    //--------------------------------------------------------------------------
    {
      parent_ctx->increment_outstanding();
    }

    //--------------------------------------------------------------------------
    void TaskOp::deactivate_outstanding_task(void)
    //--------------------------------------------------------------------------
    {
      parent_ctx->decrement_outstanding();
    } 

    //--------------------------------------------------------------------------
    void TaskOp::perform_privilege_checks(void)
    //--------------------------------------------------------------------------
    {
      DETAILED_PROFILER(runtime, TASK_PRIVILEGE_CHECK_CALL);
      // First check the index privileges
      for (unsigned idx = 0; idx < indexes.size(); idx++)
      {
        LegionErrorType et = parent_ctx->check_privilege(indexes[idx]);
        switch (et)
        {
          case NO_ERROR:
            break;
          case ERROR_BAD_PARENT_INDEX:
            {
              REPORT_LEGION_ERROR(ERROR_PARENT_TASK_TASK,
                              "Parent task %s (ID %lld) of task %s "
                              "(ID %lld) "
                              "does not have an index requirement for "
                              "index space %x as a parent of "
                              "child task's index requirement index %d",
                              parent_ctx->get_task_name(),
                              parent_ctx->get_unique_id(), get_task_name(),
                              get_unique_id(), indexes[idx].parent.id, idx)
              break;
            }
          case ERROR_BAD_INDEX_PATH:
            {
              REPORT_LEGION_ERROR(ERROR_INDEX_SPACE_NOTSUBSPACE,
                              "Index space %x is not a sub-space "
                              "of parent index space %x for index "
                              "requirement %d of task %s (ID %lld)",
                              indexes[idx].handle.id,
                              indexes[idx].parent.id, idx,
                              get_task_name(), get_unique_id())
              break;
            }
          case ERROR_BAD_INDEX_PRIVILEGES:
            {
              REPORT_LEGION_ERROR(ERROR_PRIVILEGES_INDEX_SPACE,
                              "Privileges %x for index space %x "
                              " are not a subset of privileges of parent "
                              "task's privileges for index space "
                              "requirement %d of task %s (ID %lld)",
                              indexes[idx].privilege,
                              indexes[idx].handle.id, idx,
                              get_task_name(), get_unique_id())
              break;
            }
          default:
            assert(false); // Should never happen
        }
      }
      // Now check the region requirement privileges
      for (unsigned idx = 0; idx < regions.size(); idx++)
      {
        // Verify that the requirement is self-consistent
        FieldID bad_field = AUTO_GENERATE_ID;
        int bad_index = -1;
        LegionErrorType et = runtime->verify_requirement(regions[idx], 
                                                         bad_field); 
        if ((et == NO_ERROR) && !is_index_space && 
            ((regions[idx].handle_type == PART_PROJECTION) || 
             (regions[idx].handle_type == REG_PROJECTION)))
          et = ERROR_BAD_PROJECTION_USE;
        // If that worked, then check the privileges with the parent context
        if (et == NO_ERROR)
          et = parent_ctx->check_privilege(regions[idx], bad_field, bad_index);
        switch (et)
        {
          case NO_ERROR:
            break;
          case ERROR_INVALID_REGION_HANDLE:
            {
              REPORT_LEGION_ERROR(ERROR_INVALID_REGION_HANDLE,
                               "Invalid region handle (%x,%d,%d)"
                               " for region requirement %d of task %s "
                               "(ID %lld)",
                               regions[idx].region.index_space.id,
                               regions[idx].region.field_space.id,
                               regions[idx].region.tree_id, idx,
                               get_task_name(), get_unique_id())
              break;
            }
          case ERROR_INVALID_PARTITION_HANDLE:
            {
              REPORT_LEGION_ERROR(ERROR_INVALID_PARTITION_HANDLE,
                               "Invalid partition handle (%x,%d,%d) "
                               "for partition requirement %d of task %s "
                               "(ID %lld)",
                               regions[idx].partition.index_partition.id,
                               regions[idx].partition.field_space.id,
                               regions[idx].partition.tree_id, idx,
                               get_task_name(), get_unique_id())
              break;
            }
          case ERROR_BAD_PROJECTION_USE:
            {
              REPORT_LEGION_ERROR(ERROR_PROJECTION_REGION_REQUIREMENT,
                               "Projection region requirement %d used "
                               "in non-index space task %s",
                               idx, get_task_name())
              break;
            }
          case ERROR_NON_DISJOINT_PARTITION:
            {
              REPORT_LEGION_ERROR(ERROR_NONDISJOINT_PARTITION_SELECTED,
                               "Non disjoint partition selected for "
                               "writing region requirement %d of task "
                               "%s.  All projection partitions "
                               "which are not read-only and not reduce "
                               "must be disjoint",
                               idx, get_task_name())
              break;
            }
          case ERROR_FIELD_SPACE_FIELD_MISMATCH:
            {
              FieldSpace sp = (regions[idx].handle_type == SINGULAR) ||
                (regions[idx].handle_type == REG_PROJECTION) ? 
                  regions[idx].region.field_space :
                  regions[idx].partition.field_space;
              REPORT_LEGION_ERROR(ERROR_FIELD_NOT_VALID,
                               "Field %d is not a valid field of field "
                               "space %d for region %d of task %s "
                               "(ID %lld)",
                               bad_field, sp.id, idx, get_task_name(),
                               get_unique_id())
              break;
            }
          case ERROR_INVALID_INSTANCE_FIELD:
            {
              REPORT_LEGION_ERROR(ERROR_INSTANCE_FIELD_PRIVILEGE,
                               "Instance field %d is not one of the "
                               "privilege fields for region %d of "
                               "task %s (ID %lld)",
                               bad_field, idx, get_task_name(),
                               get_unique_id())
              break;
            }
          case ERROR_DUPLICATE_INSTANCE_FIELD:
            {
              REPORT_LEGION_ERROR(ERROR_INSTANCE_FIELD_DUPLICATE,
                               "Instance field %d is a duplicate for "
                               "region %d of task %s (ID %lld)",
                               bad_field, idx, get_task_name(),
                               get_unique_id())
              break;
            }
          case ERROR_BAD_PARENT_REGION:
            {
              if (bad_index < 0) 
                REPORT_LEGION_ERROR(ERROR_PARENT_TASK_TASK,
                                 "Parent task %s (ID %lld) of task %s "
                                 "(ID %lld) does not have a region "
                                 "requirement for region "
                                 "(%x,%x,%x) as a parent of child task's "
                                 "region requirement index %d because "
                                 "no 'parent' region had that name.",
                                 parent_ctx->get_task_name(),
                                 parent_ctx->get_unique_id(),
                                 get_task_name(), get_unique_id(),
                                 regions[idx].parent.index_space.id,
                                 regions[idx].parent.field_space.id,
                                 regions[idx].parent.tree_id, idx)
              else if (bad_field == AUTO_GENERATE_ID) 
                REPORT_LEGION_ERROR(ERROR_PARENT_TASK_TASK,
                                 "Parent task %s (ID %lld) of task %s "
                                 "(ID %lld) does not have a region "
                                 "requirement for region "
                                 "(%x,%x,%x) as a parent of child task's "
                                 "region requirement index %d because "
                                 "parent requirement %d did not have "
                                 "sufficient privileges.",
                                 parent_ctx->get_task_name(),
                                 parent_ctx->get_unique_id(),
                                 get_task_name(), get_unique_id(),
                                 regions[idx].parent.index_space.id,
                                 regions[idx].parent.field_space.id,
                                 regions[idx].parent.tree_id, idx, bad_index)
              else 
                REPORT_LEGION_ERROR(ERROR_PARENT_TASK_TASK,
                                 "Parent task %s (ID %lld) of task %s "
                                 "(ID %lld) does not have a region "
                                 "requirement for region "
                                 "(%x,%x,%x) as a parent of child task's "
                                 "region requirement index %d because "
                                 "parent requirement %d was missing field %d.",
                                 parent_ctx->get_task_name(),
                                 parent_ctx->get_unique_id(),
                                 get_task_name(), get_unique_id(),
                                 regions[idx].parent.index_space.id,
                                 regions[idx].parent.field_space.id,
                                 regions[idx].parent.tree_id, idx,
                                 bad_index, bad_field)
              break;
            }
          case ERROR_BAD_REGION_PATH:
            {
              REPORT_LEGION_ERROR(ERROR_REGION_NOT_SUBREGION,
                               "Region (%x,%x,%x) is not a "
                               "sub-region of parent region "
                               "(%x,%x,%x) for region requirement %d of "
                               "task %s (ID %lld)",
                               regions[idx].region.index_space.id,
                               regions[idx].region.field_space.id,
                               regions[idx].region.tree_id,
                               PRINT_REG(regions[idx].parent), idx,
                               get_task_name(), get_unique_id())
              break;
            }
          case ERROR_BAD_PARTITION_PATH:
            {
              REPORT_LEGION_ERROR(ERROR_PARTITION_NOT_SUBPARTITION,
                               "Partition (%x,%x,%x) is not a "
                               "sub-partition of parent region "
                               "(%x,%x,%x) for region "
                               "requirement %d task %s (ID %lld)",
                               regions[idx].partition.index_partition.id,
                               regions[idx].partition.field_space.id,
                               regions[idx].partition.tree_id,
                               PRINT_REG(regions[idx].parent), idx,
                               get_task_name(), get_unique_id())
              break;
            }
          case ERROR_BAD_REGION_TYPE:
            {
              REPORT_LEGION_ERROR(ERROR_REGION_REQUIREMENT_TASK,
                               "Region requirement %d of task %s "
                               "(ID %lld) "
                               "cannot find privileges for field %d in "
                               "parent task",
                               idx, get_task_name(),
                               get_unique_id(), bad_field)
              break;
            }
          case ERROR_BAD_REGION_PRIVILEGES:
            {
              REPORT_LEGION_ERROR(ERROR_PRIVILEGES_REGION_NOTSUBSET,
                               "Privileges %x for region "
                               "(%x,%x,%x) are not a subset of privileges "
                               "of parent task's privileges for "
                               "region requirement %d of task %s "
                               "(ID %lld)",
                               regions[idx].privilege,
                               regions[idx].region.index_space.id,
                               regions[idx].region.field_space.id,
                               regions[idx].region.tree_id, idx,
                               get_task_name(), get_unique_id())
              break;
            }
          case ERROR_BAD_PARTITION_PRIVILEGES:
            {
              REPORT_LEGION_ERROR(ERROR_PRIVILEGES_PARTITION_NOTSUBSET,
                               "Privileges %x for partition (%x,%x,%x) "
                               "are not a subset of privileges of parent "
                               "task's privileges for "
                               "region requirement %d of task %s "
                               "(ID %lld)",
                               regions[idx].privilege,
                               regions[idx].partition.index_partition.id,
                               regions[idx].partition.field_space.id,
                               regions[idx].partition.tree_id, idx,
                               get_task_name(), get_unique_id())
              break;
            }
          default:
            assert(false); // Should never happen
        }
      }
    }

    //--------------------------------------------------------------------------
    void TaskOp::find_early_mapped_region(unsigned idx, InstanceSet &ref)
    //--------------------------------------------------------------------------
    {
      std::map<unsigned,InstanceSet>::const_iterator finder =
        early_mapped_regions.find(idx);
      if (finder != early_mapped_regions.end())
        ref = finder->second;
    }

    //--------------------------------------------------------------------------
    void TaskOp::clone_task_op_from(TaskOp *rhs, Processor p, 
                                    bool can_steal, bool duplicate_args)
    //--------------------------------------------------------------------------
    {
      DETAILED_PROFILER(runtime, CLONE_TASK_CALL);
#ifdef DEBUG_LEGION
      assert(p.exists());
#endif
      // From Operation
      this->parent_ctx = rhs->parent_ctx;
      this->context_index = rhs->context_index;
      this->execution_fence_event = rhs->get_execution_fence_event();
      // Don't register this an operation when setting the must epoch info
      if (rhs->must_epoch != NULL)
        this->set_must_epoch(rhs->must_epoch, rhs->must_epoch_index,
                             false/*do registration*/);
      // From Memoizable
      this->trace_local_id = rhs->trace_local_id;
      // From Task
      this->task_id = rhs->task_id;
      this->indexes = rhs->indexes;
      this->regions = rhs->regions;
      this->futures = rhs->futures;
      this->grants = rhs->grants;
      this->wait_barriers = rhs->wait_barriers;
      this->arrive_barriers = rhs->arrive_barriers;
      this->arglen = rhs->arglen;
      if (rhs->arg_manager != NULL)
      {
        if (duplicate_args)
        {
#ifdef DEBUG_LEGION
          assert(arg_manager == NULL);
#endif
          this->arg_manager = new AllocManager(this->arglen); 
          this->arg_manager->add_reference();
          this->args = this->arg_manager->get_allocation();
          memcpy(this->args, rhs->args, this->arglen);
        }
        else
        {
          // No need to actually do the copy in this case
          this->arg_manager = rhs->arg_manager; 
          this->arg_manager->add_reference();
          this->args = arg_manager->get_allocation();
        }
      }
      else if (arglen > 0)
      {
        // If there is no argument manager then we do the copy no matter what
        this->args = legion_malloc(TASK_ARGS_ALLOC, arglen);
        memcpy(args,rhs->args,arglen);
      }
      this->map_id = rhs->map_id;
      this->tag = rhs->tag;
      if (rhs->mapper_data_size > 0)
      {
#ifdef DEBUG_LEGION
        assert(rhs->mapper_data != NULL);
#endif
        this->mapper_data_size = rhs->mapper_data_size;
        this->mapper_data = malloc(this->mapper_data_size);
        memcpy(this->mapper_data, rhs->mapper_data, this->mapper_data_size);
      }
      this->is_index_space = rhs->is_index_space;
      this->orig_proc = rhs->orig_proc;
      this->current_proc = rhs->current_proc;
      this->steal_count = rhs->steal_count;
      this->stealable = can_steal;
      this->speculated = rhs->speculated;
      this->parent_task = rhs->parent_task;
      this->map_origin = rhs->map_origin;
      this->sharding_space = rhs->sharding_space;
      this->request_valid_instances = rhs->request_valid_instances;
      // From TaskOp
      this->atomic_locks = rhs->atomic_locks;
      this->early_mapped_regions = rhs->early_mapped_regions;
      this->parent_req_indexes = rhs->parent_req_indexes;
      this->current_proc = rhs->current_proc;
      this->target_proc = p;
      this->true_guard = rhs->true_guard;
      this->false_guard = rhs->false_guard;
    }

    //--------------------------------------------------------------------------
    void TaskOp::update_grants(const std::vector<Grant> &requested_grants)
    //--------------------------------------------------------------------------
    {
      grants = requested_grants;
      for (unsigned idx = 0; idx < grants.size(); idx++)
        grants[idx].impl->register_operation(get_task_completion());
    }

    //--------------------------------------------------------------------------
    void TaskOp::update_arrival_barriers(
                                const std::vector<PhaseBarrier> &phase_barriers)
    //--------------------------------------------------------------------------
    {
      ApEvent arrive_pre = get_task_completion();
      for (std::vector<PhaseBarrier>::const_iterator it = 
            phase_barriers.begin(); it != phase_barriers.end(); it++)
      {
        arrive_barriers.push_back(*it);
        Runtime::phase_barrier_arrive(*it, 1/*count*/, arrive_pre);
        if (runtime->legion_spy_enabled)
          LegionSpy::log_phase_barrier_arrival(unique_op_id, it->phase_barrier);
      }
    }

    //--------------------------------------------------------------------------
    void TaskOp::compute_point_region_requirements(void)
    //--------------------------------------------------------------------------
    {
      DETAILED_PROFILER(runtime, COMPUTE_POINT_REQUIREMENTS_CALL);
      // Update the region requirements for this point
      for (unsigned idx = 0; idx < regions.size(); idx++)
      {
        if (regions[idx].handle_type != SINGULAR)
        {
          ProjectionFunction *function = 
            runtime->find_projection_function(regions[idx].projection);
          if (function->is_invertible)
            assert(false); // TODO: implement dependent launches for inline
          regions[idx].region = 
            function->project_point(this, idx, runtime, index_point);
          // Update the region requirement kind 
          regions[idx].handle_type = SINGULAR;
        }
        // Check to see if the region is a NO_REGION,
        // if it is then switch the privilege to NO_ACCESS
        if (regions[idx].region == LogicalRegion::NO_REGION)
        {
          regions[idx].privilege = NO_ACCESS;
          continue;
        }
      }
      complete_point_projection(); 
    }

    //--------------------------------------------------------------------------
    void TaskOp::complete_point_projection(void)
    //--------------------------------------------------------------------------
    {
      SingleTask *single_task = dynamic_cast<SingleTask*>(this);
      if (single_task != NULL)
        single_task->update_no_access_regions();
      // Log our requirements that we computed
      if (runtime->legion_spy_enabled)
      {
        UniqueID our_uid = get_unique_id();
        for (unsigned idx = 0; idx < regions.size(); idx++)
          log_requirement(our_uid, idx, regions[idx]);
      }
#ifdef DEBUG_LEGION
      {
        std::vector<RegionTreePath> privilege_paths(regions.size());
        for (unsigned idx = 0; idx < regions.size(); idx++)
          initialize_privilege_path(privilege_paths[idx], regions[idx]);
        perform_intra_task_alias_analysis(false/*tracing*/, NULL/*trace*/,
                                          privilege_paths);
      }
#endif
<<<<<<< HEAD
    }

    //--------------------------------------------------------------------------
    void TaskOp::early_map_regions(std::set<RtEvent> &applied_conditions,
                                   const std::vector<unsigned> &must_premap)
    //--------------------------------------------------------------------------
    {
      DETAILED_PROFILER(runtime, EARLY_MAP_REGIONS_CALL);
      // This always happens on the owner node so we can just do the 
      // normal trace info creation here without needing to check
      // whether we have a remote trace info
      const TraceInfo trace_info(this);
      ApEvent init_precondition = compute_init_precondition(trace_info);;
      // A little bit of suckinesss here, it's unclear if we have
      // our version infos with the proper versioning information
      // so we might need to "page" it in now.  We'll overlap it as
      // much as possible, but it will still suck. The common case is that
      // we don't have anything to premap though so we shouldn't be
      // doing this all that often.
      std::set<RtEvent> version_ready_events;
      for (std::vector<unsigned>::const_iterator it = must_premap.begin();
            it != must_premap.end(); it++)
      {
        VersionInfo &version_info = get_version_info(*it); 
        if (version_info.has_version_info())
          continue;
        runtime->forest->perform_versioning_analysis(this, *it, regions[*it],
                                         version_info, version_ready_events);
      }
      Mapper::PremapTaskInput input;
      Mapper::PremapTaskOutput output;
      // Initialize this to not have a new target processor
      output.new_target_proc = Processor::NO_PROC;
      // Set up the inputs and outputs 
      std::set<Memory> visible_memories;
      runtime->machine.get_visible_memories(target_proc, visible_memories);
      // At this point if we have any version ready events we need to wait
      if (!version_ready_events.empty())
      {
        RtEvent wait_on = Runtime::merge_events(version_ready_events);
        // This wait sucks but whatever for now
        wait_on.wait();
      }
      for (std::vector<unsigned>::const_iterator it = must_premap.begin();
            it != must_premap.end(); it++)
      {
        InstanceSet valid;    
        VersionInfo &version_info = get_version_info(*it);
        // Do the premapping
        if (request_valid_instances)
          runtime->forest->physical_premap_region(this, *it, regions[*it],
                                  version_info, valid, applied_conditions);
        // If we need visible instances, filter them as part of the conversion
        if (regions[*it].is_no_access())
          prepare_for_mapping(valid, input.valid_instances[*it]);
        else
          prepare_for_mapping(valid, visible_memories, 
                              input.valid_instances[*it]);
      }
      // Now invoke the mapper call
      if (mapper == NULL)
        mapper = runtime->find_mapper(current_proc, map_id);
      mapper->invoke_premap_task(this, &input, &output);
      // See if we need to update the new target processor
      if (output.new_target_proc.exists())
        this->target_proc = output.new_target_proc;
      // Now do the registration
      for (std::vector<unsigned>::const_iterator it = must_premap.begin();
            it != must_premap.end(); it++)
      {
        VersionInfo &version_info = get_version_info(*it);
        InstanceSet &chosen_instances = early_mapped_regions[*it];
        std::map<unsigned,std::vector<MappingInstance> >::const_iterator 
          finder = output.premapped_instances.find(*it);
        if (finder == output.premapped_instances.end())
          REPORT_LEGION_ERROR(ERROR_INVALID_MAPPER_OUTPUT,
                        "Invalid mapper output from 'premap_task' invocation "
                        "on mapper %s. Mapper failed to map required premap "
                        "region requirement %d of task %s (ID %lld) launched "
                        "in parent task %s (ID %lld).", 
                        mapper->get_mapper_name(), *it, 
                        get_task_name(), get_unique_id(),
                        parent_ctx->get_task_name(), 
                        parent_ctx->get_unique_id())
        RegionTreeID bad_tree = 0;
        std::vector<FieldID> missing_fields;
        std::vector<InstanceManager*> unacquired;
        int virtual_index = runtime->forest->physical_convert_mapping(
            this, regions[*it], finder->second, 
            chosen_instances, bad_tree, missing_fields,
            runtime->unsafe_mapper ? NULL : get_acquired_instances_ref(),
            unacquired, !runtime->unsafe_mapper);
        if (bad_tree > 0)
          REPORT_LEGION_ERROR(ERROR_INVALID_MAPPER_OUTPUT,
                        "Invalid mapper output from 'premap_task' invocation "
                        "on mapper %s. Mapper provided an instance from "
                        "region tree %d for use in satisfying region "
                        "requirement %d of task %s (ID %lld) whose region "
                        "is from region tree %d.", mapper->get_mapper_name(),
                        bad_tree, *it,get_task_name(),get_unique_id(),
                        regions[*it].region.get_tree_id())
        if (!missing_fields.empty())
        {
          for (std::vector<FieldID>::const_iterator fit = 
                missing_fields.begin(); fit != missing_fields.end(); fit++)
          {
            const void *name; size_t name_size;
            if (!runtime->retrieve_semantic_information(
                regions[*it].region.get_field_space(), *fit,
                NAME_SEMANTIC_TAG, name, name_size, true, false))
              name = "(no name)";
            log_run.error("Missing instance for field %s (FieldID: %d)",
                          static_cast<const char*>(name), *it);
          }
          REPORT_LEGION_ERROR(ERROR_MISSING_INSTANCE_FIELD,
                        "Invalid mapper output from 'premap_task' invocation "
                        "on mapper %s. Mapper failed to specify instances "
                        "for %zd fields of region requirement %d of task %s "
                        "(ID %lld) launched in parent task %s (ID %lld). "
                        "The missing fields are listed below.",
                        mapper->get_mapper_name(), missing_fields.size(),
                        *it, get_task_name(), get_unique_id(),
                        parent_ctx->get_task_name(), 
                        parent_ctx->get_unique_id())
          
        }
        if (!unacquired.empty())
        {
          std::map<InstanceManager*,std::pair<unsigned,bool> > 
            *acquired_instances = get_acquired_instances_ref();
          for (std::vector<InstanceManager*>::const_iterator uit = 
                unacquired.begin(); uit != unacquired.end(); uit++)
          {
            if (acquired_instances->find(*uit) == acquired_instances->end())
              REPORT_LEGION_ERROR(ERROR_INVALID_MAPPER_OUTPUT,
                            "Invalid mapper output from 'premap_task' "
                            "invocation on mapper %s. Mapper selected "
                            "physical instance for region requirement "
                            "%d of task %s (ID %lld) which has already "
                            "been collected. If the mapper had properly "
                            "acquired this instance as part of the mapper "
                            "call it would have detected this. Please "
                            "update the mapper to abide by proper mapping "
                            "conventions.", mapper->get_mapper_name(),
                            (*it), get_task_name(), get_unique_id())
          }
          // If we did successfully acquire them, still issue the warning
          REPORT_LEGION_WARNING(LEGION_WARNING_MAPPER_FAILED_ACQUIRE,
                          "mapper %s failed to acquire instances "
                          "for region requirement %d of task %s (ID %lld) "
                          "in 'premap_task' call. You may experience "
                          "undefined behavior as a consequence.",
                          mapper->get_mapper_name(), *it, 
                          get_task_name(), get_unique_id());
        }
        if (virtual_index >= 0)
          REPORT_LEGION_ERROR(ERROR_INVALID_MAPPER_OUTPUT,
                        "Invalid mapper output from 'premap_task' invocation "
                        "on mapper %s. Mapper requested composite instance "
                        "creation on region requirement %d of task %s "
                        "(ID %lld) launched in parent task %s (ID %lld).",
                        mapper->get_mapper_name(), *it,
                        get_task_name(), get_unique_id(),
                        parent_ctx->get_task_name(),
                        parent_ctx->get_unique_id())
        if (runtime->legion_spy_enabled)
          runtime->forest->log_mapping_decision(unique_op_id, parent_ctx, 
                                                *it, regions[*it],
                                                chosen_instances);
        if (!runtime->unsafe_mapper)
        {
          std::vector<LogicalRegion> regions_to_check(1, 
                                        regions[*it].region);
          for (unsigned check_idx = 0; 
                check_idx < chosen_instances.size(); check_idx++)
          {
            if (!chosen_instances[check_idx].get_manager()->meets_regions(
                                                          regions_to_check))
              REPORT_LEGION_ERROR(ERROR_INVALID_MAPPER_OUTPUT,
                            "Invalid mapper output from invocation of "
                            "'premap_task' on mapper %s. Mapper specified an "
                            "instance region requirement %d of task %s "
                            "(ID %lld) that does not meet the logical region "
                            "requirement. Task was launched in task %s "
                            "(ID %lld).", mapper->get_mapper_name(), *it, 
                            get_task_name(), get_unique_id(), 
                            parent_ctx->get_task_name(), 
                            parent_ctx->get_unique_id())
          }
        }
        // TODO: Implement physical tracing for premapped regions
        if (is_memoizing())
          assert(false);
        // Passed all the error checking tests so register it
        // Always defer the users, the point tasks will do that
        // for themselves when they map their regions
        const bool track_effects = 
          (!atomic_locks.empty() || !arrive_barriers.empty());
        ApEvent effects_done = 
          runtime->forest->physical_perform_updates_and_registration(
                              regions[*it], version_info, 
                              this, *it, init_precondition, completion_event,
                              chosen_instances, 
                              PhysicalTraceInfo(trace_info, *it), 
                              applied_conditions,
#ifdef DEBUG_LEGION
                              get_logging_name(), unique_op_id,
#endif
                              track_effects);
        if (effects_done.exists())
          effects_postconditions.insert(effects_done);
      }
    }
=======
    } 
>>>>>>> 0e30e2f7

    //--------------------------------------------------------------------------
    bool TaskOp::prepare_steal(void)
    //--------------------------------------------------------------------------
    {
      if (is_origin_mapped())
        return false;
      if (!is_remote())
        early_map_task();
      return true;
    }

    //--------------------------------------------------------------------------
    void TaskOp::perform_intra_task_alias_analysis(bool is_tracing,
               LegionTrace *trace, std::vector<RegionTreePath> &privilege_paths)
    //--------------------------------------------------------------------------
    {
      DETAILED_PROFILER(runtime, INTRA_TASK_ALIASING_CALL);
#ifdef DEBUG_LEGION
      assert(regions.size() == privilege_paths.size());
#endif
      // Quick out if we've already traced this
      if (!is_tracing && (trace != NULL))
      {
        trace->replay_aliased_children(privilege_paths);
        return;
      }
      std::map<RegionTreeID,std::vector<unsigned> > tree_indexes;
      // Find the indexes of requirements with the same tree
      for (unsigned idx = 0; idx < regions.size(); idx++)
      {
        if (IS_NO_ACCESS(regions[idx]))
          continue;
        tree_indexes[regions[idx].parent.get_tree_id()].push_back(idx);
      }
      // Iterate over the trees with multiple requirements
      for (std::map<RegionTreeID,std::vector<unsigned> >::const_iterator 
            tree_it = tree_indexes.begin(); 
            tree_it != tree_indexes.end(); tree_it++)
      {
        const std::vector<unsigned> &indexes = tree_it->second;
        if (indexes.size() <= 1)
          continue;
        // Get the field masks for each of the requirements
        LegionVector<FieldMask>::aligned field_masks(indexes.size());
        std::vector<IndexTreeNode*> index_nodes(indexes.size());
        {
          FieldSpaceNode *field_space_node = 
           runtime->forest->get_node(regions[indexes[0]].parent)->column_source;
          for (unsigned idx = 0; idx < indexes.size(); idx++)
          {
            field_masks[idx] = field_space_node->get_field_mask(
                                        regions[indexes[idx]].privilege_fields);
            if (regions[indexes[idx]].handle_type == PART_PROJECTION)
              index_nodes[idx] = runtime->forest->get_node(
                        regions[indexes[idx]].partition.get_index_partition());
            else
              index_nodes[idx] = runtime->forest->get_node(
                        regions[indexes[idx]].region.get_index_space());
          }
        }
        // Find the sets of fields which are interfering
        for (unsigned i = 1; i < indexes.size(); i++)
        {
          RegionUsage usage1(regions[indexes[i]]);
          for (unsigned j = 0; j < i; j++)
          {
            FieldMask overlap = field_masks[i] & field_masks[j];
            // No field overlap, so there is nothing to do
            if (!overlap)
              continue;
            // No check for region overlap
            IndexTreeNode *common_ancestor = NULL;
            if (runtime->forest->are_disjoint_tree_only(index_nodes[i],
                  index_nodes[j], common_ancestor))
              continue;
#ifdef DEBUG_LEGION
            assert(common_ancestor != NULL); // should have a counterexample
#endif
            // Get the interference kind and report it if it is bad
            RegionUsage usage2(regions[indexes[j]]);
            DependenceType dtype = check_dependence_type(usage1, usage2);
            // We can only reporting interfering requirements precisely
            // if at least one of these is not a projection requireemnts
            if (((dtype == TRUE_DEPENDENCE) || (dtype == ANTI_DEPENDENCE)) &&
                ((regions[indexes[i]].handle_type == SINGULAR) ||
                 (regions[indexes[j]].handle_type == SINGULAR)))
              report_interfering_requirements(indexes[j], indexes[i]);
            // Special case, if the parents are not the same,
            // then we don't have to do anything cause their
            // path will not overlap
            if (regions[indexes[i]].parent != regions[indexes[j]].parent)
              continue;
            // Record it in the earlier path as the latter path doesn't matter
            privilege_paths[indexes[j]].record_aliased_children(
                                    common_ancestor->depth, overlap);
            // If we have a trace, record the aliased requirements
            if (trace != NULL)
              trace->record_aliased_children(indexes[j], 
                                             common_ancestor->depth, overlap);
          }
        }
      }
    }

    //--------------------------------------------------------------------------
    void TaskOp::compute_parent_indexes(void)
    //--------------------------------------------------------------------------
    {
      parent_req_indexes.resize(regions.size());
      for (unsigned idx = 0; idx < regions.size(); idx++)
      {
        int parent_index = 
          parent_ctx->find_parent_region_req(regions[idx]);
        if (parent_index < 0)
          REPORT_LEGION_ERROR(ERROR_PARENT_TASK_TASK,
                           "Parent task %s (ID %lld) of task %s "
                           "(ID %lld) does not have a region "
                           "requirement for region "
                           "(%x,%x,%x) as a parent of child task's "
                           "region requirement index %d",
                           parent_ctx->get_task_name(), 
                           parent_ctx->get_unique_id(),
                           get_task_name(), get_unique_id(),
                           regions[idx].parent.index_space.id,
                           regions[idx].parent.field_space.id, 
                           regions[idx].parent.tree_id, idx)
        parent_req_indexes[idx] = parent_index;
      }
    }

    //--------------------------------------------------------------------------
    void TaskOp::trigger_children_complete(void)
    //--------------------------------------------------------------------------
    {
      bool task_complete = false;
      {
        AutoLock o_lock(op_lock); 
#ifdef DEBUG_LEGION
        assert(!children_complete);
        // Small race condition here which is alright as
        // long as we haven't committed yet
        assert(!children_commit || !commit_received);
#endif
        children_complete = true;
        task_complete = complete_received;
      }
      if (task_complete)
        trigger_task_complete();
    }

    //--------------------------------------------------------------------------
    void TaskOp::trigger_children_committed(void)
    //--------------------------------------------------------------------------
    {
      bool task_commit = false;
      {
        AutoLock o_lock(op_lock);
#ifdef DEBUG_LEGION
        // There is a small race condition here which is alright
        // as long as we haven't committed yet
        assert(children_complete || !commit_received);
        assert(!children_commit);
#endif
        children_commit = true;
        task_commit = commit_received;
      }
      if (task_commit)
        trigger_task_commit();
    } 

    //--------------------------------------------------------------------------
    /*static*/ void TaskOp::log_requirement(UniqueID uid, unsigned idx,
                                            const RegionRequirement &req)
    //--------------------------------------------------------------------------
    {
      const bool reg = (req.handle_type == SINGULAR) ||
                       (req.handle_type == REG_PROJECTION);
      const bool proj = (req.handle_type == REG_PROJECTION) ||
                        (req.handle_type == PART_PROJECTION); 

      LegionSpy::log_logical_requirement(uid, idx, reg,
          reg ? req.region.index_space.id :
                req.partition.index_partition.id,
          reg ? req.region.field_space.id :
                req.partition.field_space.id,
          reg ? req.region.tree_id : 
                req.partition.tree_id,
          req.privilege, req.prop, req.redop, req.parent.index_space.id);
      LegionSpy::log_requirement_fields(uid, idx, req.privilege_fields);
      if (proj)
        LegionSpy::log_requirement_projection(uid, idx, req.projection);
    }

    ///////////////////////////////////////////////////////////// 
    // Remote Task Op 
    /////////////////////////////////////////////////////////////

    //--------------------------------------------------------------------------
    RemoteTaskOp::RemoteTaskOp(Runtime *rt, Operation *ptr, AddressSpaceID src)
      : ExternalTask(), RemoteOp(rt, ptr, src)
    //--------------------------------------------------------------------------
    {
    }

    //--------------------------------------------------------------------------
    RemoteTaskOp::RemoteTaskOp(const RemoteTaskOp &rhs)
      : ExternalTask(), RemoteOp(rhs)
    //--------------------------------------------------------------------------
    {
      // should never be called
      assert(false);
    }

    //--------------------------------------------------------------------------
    RemoteTaskOp::~RemoteTaskOp(void)
    //--------------------------------------------------------------------------
    {
    }

    //--------------------------------------------------------------------------
    RemoteTaskOp& RemoteTaskOp::operator=(const RemoteTaskOp &rhs)
    //--------------------------------------------------------------------------
    {
      // should never be called
      assert(false);
      return *this;
    }

    //--------------------------------------------------------------------------
    UniqueID RemoteTaskOp::get_unique_id(void) const
    //--------------------------------------------------------------------------
    {
      return unique_op_id;
    }

    //--------------------------------------------------------------------------
    size_t RemoteTaskOp::get_context_index(void) const
    //--------------------------------------------------------------------------
    {
      return context_index;
    }

    //--------------------------------------------------------------------------
    void RemoteTaskOp::set_context_index(size_t index)
    //--------------------------------------------------------------------------
    {
      context_index = index;
    }

    //--------------------------------------------------------------------------
    int RemoteTaskOp::get_depth(void) const
    //--------------------------------------------------------------------------
    {
      return (parent_ctx->get_depth() + 1);
    }

    //--------------------------------------------------------------------------
    const char* RemoteTaskOp::get_task_name(void) const
    //--------------------------------------------------------------------------
    {
      TaskImpl *impl = runtime->find_or_create_task_impl(task_id);
      return impl->get_name();
    }

    //--------------------------------------------------------------------------
    const char* RemoteTaskOp::get_logging_name(void) const
    //--------------------------------------------------------------------------
    {
      return op_names[TASK_OP_KIND];
    }

    //--------------------------------------------------------------------------
    Operation::OpKind RemoteTaskOp::get_operation_kind(void) const
    //--------------------------------------------------------------------------
    {
      return TASK_OP_KIND;
    }

    //--------------------------------------------------------------------------
    void RemoteTaskOp::select_sources(const unsigned index,
                                      const InstanceRef &target,
                                      const InstanceSet &sources,
                                      std::vector<unsigned> &ranking)
    //--------------------------------------------------------------------------
    {
      if (source == runtime->address_space)
      {
        // If we're on the owner node we can just do this
        remote_ptr->select_sources(index, target, sources, ranking);
        return;
      }
      Mapper::SelectTaskSrcInput input;
      Mapper::SelectTaskSrcOutput output;
      prepare_for_mapping(sources, input.source_instances); 
      prepare_for_mapping(target, input.target);
      input.region_req_index = index;
      if (mapper == NULL)
        mapper = runtime->find_mapper(map_id);
      mapper->invoke_select_task_sources(this, &input, &output);
      compute_ranking(mapper, output.chosen_ranking, sources, ranking);
    }

    //--------------------------------------------------------------------------
    void RemoteTaskOp::pack_remote_operation(Serializer &rez,
                 AddressSpaceID target, std::set<RtEvent> &applied_events) const
    //--------------------------------------------------------------------------
    {
      pack_remote_base(rez);
      pack_external_task(rez, target);
      pack_profiling_requests(rez, applied_events);
    }

    //--------------------------------------------------------------------------
    void RemoteTaskOp::unpack(Deserializer &derez,
                              ReferenceMutator &mutator)
    //--------------------------------------------------------------------------
    {
      unpack_external_task(derez, runtime, &mutator);
      unpack_profiling_requests(derez);
    }

    /////////////////////////////////////////////////////////////
    // Single Task 
    /////////////////////////////////////////////////////////////

    //--------------------------------------------------------------------------
    SingleTask::SingleTask(Runtime *rt)
      : TaskOp(rt)
    //--------------------------------------------------------------------------
    {
    }
    
    //--------------------------------------------------------------------------
    SingleTask::~SingleTask(void)
    //--------------------------------------------------------------------------
    {
    }

    //--------------------------------------------------------------------------
    void SingleTask::activate_single(void)
    //--------------------------------------------------------------------------
    {
      DETAILED_PROFILER(runtime, ACTIVATE_SINGLE_CALL);
      activate_task();
      profiling_reported = RtUserEvent::NO_RT_USER_EVENT;
      profiling_priority = LG_THROUGHPUT_WORK_PRIORITY;
      outstanding_profiling_requests = 0;
      outstanding_profiling_reported = 0;
      selected_variant = 0;
      task_priority = 0;
      perform_postmap = false;
      first_mapping = true;
      execution_context = NULL;
      remote_trace_info = NULL;
      leaf_cached = false;
      inner_cached = false;
    }

    //--------------------------------------------------------------------------
    void SingleTask::deactivate_single(void)
    //--------------------------------------------------------------------------
    {
      DETAILED_PROFILER(runtime, DEACTIVATE_SINGLE_CALL);
      deactivate_task();
      target_processors.clear();
      physical_instances.clear();
      virtual_mapped.clear();
      no_access_regions.clear();
      version_infos.clear();
      intra_space_mapping_dependences.clear();
      map_applied_conditions.clear();
      task_profiling_requests.clear();
      copy_profiling_requests.clear();
      if (!profiling_info.empty())
      {
        for (unsigned idx = 0; idx < profiling_info.size(); idx++)
          free(profiling_info[idx].buffer);
        profiling_info.clear();
      }
      untracked_valid_regions.clear();
      if ((execution_context != NULL) && execution_context->remove_reference())
        delete execution_context;
      if (remote_trace_info != NULL)
        delete remote_trace_info;
#ifdef DEBUG_LEGION
      premapped_instances.clear();
      assert(!deferred_complete_mapping.exists());
#endif
    }

    //--------------------------------------------------------------------------
    bool SingleTask::is_leaf(void) const
    //--------------------------------------------------------------------------
    {
      if (!leaf_cached)
      {
        VariantImpl *var = runtime->find_variant_impl(task_id,selected_variant);
        is_leaf_result = var->is_leaf();
        leaf_cached = true;
      }
      return is_leaf_result;
    }

    //--------------------------------------------------------------------------
    bool SingleTask::is_inner(void) const
    //--------------------------------------------------------------------------
    {
      if (!inner_cached)
      {
        VariantImpl *var = runtime->find_variant_impl(task_id,selected_variant);
        is_inner_result = var->is_inner();
        inner_cached = true;
      }
      return is_inner_result;
    }

    //--------------------------------------------------------------------------
    bool SingleTask::is_created_region(unsigned index) const
    //--------------------------------------------------------------------------
    {
      return (index >= regions.size());
    }

    //--------------------------------------------------------------------------
    void SingleTask::update_no_access_regions(void)
    //--------------------------------------------------------------------------
    {
      no_access_regions.resize(regions.size());
      for (unsigned idx = 0; idx < regions.size(); idx++)
        no_access_regions[idx] = IS_NO_ACCESS(regions[idx]) || 
                                  regions[idx].privilege_fields.empty();
    } 

    //--------------------------------------------------------------------------
    void SingleTask::pack_single_task(Serializer &rez, AddressSpaceID target)
    //--------------------------------------------------------------------------
    {
      DETAILED_PROFILER(runtime, PACK_SINGLE_TASK_CALL);
      RezCheck z(rez);
      pack_base_task(rez, target);
      if (map_origin)
      {
        rez.serialize(selected_variant);
        rez.serialize<size_t>(target_processors.size());
        for (unsigned idx = 0; idx < target_processors.size(); idx++)
          rez.serialize(target_processors[idx]);
        for (unsigned idx = 0; idx < regions.size(); idx++)
          rez.serialize<bool>(virtual_mapped[idx]);
        rez.serialize(deferred_complete_mapping);
        deferred_complete_mapping = RtUserEvent::NO_RT_USER_EVENT;
      }
      else
      {
        if (remote_trace_info == NULL)
        {
          const TraceInfo trace_info(this);
          trace_info.pack_remote_trace_info(rez, target,map_applied_conditions);
        }
        else
        {
#ifdef DEBUG_LEGION
          // Should be empty before
          assert(map_applied_conditions.empty());
#endif
          remote_trace_info->pack_remote_trace_info(rez, target, 
                                                    map_applied_conditions);
#ifdef DEBUG_LEGION
          // Should be empty after too
          assert(map_applied_conditions.empty());
#endif
        }
        rez.serialize<size_t>(copy_profiling_requests.size());
        for (unsigned idx = 0; idx < copy_profiling_requests.size(); idx++)
          rez.serialize(copy_profiling_requests[idx]);
        if (!deferred_complete_mapping.exists())
        {
#ifdef DEBUG_LEGION
          assert(!is_remote()); // should only happen on the owner
#endif
          // Make a user event to send remotely to serve as the 
          // mapping completion trigger
          RtUserEvent remote_deferred_complete_mapping = 
            Runtime::create_rt_user_event();
          rez.serialize(remote_deferred_complete_mapping);
          // We can do the trigger now and defer it
          complete_mapping(remote_deferred_complete_mapping);
        }
        else
        {
          rez.serialize(deferred_complete_mapping);
          // Clear it once we've packed it up
          deferred_complete_mapping = RtUserEvent::NO_RT_USER_EVENT;
        }
      }
      rez.serialize<size_t>(physical_instances.size());
      for (unsigned idx = 0; idx < physical_instances.size(); idx++)
        physical_instances[idx].pack_references(rez);
      rez.serialize<size_t>(task_profiling_requests.size());
      for (unsigned idx = 0; idx < task_profiling_requests.size(); idx++)
        rez.serialize(task_profiling_requests[idx]);
      if (!task_profiling_requests.empty() || !copy_profiling_requests.empty())
        rez.serialize(profiling_priority);
    }

    //--------------------------------------------------------------------------
    void SingleTask::unpack_single_task(Deserializer &derez,
                                        std::set<RtEvent> &ready_events)
    //--------------------------------------------------------------------------
    {
      DETAILED_PROFILER(runtime, UNPACK_SINGLE_TASK_CALL);
      DerezCheck z(derez);
      unpack_base_task(derez, ready_events);
#ifdef DEBUG_LEGION
      assert(!deferred_complete_mapping.exists());
#endif
      if (map_origin)
      {
        derez.deserialize(selected_variant);
        size_t num_target_processors;
        derez.deserialize(num_target_processors);
        target_processors.resize(num_target_processors);
        for (unsigned idx = 0; idx < num_target_processors; idx++)
          derez.deserialize(target_processors[idx]);
        virtual_mapped.resize(regions.size());
        for (unsigned idx = 0; idx < regions.size(); idx++)
        {
          bool result;
          derez.deserialize(result);
          virtual_mapped[idx] = result;
        }
        derez.deserialize(deferred_complete_mapping);
        complete_mapping(deferred_complete_mapping);
      }
      else
      {
#ifdef DEBUG_LEGION
        assert(remote_trace_info == NULL);
#endif
        remote_trace_info = 
          TraceInfo::unpack_remote_trace_info(derez, this, runtime);
        size_t num_copy_requests;
        derez.deserialize(num_copy_requests);
        if (num_copy_requests > 0)
        {
          copy_profiling_requests.resize(num_copy_requests);
          for (unsigned idx = 0; idx < num_copy_requests; idx++)
            derez.deserialize(copy_profiling_requests[idx]);
        }
        derez.deserialize(deferred_complete_mapping);
      }
      size_t num_phy;
      derez.deserialize(num_phy);
      physical_instances.resize(num_phy);
      for (unsigned idx = 0; idx < num_phy; idx++)
        physical_instances[idx].unpack_references(runtime,
                                                  derez, ready_events);
      update_no_access_regions();
      size_t num_task_requests;
      derez.deserialize(num_task_requests);
      if (num_task_requests > 0)
      {
        task_profiling_requests.resize(num_task_requests);
        for (unsigned idx = 0; idx < num_task_requests; idx++)
          derez.deserialize(task_profiling_requests[idx]);
      }
      if (!task_profiling_requests.empty() || !copy_profiling_requests.empty())
        derez.deserialize(profiling_priority);
    } 

    //--------------------------------------------------------------------------
    void SingleTask::trigger_mapping(void)
    //--------------------------------------------------------------------------
    {
      DETAILED_PROFILER(runtime, TRIGGER_SINGLE_CALL);
      if (is_remote())
      {
        if (distribute_task())
        {
          // Still local
          if (is_origin_mapped())
          {
            // Remote and origin mapped means
            // we were already mapped so we can
            // just launch the task
            launch_task();
          }
          else
          {
            // Remote but still need to map
            const RtEvent done_mapping = perform_mapping();
            if (done_mapping.exists() && !done_mapping.has_triggered())
              defer_launch_task(done_mapping);
            else
              launch_task();
          }
        }
        // otherwise it was sent away
      }
      else
      {
        // Not remote
        early_map_task();
        // See if we have a must epoch in which case
        // we can simply record ourselves and we are done
        if (must_epoch == NULL)
        {
#ifdef DEBUG_LEGION
          assert(target_proc.exists());
#endif
          // See if this task is going to be sent
          // remotely in which case we need to do the
          // mapping now, otherwise we can defer it
          // until the task ends up on the target processor
          if (is_origin_mapped())
          {
            if (first_mapping)
            {
              first_mapping = false;
              const RtEvent done_mapping = perform_mapping();
              if (!done_mapping.exists() || done_mapping.has_triggered())
              {
                if (distribute_task())
                  launch_task();
              }
              else
                defer_distribute_task(done_mapping);
            }
            else if (distribute_task())
              launch_task();
          }
          else
          {
            if (distribute_task())
            {
              // Still local so try mapping and launching
              const RtEvent done_mapping = perform_mapping();
              if (!done_mapping.exists() || done_mapping.has_triggered())
                launch_task();
              else
                defer_launch_task(done_mapping);
            }
          }
        }
        else
          must_epoch->register_single_task(this, must_epoch_index);
      }
    } 

    //--------------------------------------------------------------------------
    RtEvent SingleTask::perform_versioning_analysis(const bool post_mapper)
    //--------------------------------------------------------------------------
    {
      if (is_replaying())
        return RtEvent::NO_RT_EVENT;
      // If we're remote and origin mapped, then we are already done
      if (is_remote() && is_origin_mapped())
        return RtEvent::NO_RT_EVENT;
#ifdef DEBUG_LEGION
      assert(version_infos.empty() || (version_infos.size() == regions.size()));
#endif
      version_infos.resize(regions.size());
      std::set<RtEvent> ready_events;
      for (unsigned idx = 0; idx < regions.size(); idx++)
      {
        if (no_access_regions[idx] || 
            (post_mapper && virtual_mapped[idx]) ||
            (early_mapped_regions.find(idx) != early_mapped_regions.end()))
          continue;
        VersionInfo &version_info = version_infos[idx];
        if (version_info.has_version_info())
          continue;
        runtime->forest->perform_versioning_analysis(this, idx, regions[idx],
                                                 version_info, ready_events);
      }
      if (!ready_events.empty())
        return Runtime::merge_events(ready_events);
      return RtEvent::NO_RT_EVENT;
    }

    //--------------------------------------------------------------------------
    void SingleTask::initialize_map_task_input(Mapper::MapTaskInput &input,
                                               Mapper::MapTaskOutput &output,
                                               MustEpochOp *must_epoch_owner,
                                               std::vector<InstanceSet> &valid)
    //--------------------------------------------------------------------------
    {
      DETAILED_PROFILER(runtime, INITIALIZE_MAP_TASK_CALL);
      // Do the traversals for all the non-early mapped regions and find
      // their valid instances, then fill in the mapper input structure
      valid.resize(regions.size());
      input.valid_instances.resize(regions.size());
      output.chosen_instances.resize(regions.size());
      // If we have must epoch owner, we have to check for any 
      // constrained mappings which must be heeded
      if (must_epoch_owner != NULL)
        must_epoch_owner->must_epoch_map_task_callback(this, input, output);
      std::set<Memory> visible_memories;
      runtime->machine.get_visible_memories(target_proc, visible_memories);
      for (unsigned idx = 0; idx < regions.size(); idx++)
      {
        // Skip any early mapped regions
        std::map<unsigned,InstanceSet>::const_iterator early_mapped_finder = 
          early_mapped_regions.find(idx);
        if (early_mapped_finder != early_mapped_regions.end())
        {
          input.premapped_regions.push_back(idx);
          // Still fill in the valid regions so that mappers can use
          // the instance names for constraints
          prepare_for_mapping(early_mapped_finder->second, 
                              input.valid_instances[idx]);
          // We can also copy them over to the output too
          output.chosen_instances[idx] = input.valid_instances[idx];
          continue;
        }
        // Skip any NO_ACCESS or empty privilege field regions
        if (IS_NO_ACCESS(regions[idx]) || regions[idx].privilege_fields.empty())
          continue;
        InstanceSet &current_valid = valid[idx];
        if (request_valid_instances)
          runtime->forest->physical_premap_region(this, idx, regions[idx],
                version_infos[idx], current_valid, map_applied_conditions);
        // See if we've already got an output from a must-epoch mapping
        if (!output.chosen_instances[idx].empty())
        {
#ifdef DEBUG_LEGION
          assert(must_epoch_owner != NULL);
#endif
          // We can skip this since we already know the result
          continue;
        }
        // Now we can prepare this for mapping,
        // filter for visible memories if necessary
        if (regions[idx].is_no_access())
          prepare_for_mapping(current_valid, input.valid_instances[idx]);
        // There are no valid instances for reduction-only cases
        else if (regions[idx].privilege != REDUCE)
          prepare_for_mapping(current_valid, visible_memories,
                              input.valid_instances[idx]);
      }
#ifdef DEBUG_LEGION
      // Save the inputs for premapped regions so we can check them later
      if (!input.premapped_regions.empty())
      {
        for (std::vector<unsigned>::const_iterator it = 
              input.premapped_regions.begin(); it !=
              input.premapped_regions.end(); it++)
          premapped_instances[*it] = output.chosen_instances[*it];
      }
#endif
      // Prepare the output too
      output.chosen_instances.resize(regions.size());
      output.chosen_variant = 0;
      output.postmap_task = false;
      output.task_priority = 0;
    }

    //--------------------------------------------------------------------------
    void SingleTask::finalize_map_task_output(Mapper::MapTaskInput &input,
                                              Mapper::MapTaskOutput &output,
                                              MustEpochOp *must_epoch_owner,
                                              std::vector<InstanceSet> &valid)
    //--------------------------------------------------------------------------
    {
      DETAILED_PROFILER(runtime, FINALIZE_MAP_TASK_CALL);
      if (mapper == NULL)
        mapper = runtime->find_mapper(current_proc, map_id);
      // first check the processors to make sure they are all on the
      // same node and of the same kind, if we know we have a must epoch
      // owner then we also know there is only one valid choice
      if (must_epoch_owner == NULL)
      {
        if (output.target_procs.empty())
        {
          REPORT_LEGION_WARNING(LEGION_WARNING_EMPTY_OUTPUT_TARGET,
                          "Empty output target_procs from call to 'map_task' "
                          "by mapper %s for task %s (ID %lld). Adding the "
                          "'target_proc' " IDFMT " as the default.",
                          mapper->get_mapper_name(), get_task_name(),
                          get_unique_id(), this->target_proc.id);
          output.target_procs.push_back(this->target_proc);
        }
        else if (runtime->separate_runtime_instances && 
                  (output.target_procs.size() > 1))
        {
          // Ignore additional processors in separate runtime instances
          output.target_procs.resize(1);
        }
        if (!runtime->unsafe_mapper)
          validate_target_processors(output.target_procs);
        // Save the target processors from the output
        target_processors = output.target_procs;
        target_proc = target_processors.front();
      }
      else
      {
        if (output.target_procs.size() > 1)
        {
          REPORT_LEGION_WARNING(LEGION_WARNING_IGNORING_SPURIOUS_TARGET,
                          "Ignoring spurious additional target processors "
                          "requested in 'map_task' for task %s (ID %lld) "
                          "by mapper %s because task is part of a must "
                          "epoch launch.", get_task_name(), get_unique_id(),
                          mapper->get_mapper_name());
        }
        if (!output.target_procs.empty() && 
                 (output.target_procs[0] != this->target_proc))
        {
          REPORT_LEGION_WARNING(LEGION_WARNING_IGNORING_PROCESSOR_REQUEST,
                          "Ignoring processor request of " IDFMT " for "
                          "task %s (ID %lld) by mapper %s because task "
                          "has already been mapped to processor " IDFMT
                          " as part of a must epoch launch.", 
                          output.target_procs[0].id, get_task_name(), 
                          get_unique_id(), mapper->get_mapper_name(),
                          this->target_proc.id);
        }
        // Only one valid choice in this case, ignore everything else
        target_processors.push_back(this->target_proc);
      }
      // See whether the mapper picked a variant or a generator
      VariantImpl *variant_impl = NULL;
      if (output.chosen_variant > 0)
      {
        variant_impl = runtime->find_variant_impl(task_id, 
                                output.chosen_variant, true/*can fail*/);
      }
      else // TODO: invoke a generator if one exists
        REPORT_LEGION_ERROR(ERROR_INVALID_MAPPER_OUTPUT,
                      "Invalid mapper output from invocation of '%s' on "
                      "mapper %s. Mapper specified an invalid task variant "
                      "of ID 0 for task %s (ID %lld), but Legion does not yet "
                      "support task generators.", "map_task", 
                      mapper->get_mapper_name(), 
                      get_task_name(), get_unique_id())
      if (variant_impl == NULL)
        // If we couldn't find or make a variant that is bad
        REPORT_LEGION_ERROR(ERROR_INVALID_MAPPER_OUTPUT,
                      "Invalid mapper output from invocation of '%s' on "
                      "mapper %s. Mapper failed to specify a valid "
                      "task variant or generator capable of create a variant "
                      "implementation of task %s (ID %lld).",
                      "map_task", mapper->get_mapper_name(), get_task_name(),
                      get_unique_id())
      // Save variant validation until we know which instances we'll be using 
#ifdef DEBUG_LEGION
      // Check to see if any premapped region mappings changed
      if (!premapped_instances.empty())
      {
        for (std::map<unsigned,std::vector<Mapping::PhysicalInstance> >::
              const_iterator it = premapped_instances.begin(); it !=
              premapped_instances.end(); it++)
        {
          if (it->second.size() != output.chosen_instances[it->first].size())
            REPORT_LEGION_ERROR(ERROR_INVALID_MAPPER_OUTPUT,
                        "Invalid mapper output from invocation of '%s' on "
                        "mapper %s. Mapper modified the premapped output "
                        "for region requirement %d of task %s (ID %lld).",
                        "map_task", mapper->get_mapper_name(), it->first,
                        get_task_name(), get_unique_id())
          for (unsigned idx = 0; idx < it->second.size(); idx++)
            if (it->second[idx] != output.chosen_instances[it->first][idx])
              REPORT_LEGION_ERROR(ERROR_INVALID_MAPPER_OUTPUT,
                        "Invalid mapper output from invocation of '%s' on "
                        "mapper %s. Mapper modified the premapped output "
                        "for region requirement %d of task %s (ID %lld).",
                        "map_task", mapper->get_mapper_name(), it->first,
                        get_task_name(), get_unique_id())
        }
      }
#endif
      // fill in virtual_mapped
      virtual_mapped.resize(regions.size(),false);
      // Convert all the outputs into our set of physical instances and
      // validate them by checking the following properites:
      // - all are either pure virtual or pure physical 
      // - no missing fields
      // - all satisfy the region requirement
      // - all are visible from all the target processors
      physical_instances.resize(regions.size());
      // If we're doing safety checks, we need the set of memories
      // visible from all the target processors
      std::set<Memory> visible_memories;
      if (!runtime->unsafe_mapper)
        runtime->find_visible_memories(target_proc, visible_memories);
      for (unsigned idx = 0; idx < regions.size(); idx++)
      {
        // If it was early mapped then it is easy
        std::map<unsigned,InstanceSet>::const_iterator finder = 
          early_mapped_regions.find(idx);
        if (finder != early_mapped_regions.end())
        {
          physical_instances[idx] = finder->second;
          // Check to see if it is visible or not from the target processors
          if (!runtime->unsafe_mapper && !regions[idx].is_no_access())
          {
            InstanceSet &req_instances = physical_instances[idx];
            for (unsigned idx2 = 0; idx2 < req_instances.size(); idx2++)
            {
              const Memory mem = req_instances[idx2].get_memory();
              if (visible_memories.find(mem) == visible_memories.end())
              {
                // Not visible from all target processors
                // Different error messages depending on the cause
                if (regions[idx].is_restricted()) 
                  REPORT_LEGION_ERROR(ERROR_INVALID_MAPPER_OUTPUT,
                                "Invalid mapper output from invocation of '%s' "
                                "on mapper %s. Mapper selected processor(s) "
                                "which restricted instance of region "
                                "requirement %d in memory " IDFMT " is not "
                                "visible for task %s (ID %lld).",
                                "map_task", mapper->get_mapper_name(), idx,
                                mem.id, get_task_name(), get_unique_id())
                else 
                  REPORT_LEGION_ERROR(ERROR_INVALID_MAPPER_OUTPUT,
                                "Invalid mapper output from invocation of '%s' "
                                "on mapper %s. Mapper selected processor(s) "
                                "for which premapped instance of region "
                                "requirement %d in memory " IDFMT " is not "
                                "visible for task %s (ID %lld).",
                                "map_task", mapper->get_mapper_name(), idx,
                                mem.id, get_task_name(), get_unique_id())
              }
            }
          }
          if (runtime->legion_spy_enabled)
            runtime->forest->log_mapping_decision(unique_op_id, parent_ctx, 
                                                  idx, regions[idx],
                                                  physical_instances[idx]);
          continue;
        }
        // Skip any NO_ACCESS or empty privilege field regions
        if (no_access_regions[idx])
          continue;
        // Do the conversion
        InstanceSet &result = physical_instances[idx];
        RegionTreeID bad_tree = 0;
        std::vector<FieldID> missing_fields;
        std::vector<InstanceManager*> unacquired;
        bool free_acquired = false;
        std::map<InstanceManager*,std::pair<unsigned,bool> > *acquired = NULL;
        // Get the acquired instances only if we are checking
        if (!runtime->unsafe_mapper)
        {
          if (this->must_epoch != NULL)
          {
            acquired = new std::map<InstanceManager*,
                     std::pair<unsigned,bool> >(*get_acquired_instances_ref());
            free_acquired = true;
            // Merge the must epoch owners acquired instances too 
            // if we need to check for all our instances being acquired
            std::map<InstanceManager*,std::pair<unsigned,bool> > 
              *epoch_acquired = this->must_epoch->get_acquired_instances_ref();
            if (epoch_acquired != NULL)
              acquired->insert(epoch_acquired->begin(), epoch_acquired->end());
          }
          else
            acquired = get_acquired_instances_ref();
        }
        int composite_idx = 
          runtime->forest->physical_convert_mapping(this, regions[idx],
                output.chosen_instances[idx], result, bad_tree, missing_fields,
                acquired, unacquired, !runtime->unsafe_mapper);
        if (free_acquired)
          delete acquired;
        if (bad_tree > 0)
          REPORT_LEGION_ERROR(ERROR_INVALID_MAPPER_OUTPUT,
                        "Invalid mapper output from invocation of '%s' on "
                        "mapper %s. Mapper specified an instance from region "
                        "tree %d for use with region requirement %d of task "
                        "%s (ID %lld) whose region is from region tree %d.",
                        "map_task",mapper->get_mapper_name(), bad_tree,
                        idx, get_task_name(), get_unique_id(),
                        regions[idx].region.get_tree_id())
        if (!missing_fields.empty())
        {
          for (std::vector<FieldID>::const_iterator it = 
                missing_fields.begin(); it != missing_fields.end(); it++)
          {
            const void *name; size_t name_size;
            if(!runtime->retrieve_semantic_information(
                regions[idx].region.get_field_space(), *it, NAME_SEMANTIC_TAG,
                name, name_size, true/*can fail*/, false))
	          name = "(no name)";
              log_run.error("Missing instance for field %s (FieldID: %d)",
                          static_cast<const char*>(name), *it);
          }
          REPORT_LEGION_ERROR(ERROR_MISSING_INSTANCE_FIELD,
                        "Invalid mapper output from invocation of '%s' on "
                        "mapper %s. Mapper failed to specify an instance for "
                        "%zd fields of region requirement %d on task %s "
                        "(ID %lld). The missing fields are listed below.",
                        "map_task", mapper->get_mapper_name(), 
                        missing_fields.size(), idx, get_task_name(), 
                        get_unique_id())
          
        }
        if (!unacquired.empty())
        {
          std::map<InstanceManager*,std::pair<unsigned,bool> > 
            *acquired_instances = get_acquired_instances_ref();
          for (std::vector<InstanceManager*>::const_iterator it = 
                unacquired.begin(); it != unacquired.end(); it++)
          {
            if (acquired_instances->find(*it) == acquired_instances->end())
              REPORT_LEGION_ERROR(ERROR_INVALID_MAPPER_OUTPUT,
                            "Invalid mapper output from 'map_task' "
                            "invocation on mapper %s. Mapper selected "
                            "physical instance for region requirement "
                            "%d of task %s (ID %lld) which has already "
                            "been collected. If the mapper had properly "
                            "acquired this instance as part of the mapper "
                            "call it would have detected this. Please "
                            "update the mapper to abide by proper mapping "
                            "conventions.", mapper->get_mapper_name(),
                            idx, get_task_name(), get_unique_id())
          }
          // Event if we did successfully acquire them, still issue the warning
          REPORT_LEGION_WARNING(LEGION_WARNING_MAPPER_FAILED_ACQUIRE,
                          "mapper %s failed to acquire instances "
                          "for region requirement %d of task %s (ID %lld) "
                          "in 'map_task' call. You may experience "
                          "undefined behavior as a consequence.",
                          mapper->get_mapper_name(), idx, 
                          get_task_name(), get_unique_id())
        }
        // See if they want a virtual mapping
        if (composite_idx >= 0)
        {
          // Everything better be all virtual or all real
          if (result.size() > 1)
            REPORT_LEGION_ERROR(ERROR_INVALID_MAPPER_OUTPUT,
                          "Invalid mapper output from invocation of '%s' on "
                          "mapper %s. Mapper specified mixed composite and "
                          "concrete instances for region requirement %d of "
                          "task %s (ID %lld). Only full concrete instances "
                          "or a single composite instance is supported.",
                          "map_task", mapper->get_mapper_name(), idx, 
                          get_task_name(), get_unique_id())
          if (IS_REDUCE(regions[idx]))
            REPORT_LEGION_ERROR(ERROR_INVALID_MAPPER_OUTPUT,
                          "Invalid mapper output from invocation of '%s' on "
                          "mapper %s. Illegal composite mapping requested on "
                          "region requirement %d of task %s (UID %lld) which "
                          "has only reduction privileges.", 
                          "map_task", mapper->get_mapper_name(), idx, 
                          get_task_name(), get_unique_id())
          if (!IS_EXCLUSIVE(regions[idx]))
            REPORT_LEGION_ERROR(ERROR_INVALID_MAPPER_OUTPUT,
                          "Invalid mapper output from invocation of '%s' on "
                          "mapper %s. Illegal composite instance requested "
                          "on region requirement %d of task %s (ID %lld) "
                          "which has a relaxed coherence mode. Virtual "
                          "mappings are only permitted for exclusive "
                          "coherence.", "map_task", mapper->get_mapper_name(),
                          idx, get_task_name(), get_unique_id())
          virtual_mapped[idx] = true;
        } 
        if (runtime->legion_spy_enabled)
          runtime->forest->log_mapping_decision(unique_op_id, parent_ctx, 
                                                idx, regions[idx],
                                                physical_instances[idx]);
        // Skip checks if the mapper promises it is safe
        if (runtime->unsafe_mapper)
          continue;
        // If this is anything other than a virtual mapping, check that
        // the instances align with the privileges
        if (!virtual_mapped[idx])
        {
          std::vector<LogicalRegion> regions_to_check(1, regions[idx].region);
          for (unsigned idx2 = 0; idx2 < result.size(); idx2++)
          {
            if (!result[idx2].get_manager()->meets_regions(regions_to_check))
              // Doesn't satisfy the region requirement
              REPORT_LEGION_ERROR(ERROR_INVALID_MAPPER_OUTPUT,
                            "Invalid mapper output from invocation of '%s' on "
                            "mapper %s. Mapper specified instance that does "
                            "not meet region requirement %d for task %s "
                            "(ID %lld). The index space for the instance has "
                            "insufficient space for the requested logical "
                            "region.", "map_task", mapper->get_mapper_name(),
                            idx, get_task_name(), get_unique_id())
          }
          if (!regions[idx].is_no_access() &&
              !variant_impl->is_no_access_region(idx))
          {
            for (unsigned idx2 = 0; idx2 < result.size(); idx2++)
            {
              const Memory mem = result[idx2].get_memory();
              if (visible_memories.find(mem) == visible_memories.end())
                // Not visible from all target processors
                REPORT_LEGION_ERROR(ERROR_INVALID_MAPPER_OUTPUT,
                              "Invalid mapper output from invocation of '%s' "
                              "on mapper %s. Mapper selected an instance for "
                              "region requirement %d in memory " IDFMT " "
                              "which is not visible from the target processors "
                              "for task %s (ID %lld).", "map_task", 
                              mapper->get_mapper_name(), idx, mem.id, 
                              get_task_name(), get_unique_id())
            }
          }
          // If this is a reduction region requirement make sure all the 
          // managers are reduction instances
          if (IS_REDUCE(regions[idx]))
          {
            std::map<InstanceManager*,std::pair<unsigned,bool> > 
              *acquired = get_acquired_instances_ref();
            for (unsigned idx2 = 0; idx2 < result.size(); idx2++)
            {
              if (!result[idx2].get_manager()->is_reduction_manager())
                REPORT_LEGION_ERROR(ERROR_INVALID_MAPPER_OUTPUT,
                              "Invalid mapper output from invocation of '%s' "
                              "on mapper %s. Mapper failed to choose a "
                              "specialized reduction instance for region "
                              "requirement %d of task %s (ID %lld) which has "
                              "reduction privileges.", "map_task", 
                              mapper->get_mapper_name(), idx,
                              get_task_name(), get_unique_id())
              std::map<InstanceManager*,std::pair<unsigned,bool> >::
                const_iterator finder = acquired->find(
                    result[idx2].get_instance_manager());
#ifdef DEBUG_LEGION
              assert(finder != acquired->end());
#endif
              // Permit this if we are doing replay mapping
              if (!finder->second.second && (runtime->replay_file.empty()))
                REPORT_LEGION_ERROR(ERROR_INVALID_MAPPER_OUTPUT,
                              "Invalid mapper output from invocation of '%s' "
                              "on mapper %s. Mapper made an illegal decision "
                              "to re-use a reduction instance for region "
                              "requirement %d of task %s (ID %lld). Reduction "
                              "instances are not currently permitted to be "
                              "recycled.", "map_task",mapper->get_mapper_name(),
                              idx, get_task_name(), get_unique_id())
            }
          }
          else
          {
            for (unsigned idx2 = 0; idx2 < result.size(); idx2++)
            {
              if (!result[idx2].get_manager()->is_instance_manager())
                REPORT_LEGION_ERROR(ERROR_INVALID_MAPPER_OUTPUT,
                              "Invalid mapper output from invocation of '%s' "
                              "on mapper %s. Mapper selected illegal "
                              "specialized reduction instance for region "
                              "requirement %d of task %s (ID %lld) which "
                              "does not have reduction privileges.", "map_task",
                              mapper->get_mapper_name(), idx, 
                              get_task_name(), get_unique_id())
            }
          }
        }
      }
      // Now that we have our physical instances we can validate the variant
      if (!runtime->unsafe_mapper)
      {
#ifdef DEBUG_LEGION
        assert(!target_processors.empty());
#endif
        validate_variant_selection(mapper, variant_impl, 
            target_processors.front().kind(), "map_task");
      }
      // Record anything else that needs to be recorded 
      selected_variant = output.chosen_variant;
      task_priority = output.task_priority;
      perform_postmap = output.postmap_task;
      if (!output.untracked_valid_regions.empty())
      {
        untracked_valid_regions.swap(output.untracked_valid_regions);
        for (std::set<unsigned>::iterator it = untracked_valid_regions.begin();
              it != untracked_valid_regions.end(); /*nothing*/)
        {
          // Remove it if it is too big or 
          if ((*it >= regions.size()) || !IS_READ_ONLY(regions[*it]))
          {
            std::set<unsigned>::iterator to_remove = it++;
            if (*to_remove < regions.size())
              REPORT_LEGION_WARNING(LEGION_WARNING_NON_READ_ONLY_UNTRACK_VALID,
                  "Ignoring request by mapper %s to not track valid instances "
                  "for region requirement %d of task %s (UID %lld) because "
                  "region requirement does not have read-only privileges.",
                  mapper->get_mapper_name(), *to_remove, 
                  get_task_name(), unique_op_id)
            untracked_valid_regions.erase(to_remove);
          }
          else
            it++;
        }
      }
    }

    //--------------------------------------------------------------------------
    void SingleTask::replay_map_task_output(void)
    //--------------------------------------------------------------------------
    {
      std::vector<Processor> procs;
      tpl->get_mapper_output(this, selected_variant,
          task_priority, perform_postmap, procs, physical_instances);

      if (runtime->separate_runtime_instances)
      {
        target_processors.resize(1);
        target_processors[0] = this->target_proc;
      }
      else // the common case
        target_processors = procs;

      virtual_mapped.resize(regions.size(), false);
      for (unsigned idx = 0; idx < regions.size(); idx++)
      {
        InstanceSet &instances = physical_instances[idx];
        if (IS_NO_ACCESS(regions[idx]))
          continue;
        if (instances.is_virtual_mapping())
          virtual_mapped[idx] = true;
        if (runtime->legion_spy_enabled)
          runtime->forest->log_mapping_decision(unique_op_id, parent_ctx,
                                                idx, regions[idx],
                                                instances);
      }
    }

    //--------------------------------------------------------------------------
    void SingleTask::set_effects_postcondition(ApEvent postcondition)
    //--------------------------------------------------------------------------
    {
      effects_postconditions.insert(postcondition);
    }

    //--------------------------------------------------------------------------
    InnerContext* SingleTask::create_implicit_context(void)
    //--------------------------------------------------------------------------
    {
      InnerContext *inner_ctx = new InnerContext(runtime, this, 
          get_depth(), false/*is inner*/, regions, 
          parent_req_indexes, virtual_mapped, unique_op_id);
      if (mapper == NULL)
        mapper = runtime->find_mapper(current_proc, map_id);
      inner_ctx->configure_context(mapper, task_priority);
      execution_context = inner_ctx;
      execution_context->add_reference();
      return inner_ctx;
    }

    //--------------------------------------------------------------------------
    void SingleTask::validate_target_processors(
                                 const std::vector<Processor> &processors) const
    //--------------------------------------------------------------------------
    {
#ifdef DEBUG_LEGION
      assert(!processors.empty());
#endif
      // Make sure that they are all on the same node and of the same kind
      const Processor &first = processors.front();
      const Processor::Kind kind = first.kind();
      const AddressSpace space = first.address_space();
      for (unsigned idx = 0; idx < processors.size(); idx++)
      {
        const Processor &proc = processors[idx];
        if (!proc.exists())
          REPORT_LEGION_ERROR(ERROR_INVALID_MAPPER_OUTPUT,
                        "Invalid mapper output. Mapper %s requested an illegal "
                        "NO_PROC for a target processor when mapping task %s "
                        "(ID %lld).", mapper->get_mapper_name(), 
                        get_task_name(), get_unique_id())
        else if (proc.kind() != kind)
          REPORT_LEGION_ERROR(ERROR_INVALID_MAPPER_OUTPUT,
                        "Invalid mapper output. Mapper %s requested processor "
                        IDFMT " which is of kind %s when mapping task %s "
                        "(ID %lld), but the target processor " IDFMT " has "
                        "kind %s. Only one kind of processor is permitted.",
                        mapper->get_mapper_name(), proc.id, 
                        Processor::get_kind_name(proc.kind()), get_task_name(),
                        get_unique_id(), this->target_proc.id, 
                        Processor::get_kind_name(kind))
        if (proc.address_space() != space)
          REPORT_LEGION_ERROR(ERROR_INVALID_MAPPER_OUTPUT,
                        "Invalid mapper output. Mapper %s requested processor "
                        IDFMT " which is in address space %d when mapping "
                        "task %s (ID %lld) but the target processor " IDFMT 
                        "is in address space %d. All target processors must "
                        "be in the same address space.", 
                        mapper->get_mapper_name(), proc.id,
                        proc.address_space(), get_task_name(), get_unique_id(), 
                        this->target_proc.id, space)
      }
    }

    //--------------------------------------------------------------------------
    void SingleTask::validate_variant_selection(MapperManager *local_mapper,
    VariantImpl *impl, Processor::Kind kind, const char *mapper_call_name) const
    //--------------------------------------------------------------------------
    {
      DETAILED_PROFILER(runtime, VALIDATE_VARIANT_SELECTION_CALL);
      // Check the layout constraints first
      const TaskLayoutConstraintSet &layout_constraints = 
        impl->get_layout_constraints();
      for (std::multimap<unsigned,LayoutConstraintID>::const_iterator it = 
            layout_constraints.layouts.begin(); it != 
            layout_constraints.layouts.end(); it++)
      {
        // Might have constraints for extra region requirements
        if (it->first >= physical_instances.size())
          continue;
        const InstanceSet &instances = physical_instances[it->first]; 
        if (no_access_regions[it->first])
          continue;
        LayoutConstraints *constraints = 
          runtime->find_layout_constraints(it->second);
        // If we don't have any fields then this constraint isn't
        // going to apply to any actual instances
        const std::vector<FieldID> &field_vec = 
          constraints->field_constraint.field_set;
        FieldMask constraint_mask;
        if (!field_vec.empty())
        {
          FieldSpaceNode *field_node = runtime->forest->get_node(
                              regions[it->first].region.get_field_space());
          std::set<FieldID> field_set(field_vec.begin(), field_vec.end());
          constraint_mask = field_node->get_field_mask(field_set);
        }
        else
          constraint_mask = FieldMask(LEGION_FIELD_MASK_FIELD_ALL_ONES);
        const LayoutConstraint *conflict_constraint = NULL;
        for (unsigned idx = 0; idx < instances.size(); idx++)
        {
          const InstanceRef &ref = instances[idx];
          // Check to see if we have any fields which overlap
          const FieldMask overlap = constraint_mask & ref.get_valid_fields();
          if (!overlap)
            continue;
          PhysicalManager *manager = ref.get_manager();
          if (manager->conflicts(constraints, index_point,&conflict_constraint))
            break;
          // Check to see if we need an exact match on the layouts
          if (constraints->specialized_constraint.is_exact())
          {
            std::vector<LogicalRegion> regions_to_check(1, 
                                regions[it->first].region);
            if (!manager->meets_regions(regions_to_check,true/*tight*/))
            {
              conflict_constraint = &constraints->specialized_constraint;
              break;
            }
          }
        }
        if (conflict_constraint != NULL)
        {
          const char *constraint_names[] = {
#define CONSTRAINT_NAMES(name, desc) desc,
            LEGION_LAYOUT_CONSTRAINT_KINDS(CONSTRAINT_NAMES)
#undef CONSTRAINT_NAMES
          };
          const char *constraint_name = 
            constraint_names[conflict_constraint->get_constraint_kind()];
          REPORT_LEGION_ERROR(ERROR_INVALID_MAPPER_OUTPUT,
                        "Invalid mapper output. Mapper %s selected variant "
                        "%d for task %s (ID %lld). But instance selected "
                        "for region requirement %d fails to satisfy the "
                        "corresponding %s layout constraint.", 
                        local_mapper->get_mapper_name(), impl->vid,
                        get_task_name(), get_unique_id(), it->first,
                        constraint_name)
        }
      }
      // Now we can test against the execution constraints
      const ExecutionConstraintSet &execution_constraints = 
        impl->get_execution_constraints();
      // TODO: Check ISA, resource, and launch constraints
      // First check the processor constraint
      if (execution_constraints.processor_constraint.is_valid())
      {
        // If the constraint is a no processor constraint we can ignore it
        if (!execution_constraints.processor_constraint.can_use(kind))
          REPORT_LEGION_ERROR(ERROR_INVALID_MAPPER_OUTPUT,
                      "Invalid mapper output. Mapper %s selected variant %d "
                      "for task %s (ID %lld). However, this variant does not "
                      "permit running on processors of kind %s.",
                      local_mapper->get_mapper_name(),
                      impl->vid, get_task_name(), get_unique_id(),
                      Processor::get_kind_name(kind))
      }
      // Then check the colocation constraints
      for (std::vector<ColocationConstraint>::const_iterator con_it = 
            execution_constraints.colocation_constraints.begin(); con_it !=
            execution_constraints.colocation_constraints.end(); con_it++)
      {
        if (con_it->indexes.size() < 2)
          continue;
        if (con_it->fields.empty())
          continue;
        // First check to make sure that all these region requirements have
        // the same region tree ID.
        bool first = true;
        FieldSpace handle = FieldSpace::NO_SPACE;
        std::vector<InstanceSet*> instances(con_it->indexes.size());
        unsigned idx = 0;
        for (std::set<unsigned>::const_iterator it = con_it->indexes.begin();
              it != con_it->indexes.end(); it++, idx++)
        {
#ifdef DEBUG_LEGION
          assert(regions[*it].handle_type == SINGULAR);
          for (std::set<FieldID>::const_iterator fit = con_it->fields.begin();
                fit != con_it->fields.end(); fit++)
          {
            if (regions[*it].privilege_fields.find(*fit) ==
                regions[*it].privilege_fields.end())
            {
              REPORT_LEGION_ERROR(ERROR_INVALID_LOCATION_CONSTRAINT,
                            "Invalid location constraint. Location constraint "
                            "specifies field %d which is not included in "
                            "region requirement %d of task %s (ID %lld).",
                            *fit, *it, get_task_name(), get_unique_id());
              assert(false);
            }
          }
#endif
          if (first)
          {
            handle = regions[*it].region.get_field_space();
            first = false;
          }
          else
          {
            if (regions[*it].region.get_field_space() != handle)
              REPORT_LEGION_ERROR(ERROR_INVALID_MAPPER_OUTPUT,
                            "Invalid mapper output. Mapper %s selected variant "
                            "%d for task %s (ID %lld). However, this variant "
                            "has colocation constraints for indexes %d and %d "
                            "which have region requirements with different "
                            "field spaces which is illegal.",
                            local_mapper->get_mapper_name(), impl->vid, 
                            get_task_name(), get_unique_id(), 
                            *(con_it->indexes.begin()), *it)
          }
          instances[idx] = const_cast<InstanceSet*>(&physical_instances[*it]);
        }
        // Now do the test for colocation
        unsigned bad1 = 0, bad2 = 0; 
        if (!runtime->forest->are_colocated(instances, handle, 
                                            con_it->fields, bad1, bad2))
        {
          // Used for translating the indexes back from their linearized form
          std::vector<unsigned> lin_indexes(con_it->indexes.begin(),
                                            con_it->indexes.end());
          REPORT_LEGION_ERROR(ERROR_INVALID_MAPPER_OUTPUT,
                        "Invalid mapper output. Mapper %s selected variant "
                        "%d for task %s (ID %lld). However, this variant "
                        "requires that region requirements %d and %d be "
                        "co-located for some set of field, but they are not.",
                        local_mapper->get_mapper_name(), impl->vid, 
                        get_task_name(), get_unique_id(), lin_indexes[bad1],
                        lin_indexes[bad2])
        }
      }
    }

    //--------------------------------------------------------------------------
    void SingleTask::invoke_mapper(MustEpochOp *must_epoch_owner)
    //--------------------------------------------------------------------------
    {
      Mapper::MapTaskInput input;
      Mapper::MapTaskOutput output;
      output.profiling_priority = LG_THROUGHPUT_WORK_PRIORITY;
      // Initialize the mapping input which also does all the traversal
      // down to the target nodes
      std::vector<InstanceSet> valid_instances(regions.size());
      initialize_map_task_input(input, output, must_epoch_owner, 
                                valid_instances);
      // Now we can invoke the mapper to do the mapping
      if (mapper == NULL)
        mapper = runtime->find_mapper(current_proc, map_id);
      mapper->invoke_map_task(this, &input, &output);
      // Now we can convert the mapper output into our physical instances
      finalize_map_task_output(input, output, must_epoch_owner,valid_instances);
      // Sort out any profiling requests that we need to perform
      if (!output.task_prof_requests.empty())
      {
        profiling_priority = output.profiling_priority;
        // If we do any legion specific checks, make sure we ask
        // Realm for the proc profiling info so that we can get
        // a callback to report our profiling information
        bool has_proc_request = false;
        // Filter profiling requests into those for copies and the actual task
        for (std::set<ProfilingMeasurementID>::const_iterator it = 
              output.task_prof_requests.requested_measurements.begin(); it !=
              output.task_prof_requests.requested_measurements.end(); it++)
        {
          if ((*it) > Mapping::PMID_LEGION_FIRST)
          {
            // If we haven't seen a proc usage yet, then add it
            // to the realm requests to ensure we get a callback
            // for this task. We know we'll see it before this
            // because the measurement IDs are in order
            if (!has_proc_request)
              task_profiling_requests.push_back(
                  (ProfilingMeasurementID)Realm::PMID_OP_PROC_USAGE);
            // These are legion profiling requests and currently
            // are only profiling task information
            task_profiling_requests.push_back(*it);
            continue;
          }
          switch ((Realm::ProfilingMeasurementID)*it)
          {
            case Realm::PMID_OP_PROC_USAGE:
              has_proc_request = true; // Then fall through
            case Realm::PMID_OP_STATUS:
            case Realm::PMID_OP_BACKTRACE:
            case Realm::PMID_OP_TIMELINE:
            case Realm::PMID_PCTRS_CACHE_L1I:
            case Realm::PMID_PCTRS_CACHE_L1D:
            case Realm::PMID_PCTRS_CACHE_L2:
            case Realm::PMID_PCTRS_CACHE_L3:
            case Realm::PMID_PCTRS_IPC:
            case Realm::PMID_PCTRS_TLB:
            case Realm::PMID_PCTRS_BP:
              {
                // Just task
                task_profiling_requests.push_back(*it);
                break;
              }
            default:
              {
                REPORT_LEGION_WARNING(LEGION_WARNING_MAPPER_REQUESTED_PROFILING,
                              "Mapper %s requested a profiling "
                    "measurement of type %d which is not applicable to "
                    "task %s (UID %lld) and will be ignored.",
                    mapper->get_mapper_name(), *it, get_task_name(),
                    get_unique_id());
              }
          }
        }
#ifdef DEBUG_LEGION
        assert(!profiling_reported.exists());
        assert(outstanding_profiling_requests == 0);
#endif
        profiling_reported = Runtime::create_rt_user_event();
        // Increment the number of profiling responses here since we
        // know that we're going to get one for launching the task
        // No need for the lock since no outstanding physical analyses
        // can be running yet
        outstanding_profiling_requests = 1;
      }
      if (!output.copy_prof_requests.empty())
      {
        filter_copy_request_kinds(mapper, 
            output.copy_prof_requests.requested_measurements,
            copy_profiling_requests, true/*warn*/);
        profiling_priority = output.profiling_priority;
        if (!profiling_reported.exists())
          profiling_reported = Runtime::create_rt_user_event();
      } 

      if (is_recording())
      {
#ifdef DEBUG_LEGION
        assert(((tpl != NULL) && tpl->is_recording()) ||
               ((remote_trace_info != NULL) && remote_trace_info->recording));
#endif
        if (tpl != NULL)
          tpl->record_mapper_output(this, output, physical_instances);
        else
          remote_trace_info->record_mapper_output(this, output, 
                                                  physical_instances);
      }
    }

    //--------------------------------------------------------------------------
    RtEvent SingleTask::map_all_regions(ApEvent local_termination_event,
                                        MustEpochOp *must_epoch_op,
                                        const DeferMappingArgs *defer_args)
    //--------------------------------------------------------------------------
    {
      DETAILED_PROFILER(runtime, MAP_ALL_REGIONS_CALL);
      // Only do this the first or second time through
      if ((defer_args == NULL) || (defer_args->invocation_count < 3))
      {
        if ((defer_args == NULL) || (defer_args->invocation_count < 2))
        {
          if (request_valid_instances)
          {
            // If the mapper wants valid instances we first need to do our
            // versioning analysis and then call the mapper
            if (defer_args == NULL/*first invocation*/)
            {
              const RtEvent version_ready_event = 
                perform_versioning_analysis(false/*post mapper*/);
              if (version_ready_event.exists() && 
                  !version_ready_event.has_triggered())
                return defer_perform_mapping(version_ready_event, must_epoch_op,
                                             defer_args, 1/*invocation count*/);
            }
            // Now do the mapping call
            invoke_mapper(must_epoch_op);
          }
          else
          {
            // If the mapper doesn't need valid instances, we do the mapper
            // call first and then see if we need to do any versioning analysis
            if (defer_args == NULL/*first invocation*/)
            {
              invoke_mapper(must_epoch_op);
              const RtEvent version_ready_event = 
                perform_versioning_analysis(true/*post mapper*/);
              if (version_ready_event.exists() && 
                  !version_ready_event.has_triggered())
                return defer_perform_mapping(version_ready_event, must_epoch_op,
                                             defer_args, 1/*invocation count*/);
            }
          }
        }
        // If we have any intra-space mapping dependences that haven't triggered
        // then we need to defer ourselves until they have occurred
        if (!intra_space_mapping_dependences.empty())
        {
          const RtEvent ready = 
            Runtime::merge_events(intra_space_mapping_dependences);
          intra_space_mapping_dependences.clear();
          if (ready.exists() && !ready.has_triggered())
            return defer_perform_mapping(ready, must_epoch_op,
                                         defer_args, 2/*invocation count*/);
        }
        // See if we have a remote trace info to use, if we don't then make
        // our trace info and do the initialization
        const TraceInfo trace_info = (remote_trace_info == NULL) ? 
          TraceInfo(this, true/*initialize*/) : 
          TraceInfo(*remote_trace_info, this);
        // Record the get term event here if we're remote since we didn't
        // do it automatically as part of the initialization
        if ((remote_trace_info != NULL) && remote_trace_info->recording)
          trace_info.record_get_term_event();
        ApEvent init_precondition = compute_init_precondition(trace_info);
#ifdef LEGION_SPY
        {
          ApEvent local_completion = get_completion_event();
          // Yes, these events actually trigger in the opposite order, but
          // it is the logical entailement that is important here
          if (local_completion != local_termination_event)
            LegionSpy::log_event_dependence(local_completion, 
                                            local_termination_event);
        }
#endif
        // After we've got our results, apply the state to the region tree
        if (!regions.empty())
        {
          const bool track_effects = 
            (!atomic_locks.empty() || !arrive_barriers.empty());
          if (regions.size() == 1)
          {
            if (early_mapped_regions.empty() && 
                !no_access_regions[0] && !virtual_mapped[0])
            {
              const bool record_valid = (untracked_valid_regions.find(0) == 
                                         untracked_valid_regions.end());
              const ApEvent effects = 
                runtime->forest->physical_perform_updates_and_registration(
                    regions[0], version_infos[0], this, 0, 
                    init_precondition, local_termination_event,
                    physical_instances[0], PhysicalTraceInfo(trace_info, 0),
                                          map_applied_conditions,
#ifdef DEBUG_LEGION
                                          get_logging_name(),
                                          unique_op_id,
#endif
                                          track_effects, record_valid);
              if (effects.exists())
                effects_postconditions.insert(effects);
#ifdef DEBUG_LEGION
              dump_physical_state(&regions[0], 0);
#endif
            }
          }
          else
          {
            std::vector<unsigned> performed_regions;
            std::set<RtEvent> registration_postconditions;
            std::vector<UpdateAnalysis*> analyses(regions.size(), NULL);
            std::vector<ApEvent> effects(regions.size(), ApEvent::NO_AP_EVENT);
            std::vector<RtEvent> reg_pre(regions.size(), RtEvent::NO_RT_EVENT);
            for (unsigned idx = 0; idx < regions.size(); idx++)
            {
              if (early_mapped_regions.find(idx) != early_mapped_regions.end())
              {
                if (runtime->legion_spy_enabled)
                  LegionSpy::log_task_premapping(unique_op_id, idx);
                continue;
              }
              if (no_access_regions[idx])
                continue;
              VersionInfo &local_info = get_version_info(idx);
              // If we virtual mapped it, there is nothing to do
              if (virtual_mapped[idx])
                continue;
              performed_regions.push_back(idx);
              const bool record_valid = (untracked_valid_regions.find(idx) ==
                                         untracked_valid_regions.end());
              // apply the results of the mapping to the tree
              reg_pre[idx] = runtime->forest->physical_perform_updates(
                                          regions[idx], local_info, 
                                          this, idx, init_precondition,
                                          local_termination_event,
                                          physical_instances[idx],
                                          PhysicalTraceInfo(trace_info, idx),
                                          map_applied_conditions,
                                          analyses[idx],
#ifdef DEBUG_LEGION
                                          get_logging_name(),
                                          unique_op_id,
#endif
                                          track_effects, record_valid);
            }
            for (std::vector<unsigned>::const_iterator it = 
                 performed_regions.begin(); it != performed_regions.end(); it++)
            {
              // If we have updates for either copy launcher then defer it
              // in order to avoid blocking here, otherwise we can just do
              // it here as we know that we won't block
              if (reg_pre[*it].exists() || analyses[*it]->has_output_updates())
              {
                const RtEvent registration_post = 
                  runtime->forest->defer_physical_perform_registration(
                                          reg_pre[*it], analyses[*it],
                                          physical_instances[*it],
                                          map_applied_conditions, effects[*it],
                                          PhysicalTraceInfo(trace_info, *it));
                registration_postconditions.insert(registration_post);
              }
              else
                effects[*it] = runtime->forest->physical_perform_registration(
                                          analyses[*it],physical_instances[*it],
                                          PhysicalTraceInfo(trace_info, *it),
                                          map_applied_conditions);
            }
            // Wait for all the registrations to be done
            if (!registration_postconditions.empty())
            {
              const RtEvent registration_post = 
                Runtime::merge_events(registration_postconditions);
              if (registration_post.exists() && 
                  !registration_post.has_triggered())
              {
                std::vector<unsigned> *performed_copy = 
                  new std::vector<unsigned>();
                performed_copy->swap(performed_regions);
                std::vector<ApEvent> *effects_copy = 
                  new std::vector<ApEvent>();
                effects_copy->swap(effects);
                // We'll restart down below with the third possible invocation
                return defer_perform_mapping(registration_post, must_epoch_op,
                                            defer_args, 3/*invocation count*/, 
                                            performed_copy, effects_copy);
              }
            }
            // Now we can do the registrations
            for (std::vector<unsigned>::const_iterator it =
                 performed_regions.begin(); it != performed_regions.end(); it++)
            {
              if (effects[*it].exists())
                effects_postconditions.insert(effects[*it]);
#ifdef DEBUG_LEGION
              dump_physical_state(&regions[*it], *it);
#endif
            }
          }
          if (perform_postmap)
            perform_post_mapping(trace_info);
        } // if (!regions.empty())
      }
      else // third invocation
      {
#ifdef DEBUG_LEGION
        assert(defer_args->invocation_count == 3);
        assert(defer_args->performed_regions != NULL);
        assert(defer_args->effects != NULL);
#endif
        // This is in case we had to defer the second part of the invocation
        for (std::vector<unsigned>::const_iterator it =
              defer_args->performed_regions->begin(); it !=
              defer_args->performed_regions->end(); it++)
        {
          if ((*(defer_args->effects))[*it].exists())
            effects_postconditions.insert((*(defer_args->effects))[*it]);
#ifdef DEBUG_LEGION
          dump_physical_state(&regions[*it], *it);
#endif
        }
        delete defer_args->performed_regions;
        delete defer_args->effects;
        if (perform_postmap)
        {
          const TraceInfo trace_info = (remote_trace_info == NULL) ?
            TraceInfo(this) : TraceInfo(*remote_trace_info, this);
          perform_post_mapping(trace_info);
        }
      }
      if (is_recording())
      {
        const TraceInfo trace_info = (remote_trace_info == NULL) ?
          TraceInfo(this) : TraceInfo(*remote_trace_info, this);
#ifdef DEBUG_LEGION
        assert(((tpl != NULL) && tpl->is_recording()) ||
               ((remote_trace_info != NULL) && remote_trace_info->recording));
#endif
        std::set<ApEvent> ready_events;
        for (unsigned idx = 0; idx < regions.size(); idx++)
        {
          if (!virtual_mapped[idx] && !no_access_regions[idx])
            physical_instances[idx].update_wait_on_events(ready_events);
        }
        if (tpl != NULL)
          tpl->get_reduction_ready_events(this, ready_events);
        else
          remote_trace_info->get_reduction_ready_events(this, ready_events);
        ApEvent ready_event = Runtime::merge_events(&trace_info, ready_events);
        if (tpl != NULL)
          tpl->record_complete_replay(this, ready_event);
        else
          remote_trace_info->record_complete_replay(this, ready_event);
      }
      return RtEvent::NO_RT_EVENT;
    }

    //--------------------------------------------------------------------------
    void SingleTask::perform_post_mapping(const TraceInfo &trace_info)
    //--------------------------------------------------------------------------
    {
      Mapper::PostMapInput input;
      Mapper::PostMapOutput output;
      input.mapped_regions.resize(regions.size());
      input.valid_instances.resize(regions.size());
      output.chosen_instances.resize(regions.size());
      std::vector<InstanceSet> postmap_valid(regions.size());
      for (unsigned idx = 0; idx < regions.size(); idx++)
      {
        if (early_mapped_regions.find(idx) != early_mapped_regions.end())
          continue;
        if (no_access_regions[idx] || virtual_mapped[idx])
          continue;
        // Don't need to actually traverse very far, but we do need the
        // valid instances for all the regions
        RegionTreePath path;
        initialize_mapping_path(path, regions[idx], regions[idx].region);
        if (request_valid_instances)
          runtime->forest->physical_premap_region(this, idx, regions[idx], 
                                                  get_version_info(idx),
                                                  postmap_valid[idx],
                                                  map_applied_conditions);
        // No need to filter these because they are on the way out
        prepare_for_mapping(postmap_valid[idx], input.valid_instances[idx]);  
        prepare_for_mapping(physical_instances[idx], input.mapped_regions[idx]);
      }
      // Now we can do the mapper call
      if (mapper == NULL)
        mapper = runtime->find_mapper(current_proc, map_id);
      mapper->invoke_post_map_task(this, &input, &output);
      // Check and register the results
      for (unsigned idx = 0; idx < regions.size(); idx++)
      {
        if (early_mapped_regions.find(idx) != early_mapped_regions.end())
          continue;
        if (no_access_regions[idx] || virtual_mapped[idx])
          continue;
        if (output.chosen_instances.empty())
          continue;
        RegionRequirement &req = regions[idx];
        if (req.is_restricted())
        {
          REPORT_LEGION_WARNING(LEGION_WARNING_MAPPER_REQUESTED_POST,
                          "Mapper %s requested post mapping "
                          "instances be created for region requirement %d "
                          "of task %s (ID %lld), but this region requirement "
                          "is restricted. The request is being ignored.",
                          mapper->get_mapper_name(), idx, 
                          get_task_name(), get_unique_id());
          continue;
        }
        if (IS_NO_ACCESS(req))
        {
          REPORT_LEGION_WARNING(LEGION_WARNING_MAPPER_REQUESTED_POST,
                          "Mapper %s requested post mapping "
                          "instances be created for region requirement %d "
                          "of task %s (ID %lld), but this region requirement "
                          "has NO_ACCESS privileges. The request is being "
                          "ignored.", mapper->get_mapper_name(), idx,
                          get_task_name(), get_unique_id());
          continue;
        }
        if (IS_REDUCE(req))
        {
          REPORT_LEGION_WARNING(LEGION_WARNING_MAPPER_REQUESTED_POST,
                          "Mapper %s requested post mapping "
                          "instances be created for region requirement %d "
                          "of task %s (ID %lld), but this region requirement "
                          "has REDUCE privileges. The request is being "
                          "ignored.", mapper->get_mapper_name(), idx,
                          get_task_name(), get_unique_id());
          continue;
        }
        // Convert the post-mapping  
        InstanceSet result;
        RegionTreeID bad_tree = 0;
        std::vector<InstanceManager*> unacquired;
        bool had_composite = 
          runtime->forest->physical_convert_postmapping(this, req,
                              output.chosen_instances[idx], result, bad_tree,
                              runtime->unsafe_mapper ? NULL : 
                                get_acquired_instances_ref(),
                              unacquired, !runtime->unsafe_mapper);
        if (bad_tree > 0)
          REPORT_LEGION_ERROR(ERROR_INVALID_MAPPER_OUTPUT,
                        "Invalid mapper output from 'postmap_task' invocation "
                        "on mapper %s. Mapper provided an instance from region "
                        "tree %d for use in satisfying region requirement %d "
                        "of task %s (ID %lld) whose region is from region tree "
                        "%d.", mapper->get_mapper_name(), bad_tree,
                        idx, get_task_name(), get_unique_id(), 
                        regions[idx].region.get_tree_id())
        if (!unacquired.empty())
        {
          std::map<InstanceManager*,std::pair<unsigned,bool> > 
            *acquired_instances = get_acquired_instances_ref();
          for (std::vector<InstanceManager*>::const_iterator uit = 
                unacquired.begin(); uit != unacquired.end(); uit++)
          {
            if (acquired_instances->find(*uit) == acquired_instances->end())
              REPORT_LEGION_ERROR(ERROR_INVALID_MAPPER_OUTPUT,
                            "Invalid mapper output from 'postmap_task' "
                            "invocation on mapper %s. Mapper selected "
                            "physical instance for region requirement "
                            "%d of task %s (ID %lld) which has already "
                            "been collected. If the mapper had properly "
                            "acquired this instance as part of the mapper "
                            "call it would have detected this. Please "
                            "update the mapper to abide by proper mapping "
                            "conventions.", mapper->get_mapper_name(),
                            idx, get_task_name(), get_unique_id())
          }
          // If we did successfully acquire them, still issue the warning
          REPORT_LEGION_WARNING(LEGION_WARNING_MAPPER_FAILED_ACQUIRE,
                          "mapper %s failed to acquires instances "
                          "for region requirement %d of task %s (ID %lld) "
                          "in 'postmap_task' call. You may experience "
                          "undefined behavior as a consequence.",
                          mapper->get_mapper_name(), idx, 
                          get_task_name(), get_unique_id());
        }
        if (had_composite)
        {
          REPORT_LEGION_WARNING(LEGION_WARNING_MAPPER_REQUESTED_COMPOSITE,
                          "Mapper %s requested a composite "
                          "instance be created for region requirement %d "
                          "of task %s (ID %lld) for a post mapping. The "
                          "request is being ignored.",
                          mapper->get_mapper_name(), idx,
                          get_task_name(), get_unique_id());
          continue;
        }
        if (!runtime->unsafe_mapper)
        {
          std::vector<LogicalRegion> regions_to_check(1, 
                                        regions[idx].region);
          for (unsigned check_idx = 0; check_idx < result.size(); check_idx++)
          {
            if (!result[check_idx].get_manager()->meets_regions(
                                                      regions_to_check))
              REPORT_LEGION_ERROR(ERROR_INVALID_MAPPER_OUTPUT,
                            "Invalid mapper output from invocation of "
                            "'postmap_task' on mapper %s. Mapper specified an "
                            "instance region requirement %d of task %s "
                            "(ID %lld) that does not meet the logical region "
                            "requirement.", mapper->get_mapper_name(), idx, 
                            get_task_name(), get_unique_id())
          }
        }
        if (runtime->legion_spy_enabled)
          runtime->forest->log_mapping_decision(unique_op_id, parent_ctx, 
                                                idx, regions[idx], result,
                                                true/*postmapping*/);
        // TODO: Implement physical tracing for postmapped regions
        if (is_memoizing())
          assert(false);
        // Register this with a no-event so that the instance can
        // be used as soon as it is valid from the copy to it
        // We also use read-only privileges to ensure that it doesn't
        // invalidate the other valid instances
        const PrivilegeMode mode = regions[idx].privilege;
        regions[idx].privilege = READ_ONLY; 
        VersionInfo &local_version_info = get_version_info(idx);
        runtime->forest->physical_perform_updates_and_registration(
                          regions[idx], local_version_info, this, idx,
                          completion_event/*wait for task to be done*/,
                          ApEvent::NO_AP_EVENT/*done immediately*/, 
                          result, PhysicalTraceInfo(trace_info, idx), 
                          map_applied_conditions,
#ifdef DEBUG_LEGION
                          get_logging_name(), unique_op_id,
#endif
                          false/*track effects*/);
        regions[idx].privilege = mode; 
      }
    } 

    //--------------------------------------------------------------------------
    void SingleTask::launch_task(void)
    //--------------------------------------------------------------------------
    {
      DETAILED_PROFILER(runtime, LAUNCH_TASK_CALL);
#ifdef DEBUG_LEGION
      assert(regions.size() == physical_instances.size());
      assert(regions.size() == no_access_regions.size());
#endif 
      // If we haven't computed our virtual mapping information
      // yet (e.g. because we origin mapped) then we have to
      // do that now
      if (virtual_mapped.size() != regions.size())
      {
        virtual_mapped.resize(regions.size());
        for (unsigned idx = 0; idx < regions.size(); idx++)
          virtual_mapped[idx] = physical_instances[idx].is_virtual_mapping();
      }
      VariantImpl *variant = 
        runtime->find_variant_impl(task_id, selected_variant);
      // STEP 1: Compute the precondition for the task launch
      std::set<ApEvent> wait_on_events;
      if (execution_fence_event.exists())
        wait_on_events.insert(execution_fence_event);
#ifdef LEGION_SPY
      // TODO: teach legion spy how to check the inner task optimization
      // for now we'll just turn it off whenever we are going to be
      // validating the runtime analysis
      const bool do_inner_task_optimization = false;
#else
      const bool do_inner_task_optimization = variant->is_inner();
#endif
      // Get the event to wait on unless we are 
      // doing the inner task optimization
      if (!do_inner_task_optimization)
      {
        std::set<ApEvent> ready_events;
        for (unsigned idx = 0; idx < regions.size(); idx++)
        {
          if (!virtual_mapped[idx] && !no_access_regions[idx])
            physical_instances[idx].update_wait_on_events(ready_events);
        }
        wait_on_events.insert(Runtime::merge_events(NULL, ready_events));
        for (unsigned idx = 0; idx < futures.size(); idx++)
        {
          FutureImpl *impl = futures[idx].impl; 
          wait_on_events.insert(impl->subscribe());
        }
      }
      // Now add get all the other preconditions for the launch
      for (unsigned idx = 0; idx < grants.size(); idx++)
      {
        GrantImpl *impl = grants[idx].impl;
        wait_on_events.insert(impl->acquire_grant());
      }
      for (unsigned idx = 0; idx < wait_barriers.size(); idx++)
      {
	ApEvent e = 
          Runtime::get_previous_phase(wait_barriers[idx].phase_barrier);
        wait_on_events.insert(e);
      }

      // STEP 2: Set up the task's context
      {
        if (!variant->is_leaf())
        {
          InnerContext *inner_ctx = new InnerContext(runtime, this, 
              get_depth(), variant->is_inner(), regions, 
              parent_req_indexes, virtual_mapped, unique_op_id);
          if (mapper == NULL)
            mapper = runtime->find_mapper(current_proc, map_id);
          inner_ctx->configure_context(mapper, task_priority);
          execution_context = inner_ctx;
        }
        else
          execution_context = new LeafContext(runtime, this);
        // Add a reference to our execution context
        execution_context->add_reference();
        std::vector<ApUserEvent> unmap_events(regions.size());
        std::vector<RegionRequirement> clone_requirements(regions.size());
        // Make physical regions for each our region requirements
        for (unsigned idx = 0; idx < regions.size(); idx++)
        {
#ifdef DEBUG_LEGION
          assert(regions[idx].handle_type == SINGULAR);
#endif
          // If it was virtual mapper so it doesn't matter anyway.
          if (virtual_mapped[idx] || no_access_regions[idx])
          {
            clone_requirements[idx] = regions[idx];
            localize_region_requirement(clone_requirements[idx]);
            execution_context->add_physical_region(clone_requirements[idx],
                false/*mapped*/, map_id, tag, unmap_events[idx],
                virtual_mapped[idx], physical_instances[idx]);
            // Don't switch coherence modes since we virtually
            // mapped it which means we will map in the parent's
            // context
          }
          else if (do_inner_task_optimization)
          {
            // If this is an inner task then we don't map
            // the region with a physical region, but instead
            // we mark that the unmap event which marks when
            // the region can be used by child tasks should
            // be the ready event.
            clone_requirements[idx] = regions[idx];
            localize_region_requirement(clone_requirements[idx]);
            // Also make the region requirement read-write to force
            // people to wait on the value
            if (!IS_REDUCE(regions[idx]))
              clone_requirements[idx].privilege = READ_WRITE;
            unmap_events[idx] = Runtime::create_ap_user_event();
            execution_context->add_physical_region(clone_requirements[idx],
                    false/*mapped*/, map_id, tag, unmap_events[idx],
                    false/*virtual mapped*/, physical_instances[idx]);
            // Trigger the user event when the region is 
            // actually ready to be used
            std::set<ApEvent> ready_events;
            physical_instances[idx].update_wait_on_events(ready_events);
            ApEvent precondition = Runtime::merge_events(NULL, ready_events);
            Runtime::trigger_event(unmap_events[idx], precondition);
          }
          else
          { 
            // If this is not virtual mapped, here is where we
            // switch coherence modes from whatever they are in
            // the enclosing context to exclusive within the
            // context of this task
            clone_requirements[idx] = regions[idx];
            localize_region_requirement(clone_requirements[idx]);
            unmap_events[idx] = Runtime::create_ap_user_event();
            execution_context->add_physical_region(clone_requirements[idx],
                    true/*mapped*/, map_id, tag, unmap_events[idx],
                    false/*virtual mapped*/, physical_instances[idx]);
            // We reset the reference below after we've
            // initialized the local contexts and received
            // back the local instance references
          }
        }
        // Initialize any region tree contexts
        execution_context->initialize_region_tree_contexts(clone_requirements,
            unmap_events, wait_on_events, map_applied_conditions);
      }
      // Merge together all the events for the start condition 
      ApEvent start_condition = Runtime::merge_events(NULL, wait_on_events);
      // Take all the locks in order in the proper way
      if (!atomic_locks.empty())
      {
        const ApEvent term_event = get_task_completion();
        for (std::map<Reservation,bool>::const_iterator it = 
              atomic_locks.begin(); it != atomic_locks.end(); it++)
        {
          start_condition = Runtime::acquire_ap_reservation(it->first, 
                                          it->second, start_condition);
          // We can also issue the release now dependent on this
          // task being complete, this way we do it before we launch
          // the task and the atomic_locks might be cleaned up
          Runtime::release_reservation(it->first, term_event);
        }
      }
      // STEP 3: Finally we get to launch the task
      // Mark that we have an outstanding task in this context 
      parent_ctx->increment_pending();
      // If this is a leaf task and we have no virtual instances
      // and the SingleTask sub-type says it is ok
      // we can trigger the task's completion event as soon as
      // the task is done running.  We first need to mark that this
      // is going to occur before actually launching the task to 
      // avoid the race.
      bool perform_chaining_optimization = false; 
      ApUserEvent chain_complete_event;
      if (variant->is_leaf() && can_early_complete(chain_complete_event))
        perform_chaining_optimization = true;
      // Note there is a potential scary race condition to be aware of here: 
      // once we launch this task it's possible for this task to run and 
      // clean up before we finish the execution of this function thereby
      // invalidating this SingleTask object's fields.  This means
      // that we need to save any variables we need for after the task
      // launch here on the stack before they can be invalidated.
#ifdef DEBUG_LEGION
      assert(!target_processors.empty());
#endif
      Processor launch_processor = target_processors[0];
      if (target_processors.size() > 1)
      {
        // Find the processor group for all the target processors
        launch_processor = runtime->find_processor_group(target_processors);
      }
      Realm::ProfilingRequestSet profiling_requests;
      // If the mapper requested profiling add that now too
      if (!task_profiling_requests.empty())
      {
        // See if we have any realm requests
        std::set<Realm::ProfilingMeasurementID> realm_measurements;
        for (std::vector<ProfilingMeasurementID>::const_iterator it = 
              task_profiling_requests.begin(); it != 
              task_profiling_requests.end(); it++)
        {
          if ((*it) < Mapping::PMID_LEGION_FIRST)
            realm_measurements.insert((Realm::ProfilingMeasurementID)(*it));
          else if ((*it) == Mapping::PMID_RUNTIME_OVERHEAD)
            execution_context->initialize_overhead_tracker();
          else
            assert(false); // should never get here
        }
        if (!realm_measurements.empty())
        {
          OpProfilingResponse response(this, 0, 0, false/*fill*/, true/*task*/);
          Realm::ProfilingRequest &request = profiling_requests.add_request(
              runtime->find_utility_group(), LG_LEGION_PROFILING_ID, 
              &response, sizeof(response));
          request.add_measurements(realm_measurements);
          // No need to increment the number of outstanding profiling
          // requests here since it was already done when we invoked
          // the mapper (see SingleTask::invoke_mapper)
          // The exeception is for origin-mapped remote tasks on which
          // we're going to need to send a message back to the owner
          if (is_remote() && is_origin_mapped())
          {
#ifdef DEBUG_LEGION
            assert(outstanding_profiling_requests == 0);
            assert(!profiling_reported.exists());
#endif
            outstanding_profiling_requests = 1;
            profiling_reported = Runtime::create_rt_user_event();
          }
        }
      }
      if (runtime->legion_spy_enabled)
      {
        LegionSpy::log_variant_decision(unique_op_id, selected_variant);
#ifdef LEGION_SPY
        if (perform_chaining_optimization)
          LegionSpy::log_operation_events(unique_op_id, start_condition, 
                                          chain_complete_event);
        else
          LegionSpy::log_operation_events(unique_op_id, start_condition, 
                                          get_task_completion());
#endif
        LegionSpy::log_task_priority(unique_op_id, task_priority);
        for (unsigned idx = 0; idx < futures.size(); idx++)
        {
          FutureImpl *impl = futures[idx].impl;
          if (impl->get_ready_event().exists())
            LegionSpy::log_future_use(unique_op_id, impl->get_ready_event());
        }
      }
      ApEvent task_launch_event = variant->dispatch_task(launch_processor, this,
                                 execution_context, start_condition, true_guard,
                                 task_priority, profiling_requests);
      // Finish the chaining optimization if we're doing it
      if (perform_chaining_optimization)
        Runtime::trigger_event(chain_complete_event, task_launch_event);
      // Finally if this is a predicated task and we have a speculative
      // guard then we need to launch a meta task to handle the case
      // where the task misspeculates
      if (false_guard.exists())
      {
        MisspeculationTaskArgs args(this);
        // Make sure this runs on an application processor where the
        // original task was going to go 
        runtime->issue_runtime_meta_task(args, LG_LATENCY_WORK_PRIORITY, 
                                         RtEvent(false_guard));
        // Fun little trick here: decrement the outstanding meta-task
        // counts for the mis-speculation task in case it doesn't run
        // If it does run, we'll increment the counts again
#ifdef DEBUG_LEGION
        runtime->decrement_total_outstanding_tasks(
            MisspeculationTaskArgs::TASK_ID, true/*meta*/);
#else
        runtime->decrement_total_outstanding_tasks();
#endif
#ifdef DEBUG_SHUTDOWN_HANG
        __sync_fetch_and_add(
            &runtime->outstanding_counts[MisspeculationTaskArgs::TASK_ID],-1);
#endif
      }
    }

    //--------------------------------------------------------------------------
    void SingleTask::pack_profiling_requests(Serializer &rez,
                                             std::set<RtEvent> &applied) const
    //--------------------------------------------------------------------------
    {
      rez.serialize<size_t>(copy_profiling_requests.size());
      if (!copy_profiling_requests.empty())
      {
        for (unsigned idx = 0; idx < copy_profiling_requests.size(); idx++)
          rez.serialize(copy_profiling_requests[idx]);
        rez.serialize(profiling_priority);
        rez.serialize(runtime->find_utility_group());
        // Send a message to the owner with an update for the extra counts
        const RtUserEvent done_event = Runtime::create_rt_user_event();
        rez.serialize<RtEvent>(done_event);
        applied.insert(done_event);
      }
    }

    //--------------------------------------------------------------------------
    void SingleTask::add_copy_profiling_request(unsigned src_index,
            unsigned dst_index, Realm::ProfilingRequestSet &requests, bool fill)
    //--------------------------------------------------------------------------
    {
      // Nothing to do if we don't have any copy profiling requests
      if (copy_profiling_requests.empty())
        return;
#ifdef DEBUG_LEGION
      assert(src_index == dst_index);
#endif
      OpProfilingResponse response(this, src_index, dst_index, fill);
      Realm::ProfilingRequest &request = requests.add_request(
        runtime->find_utility_group(), LG_LEGION_PROFILING_ID, 
        &response, sizeof(response));
      for (std::vector<ProfilingMeasurementID>::const_iterator it = 
            copy_profiling_requests.begin(); it != 
            copy_profiling_requests.end(); it++)
        request.add_measurement((Realm::ProfilingMeasurementID)(*it));
      handle_profiling_update(1/*count*/);
    }

    //--------------------------------------------------------------------------
    void SingleTask::handle_profiling_response(
                                       const ProfilingResponseBase *base,
                                       const Realm::ProfilingResponse &response,
                                       const void *orig, size_t orig_length)
    //--------------------------------------------------------------------------
    {
#ifdef DEBUG_LEGION
      assert(profiling_reported.exists());
#endif
      if (mapper == NULL)
        mapper = runtime->find_mapper(current_proc, map_id); 
      const OpProfilingResponse *task_prof = 
            static_cast<const OpProfilingResponse*>(base);
      // First see if this is a task response for an origin-mapped task
      // on a remote node that needs to be sent back to the origin node
      if (task_prof->task && is_origin_mapped() && is_remote())
      {
        // We need to send this response back to the owner node along
        // with the overhead tracker
        SingleTask *orig_task = get_origin_task();
        Serializer rez;
        {
          RezCheck z(rez);
          rez.serialize(orig_task);
          rez.serialize(orig_length);
          rez.serialize(orig, orig_length);
          if (execution_context->overhead_tracker)
          {
            rez.serialize<bool>(true);
            rez.serialize(*execution_context->overhead_tracker);
          }
          else
            rez.serialize<bool>(false);
          
        }
        runtime->send_remote_task_profiling_response(orig_proc, rez);
      }
      else
      {
        // Check to see if we are done mapping, if not then we need to defer
        // this until we are done mapping so we know how many
        if (!mapped_event.has_triggered())
        {
          // Take the lock and see if we lost the race
          AutoLock o_lock(op_lock);
          if (!mapped_event.has_triggered())
          {
            // Save this profiling response for later until we know the
            // full count of profiling responses
            profiling_info.resize(profiling_info.size() + 1);
            SingleProfilingInfo &info = profiling_info.back();
            info.task_response = task_prof->task; 
            info.region_requirement_index = task_prof->src;
            info.fill_response = task_prof->fill;
            info.buffer_size = orig_length;
            info.buffer = malloc(orig_length);
            memcpy(info.buffer, orig, orig_length);
            if (info.task_response)
            {
              // If we had an overhead tracker 
              // see if this is the callback for the task
              if (execution_context->overhead_tracker != NULL)
                // This is the callback for the task itself
                info.profiling_responses.attach_overhead(
                    execution_context->overhead_tracker);
            }
            return;
          }
        }
        // If we get here then we can handle the response now
        Mapping::Mapper::TaskProfilingInfo info;
        info.profiling_responses.attach_realm_profiling_response(response);
        info.task_response = task_prof->task; 
        info.region_requirement_index = task_prof->src;
        info.total_reports = outstanding_profiling_requests;
        info.fill_response = task_prof->fill;
        if (info.task_response)
        {
          // If we had an overhead tracker 
          // see if this is the callback for the task
          if (execution_context->overhead_tracker != NULL)
            // This is the callback for the task itself
            info.profiling_responses.attach_overhead(
                execution_context->overhead_tracker);
        }
        mapper->invoke_task_report_profiling(this, &info);
      }
      const int count = __sync_add_and_fetch(&outstanding_profiling_reported,1);
#ifdef DEBUG_LEGION
      assert(count <= outstanding_profiling_requests);
#endif
      if (count == outstanding_profiling_requests)
        Runtime::trigger_event(profiling_reported);
    } 

    //--------------------------------------------------------------------------
    void SingleTask::handle_profiling_update(int count)
    //--------------------------------------------------------------------------
    {
#ifdef DEBUG_LEGION
      assert(count > 0);
      assert(!mapped_event.has_triggered());
#endif
      __sync_fetch_and_add(&outstanding_profiling_requests, count);
    }

    //--------------------------------------------------------------------------
    void SingleTask::finalize_single_task_profiling(void)
    //--------------------------------------------------------------------------
    {
#ifdef DEBUG_LEGION
      assert(profiling_reported.exists());
#endif
      if (mapper == NULL)
        mapper = runtime->find_mapper(current_proc, map_id);
      if (outstanding_profiling_requests > 0)
      {
#ifdef DEBUG_LEGION
        assert(mapped_event.has_triggered());
#endif
        std::vector<SingleProfilingInfo> to_perform;
        {
          AutoLock o_lock(op_lock);
          to_perform.swap(profiling_info);
        }
        if (!to_perform.empty())
        {
          for (unsigned idx = 0; idx < to_perform.size(); idx++)
          {
            SingleProfilingInfo &info = to_perform[idx];
            const Realm::ProfilingResponse resp(info.buffer,info.buffer_size);
            info.total_reports = outstanding_profiling_requests;
            info.profiling_responses.attach_realm_profiling_response(resp);
            mapper->invoke_task_report_profiling(this, &info);
            free(info.buffer);
          }
          const int count = __sync_add_and_fetch(
              &outstanding_profiling_reported, to_perform.size());
#ifdef DEBUG_LEGION
          assert(count <= outstanding_profiling_requests);
#endif
          if (count == outstanding_profiling_requests)
            Runtime::trigger_event(profiling_reported);
        }
      }
      else
      {
        // We're not expecting any profiling callbacks so we need to
        // do one ourself to inform the mapper that there won't be any
        Mapping::Mapper::TaskProfilingInfo info;
        info.total_reports = 0;
        info.task_response = true;
        info.region_requirement_index = 0;
        info.fill_response = false; // make valgrind happy
        mapper->invoke_task_report_profiling(this, &info);    
        Runtime::trigger_event(profiling_reported);
      }
    }

    //--------------------------------------------------------------------------
    void SingleTask::handle_remote_profiling_response(Deserializer &derez)
    //--------------------------------------------------------------------------
    {
      size_t buffer_size;
      derez.deserialize(buffer_size);
      const void *buffer = derez.get_current_pointer();
      derez.advance_pointer(buffer_size);
#ifdef DEBUG_LEGION
      // Realm needs this buffer to have 8-byte alignment so check that it does
      assert((uintptr_t(buffer) % 8) == 0);
#endif
      bool has_tracker;
      derez.deserialize(has_tracker);
      Mapping::ProfilingMeasurements::RuntimeOverhead tracker;
      if (has_tracker)
        derez.deserialize(tracker);
      const Realm::ProfilingResponse response(buffer, buffer_size);
      const OpProfilingResponse *task_prof = 
            static_cast<const OpProfilingResponse*>(response.user_data());
      Mapping::Mapper::TaskProfilingInfo info;
      info.profiling_responses.attach_realm_profiling_response(response);
      info.task_response = task_prof->task; 
      info.region_requirement_index = task_prof->src;
      info.total_reports = outstanding_profiling_requests;
      info.fill_response = task_prof->fill;
      if (has_tracker)
        info.profiling_responses.attach_overhead(&tracker);
      mapper->invoke_task_report_profiling(this, &info);
      const int count = __sync_add_and_fetch(&outstanding_profiling_reported,1);
#ifdef DEBUG_LEGION
      assert(count <= outstanding_profiling_requests);
#endif
      if (count == outstanding_profiling_requests)
        Runtime::trigger_event(profiling_reported);
    }

    //--------------------------------------------------------------------------
    /*static*/ void SingleTask::process_remote_profiling_response(
                                                            Deserializer &derez)
    //--------------------------------------------------------------------------
    {
      DerezCheck z(derez);
      SingleTask *target;
      derez.deserialize(target);
      target->handle_remote_profiling_response(derez);
    }

    /////////////////////////////////////////////////////////////
    // Multi Task 
    /////////////////////////////////////////////////////////////

    //--------------------------------------------------------------------------
    MultiTask::MultiTask(Runtime *rt)
      : TaskOp(rt)
    //--------------------------------------------------------------------------
    {
    }
    
    //--------------------------------------------------------------------------
    MultiTask::~MultiTask(void)
    //--------------------------------------------------------------------------
    {
    }

    //--------------------------------------------------------------------------
    void MultiTask::activate_multi(void)
    //--------------------------------------------------------------------------
    {
      DETAILED_PROFILER(runtime, ACTIVATE_MULTI_CALL);
      activate_task();
      launch_space = NULL;
      internal_space = IndexSpace::NO_SPACE;
      sliced = false;
      redop = 0;
      deterministic_redop = false;
      reduction_op = NULL;
      serdez_redop_fns = NULL;
      reduction_state_size = 0;
      reduction_state = NULL;
      first_mapping = true;
      children_complete_invoked = false;
      children_commit_invoked = false;
      predicate_false_result = NULL;
      predicate_false_size = 0;
    }

    //--------------------------------------------------------------------------
    void MultiTask::deactivate_multi(void)
    //--------------------------------------------------------------------------
    {
      DETAILED_PROFILER(runtime, DEACTIVATE_MULTI_CALL);
      if (runtime->profiler != NULL)
        runtime->profiler->register_multi_task(this, task_id);
      deactivate_task();
      if (remove_launch_space_reference(launch_space))
        delete launch_space;
      // Remove our reference to the future map
      future_map = FutureMap();
      if (reduction_state != NULL)
      {
        legion_free(REDUCTION_ALLOC, reduction_state, reduction_state_size);
        reduction_state = NULL;
        reduction_state_size = 0;
      }
      if (!temporary_futures.empty())
      {
        for (std::map<DomainPoint,std::pair<void*,size_t> >::const_iterator it =
              temporary_futures.begin(); it != temporary_futures.end(); it++)
        {
          legion_free(FUTURE_RESULT_ALLOC, it->second.first, it->second.second);
        }
        temporary_futures.clear();
      }
      // Remove our reference to the point arguments 
      point_arguments = FutureMap();
      point_futures.clear();
      slices.clear(); 
      if (predicate_false_result != NULL)
      {
        legion_free(PREDICATE_ALLOC, predicate_false_result, 
                    predicate_false_size);
        predicate_false_result = NULL;
        predicate_false_size = 0;
      }
      predicate_false_future = Future();
      intra_space_dependences.clear();
    }

    //--------------------------------------------------------------------------
    bool MultiTask::is_sliced(void) const
    //--------------------------------------------------------------------------
    {
      return sliced;
    }

    //--------------------------------------------------------------------------
    void MultiTask::slice_index_space(void)
    //--------------------------------------------------------------------------
    {
      DETAILED_PROFILER(runtime, SLICE_INDEX_SPACE_CALL);
#ifdef DEBUG_LEGION
      assert(!sliced);
#endif
      sliced = true;
      stealable = false; // cannot steal something that has been sliced
      Mapper::SliceTaskInput input;
      Mapper::SliceTaskOutput output;
      input.domain_is = internal_space;
      runtime->forest->find_launch_space_domain(internal_space, input.domain);
      output.verify_correctness = false;
      if (mapper == NULL)
        mapper = runtime->find_mapper(current_proc, map_id);
      mapper->invoke_slice_task(this, &input, &output);
      if (output.slices.empty())
        REPORT_LEGION_ERROR(ERROR_INVALID_MAPPER_OUTPUT,
                      "Invalid mapper output from invocation of 'slice_task' "
                      "call on mapper %s. Mapper failed to specify an slices "
                      "for task %s (ID %lld).", mapper->get_mapper_name(),
                      get_task_name(), get_unique_id())

#ifdef DEBUG_LEGION
      size_t total_points = 0;
#endif
      for (unsigned idx = 0; idx < output.slices.size(); idx++)
      {
        Mapper::TaskSlice &slice = output.slices[idx]; 
        if (!slice.proc.exists())
          REPORT_LEGION_ERROR(ERROR_INVALID_MAPPER_OUTPUT,
                        "Invalid mapper output from invocation of 'slice_task' "
                        "on mapper %s. Mapper returned a slice for task "
                        "%s (ID %lld) with an invalid processor " IDFMT ".",
                        mapper->get_mapper_name(), get_task_name(),
                        get_unique_id(), slice.proc.id)
        // Check to see if we need to get an index space for this domain
        if (!slice.domain_is.exists() && (slice.domain.get_volume() > 0))
          slice.domain_is = 
            runtime->find_or_create_index_slice_space(slice.domain,
                                    internal_space.get_type_tag());
        if (slice.domain_is.get_type_tag() != internal_space.get_type_tag())
          REPORT_LEGION_ERROR(ERROR_INVALID_MAPPER_OUTPUT,
                        "Invalid mapper output from invocation of 'slice_task' "
                        "on mapper %s. Mapper returned slice index space %d "
                        "for task %s (UID %lld) with a different type than "
                        "original index space to be sliced.",
                        mapper->get_mapper_name(), slice.domain_is.get_id(),
                        get_task_name(), get_unique_id());
#ifdef DEBUG_LEGION
        // Check to make sure the domain is not empty
        Domain &d = slice.domain;
        if ((d == Domain::NO_DOMAIN) && slice.domain_is.exists())
          runtime->forest->find_launch_space_domain(slice.domain_is, d);
        bool empty = false;
	size_t volume = d.get_volume();
	if (volume == 0)
	  empty = true;
	else
	  total_points += volume;
        if (empty)
          REPORT_LEGION_ERROR(ERROR_INVALID_MAPPER_OUTPUT,
                        "Invalid mapper output from invocation of 'slice_task' "
                        "on mapper %s. Mapper returned an empty slice for task "
                        "%s (ID %lld).", mapper->get_mapper_name(),
                        get_task_name(), get_unique_id())
#endif
        SliceTask *new_slice = this->clone_as_slice_task(slice.domain_is,
                                                         slice.proc,
                                                         slice.recurse,
                                                         slice.stealable);
        slices.push_back(new_slice);
      }
#ifdef DEBUG_LEGION
      // If the volumes don't match, then something bad happend in the mapper
      if (total_points != input.domain.get_volume())
        REPORT_LEGION_ERROR(ERROR_INVALID_MAPPER_OUTPUT,
                      "Invalid mapper output from invocation of 'slice_task' "
                      "on mapper %s. Mapper returned slices with a total "
                      "volume %ld that does not match the expected volume of "
                      "%zd when slicing task %s (ID %lld).", 
                      mapper->get_mapper_name(), long(total_points),
                      input.domain.get_volume(), 
                      get_task_name(), get_unique_id())
#endif
      if (output.verify_correctness)
      {
        std::vector<IndexSpace> slice_spaces(slices.size());
        for (unsigned idx = 0; idx < output.slices.size(); idx++)
          slice_spaces[idx] = output.slices[idx].domain_is;
        runtime->forest->validate_slicing(internal_space, slice_spaces,
                                          this, mapper);
      }
      trigger_slices(); 
      // If we succeeded and this is an intermediate slice task
      // then we can reclaim it, otherwise, if it is the original
      // index task then we want to keep it around. Note it is safe
      // to call get_task_kind here despite the cleanup race because
      // it is a static property of the object.
      if (get_task_kind() == SLICE_TASK_KIND)
        deactivate();
    }

    //--------------------------------------------------------------------------
    void MultiTask::trigger_slices(void)
    //--------------------------------------------------------------------------
    {
      // Add our slices back into the queue of things that are ready to map
      // or send it to its remote node if necessary
      // Watch out for the cleanup race with some acrobatics here
      // to handle the case where the iterator is invalidated
      std::set<RtEvent> wait_for;
      std::list<SliceTask*>::const_iterator it = slices.begin();
      while (true)
      {
        SliceTask *slice = *it;
        // Have to update this before launching the task to avoid 
        // the clean-up race
        it++;
        const bool done = (it == slices.end());
        // Dumb case for must epoch operations, we need these to 
        // be mapped immediately, mapper be damned
        if (must_epoch != NULL)
        {
          TriggerTaskArgs trigger_args(slice);
          RtEvent done = runtime->issue_runtime_meta_task(trigger_args, 
                                           LG_THROUGHPUT_WORK_PRIORITY);
          wait_for.insert(done);
        }
        // If we're replaying this for for a trace then don't even
        // bother asking the mapper about when to map this
        else if (is_replaying())
          slice->enqueue_ready_operation();
        // Figure out whether this task is local or remote
        else if (!runtime->is_local(slice->target_proc))
        {
          // We can only send it away if it is not origin mapped
          // otherwise it has to stay here until it is fully mapped
          if (!slice->is_origin_mapped())
            runtime->send_task(slice);
          else
            slice->enqueue_ready_task(false/*use target*/);
        }
        else
          slice->enqueue_ready_task(true/*use target*/);
        if (done)
          break;
      }
      // Must-epoch operations are nasty little beasts and have
      // to wait for the effects to finish before returning
      if (!wait_for.empty())
      {
        RtEvent wait_on = Runtime::merge_events(wait_for);
        wait_on.wait();
      }
    }

    //--------------------------------------------------------------------------
    void MultiTask::clone_multi_from(MultiTask *rhs, IndexSpace is,
                                     Processor p, bool recurse, bool stealable)
    //--------------------------------------------------------------------------
    {
      DETAILED_PROFILER(runtime, CLONE_MULTI_CALL);
#ifdef DEBUG_LEGION
      assert(this->launch_space == NULL);
#endif
      this->clone_task_op_from(rhs, p, stealable, false/*duplicate*/);
      this->index_domain = rhs->index_domain;
      this->launch_space = rhs->launch_space;
      add_launch_space_reference(this->launch_space);
      this->internal_space = is;
      this->future_map = rhs->future_map;
      this->must_epoch_task = rhs->must_epoch_task;
      this->sliced = !recurse;
      this->redop = rhs->redop;
      if (this->redop != 0)
      {
        this->deterministic_redop = rhs->deterministic_redop;
        if (!this->deterministic_redop)
        {
          // Only need to initialize this if we're not doing a 
          // deterministic reduction operation
          this->reduction_op = rhs->reduction_op;
          this->serdez_redop_fns = rhs->serdez_redop_fns;
          initialize_reduction_state();
        }
      }
      this->point_arguments = rhs->point_arguments;
      if (!rhs->point_futures.empty())
        this->point_futures = rhs->point_futures;
      this->predicate_false_future = rhs->predicate_false_future;
      this->predicate_false_size = rhs->predicate_false_size;
      if (this->predicate_false_size > 0)
      {
#ifdef DEBUG_LEGION
        assert(this->predicate_false_result == NULL);
#endif
        this->predicate_false_result = malloc(this->predicate_false_size);
        memcpy(this->predicate_false_result, rhs->predicate_false_result,
               this->predicate_false_size);
      }
    }

    //--------------------------------------------------------------------------
    void MultiTask::trigger_mapping(void)
    //--------------------------------------------------------------------------
    {
      DETAILED_PROFILER(runtime, MULTI_TRIGGER_EXECUTION_CALL);
      if (is_remote())
      {
        // distribute, slice, then map/launch
        if (distribute_task())
        {
          // Still local
          if (is_sliced())
          {
            if (is_origin_mapped())
              launch_task();
            else
              map_and_launch();
          }
          else
            slice_index_space();
        }
      }
      else
      {
        // Not remote
        // If we're doing a must epoch launch then we don't
        // need to early map any regions because any interfering
        // regions that would be handled by this will be handled
        // by the map_must_epoch call
        if (must_epoch == NULL)
          early_map_task();
        if (is_origin_mapped())
        {
          if (is_sliced())
          {
            if (must_epoch == NULL)
            {
              // See if we've done our first mapping yet or not
              if (first_mapping)
              {
                first_mapping = false;
                const RtEvent done_mapping = perform_mapping();
                if (!done_mapping.exists() || done_mapping.has_triggered())
                {
                  if (distribute_task())
                    launch_task();
                }
                else
                  defer_distribute_task(done_mapping);
              }
              else
              {
                // We know that it is staying on one
                // of our local processors.  If it is
                // still this processor then map and run it
                if (distribute_task())
                  // Still local so we can launch it
                  launch_task();
              }
            }
            else
              register_must_epoch();
          }
          else
            slice_index_space();
        }
        else
        {
          if (distribute_task())
          {
            // Still local try slicing, mapping, and launching
            if (is_sliced())
              map_and_launch();
            else
              slice_index_space();
          }
        }
      }
    } 

    //--------------------------------------------------------------------------
    void MultiTask::pack_multi_task(Serializer &rez, AddressSpaceID target)
    //--------------------------------------------------------------------------
    {
      DETAILED_PROFILER(runtime, PACK_MULTI_CALL);
      RezCheck z(rez);
      pack_base_task(rez, target);
      rez.serialize(launch_space->handle);
      rez.serialize(sliced);
      rez.serialize(redop);
      if (redop > 0)
        rez.serialize<bool>(deterministic_redop);
    }

    //--------------------------------------------------------------------------
    void MultiTask::unpack_multi_task(Deserializer &derez,
                                      std::set<RtEvent> &ready_events)
    //--------------------------------------------------------------------------
    {
      DETAILED_PROFILER(runtime, UNPACK_MULTI_CALL);
      DerezCheck z(derez);
      unpack_base_task(derez, ready_events); 
      IndexSpace launch_handle;
      derez.deserialize(launch_handle);
#ifdef DEBUG_LEGION
      assert(launch_space == NULL);
#endif
      launch_space = runtime->forest->get_node(launch_handle);
      WrapperReferenceMutator mutator(ready_events);
      launch_space->add_base_valid_ref(CONTEXT_REF, &mutator);
      derez.deserialize(sliced);
      derez.deserialize(redop);
      if (redop > 0)
      {
        derez.deserialize(deterministic_redop);
        // Only need to fill these in if we're not doing a 
        // deterministic reduction operation
        if (!deterministic_redop)
        {
          reduction_op = Runtime::get_reduction_op(redop);
          serdez_redop_fns = Runtime::get_serdez_redop_fns(redop);
          initialize_reduction_state();
        }
      }
    }

    //--------------------------------------------------------------------------
    void MultiTask::initialize_reduction_state(void)
    //--------------------------------------------------------------------------
    {
#ifdef DEBUG_LEGION
      assert(reduction_op != NULL);
      assert(reduction_op->is_foldable);
      assert(reduction_state == NULL);
#endif
      reduction_state_size = reduction_op->sizeof_rhs;
      reduction_state = legion_malloc(REDUCTION_ALLOC, reduction_state_size);
      // If we need to initialize specially, then we do that with a serdez fn
      if (serdez_redop_fns != NULL)
        (*(serdez_redop_fns->init_fn))(reduction_op, reduction_state, 
                                       reduction_state_size);
      else
        reduction_op->init(reduction_state, 1);
    }

    //--------------------------------------------------------------------------
    void MultiTask::fold_reduction_future(const void *result, 
                                          size_t result_size, 
                                          bool owner, bool exclusive)
    //--------------------------------------------------------------------------
    {
      // Apply the reduction operation
#ifdef DEBUG_LEGION
      assert(reduction_op != NULL);
      assert(reduction_op->is_foldable);
      assert(reduction_state != NULL);
#endif
      // Perform the reduction, see if we have to do serdez reductions
      if (serdez_redop_fns != NULL)
      {
        // Need to hold the lock to make the serialize/deserialize
        // process atomic
        AutoLock o_lock(op_lock);
        (*(serdez_redop_fns->fold_fn))(reduction_op, reduction_state,
                                       reduction_state_size, result);
      }
      else
        reduction_op->fold(reduction_state, result, 1, exclusive);

      // If we're the owner, then free the memory
      if (owner)
        free(const_cast<void*>(result));
    } 

    /////////////////////////////////////////////////////////////
    // Individual Task 
    /////////////////////////////////////////////////////////////

    //--------------------------------------------------------------------------
    IndividualTask::IndividualTask(Runtime *rt)
      : SingleTask(rt)
    //--------------------------------------------------------------------------
    {
    }

    //--------------------------------------------------------------------------
    IndividualTask::IndividualTask(const IndividualTask &rhs)
      : SingleTask(NULL)
    //--------------------------------------------------------------------------
    {
      // should never be called
      assert(false);
    }

    //--------------------------------------------------------------------------
    IndividualTask::~IndividualTask(void)
    //--------------------------------------------------------------------------
    {
    }

    //--------------------------------------------------------------------------
    IndividualTask& IndividualTask::operator=(const IndividualTask &rhs)
    //--------------------------------------------------------------------------
    {
      // should never be called
      assert(false);
      return *this;
    }

    //--------------------------------------------------------------------------
    void IndividualTask::activate(void)
    //--------------------------------------------------------------------------
    {
      DETAILED_PROFILER(runtime, ACTIVATE_INDIVIDUAL_CALL);
      activate_single();
      predicate_false_result = NULL;
      predicate_false_size = 0;
      orig_task = this;
      remote_owner_uid = 0;
      remote_completion_event = get_completion_event();
      remote_unique_id = get_unique_id();
      sent_remotely = false;
      top_level_task = false;
      implicit_top_level_task = false;
      need_intra_task_alias_analysis = true;
    }

    //--------------------------------------------------------------------------
    void IndividualTask::deactivate(void)
    //--------------------------------------------------------------------------
    {
      DETAILED_PROFILER(runtime, DEACTIVATE_INDIVIDUAL_CALL);
      deactivate_single();
      if (!remote_instances.empty())
      {
        UniqueID local_uid = get_unique_id();
        Serializer rez;
        {
          RezCheck z(rez);
          rez.serialize(local_uid);
        }
        for (std::map<AddressSpaceID,RemoteTask*>::const_iterator it = 
              remote_instances.begin(); it != remote_instances.end(); it++)
        {
          runtime->send_remote_context_free(it->first, rez);
        }
        remote_instances.clear();
      }
      if (predicate_false_result != NULL)
      {
        legion_free(PREDICATE_ALLOC, predicate_false_result, 
                    predicate_false_size);
        predicate_false_result = NULL;
        predicate_false_size = 0;
      }
      // Remove our reference on the future
      result = Future();
      predicate_false_future = Future();
      privilege_paths.clear();
      if (!acquired_instances.empty())
        release_acquired_instances(acquired_instances); 
      acquired_instances.clear();
      runtime->free_individual_task(this);
    }

    //--------------------------------------------------------------------------
    Future IndividualTask::initialize_task(InnerContext *ctx,
                                           const TaskLauncher &launcher,
                                           bool track /*=true*/,
                                           bool top_level /*=false*/,
                                           bool implicit_top_level /*=false*/)
    //--------------------------------------------------------------------------
    {
      parent_ctx = ctx;
      task_id = launcher.task_id;
      indexes = launcher.index_requirements;
      regions = launcher.region_requirements;
      if (!launcher.futures.empty())
      {
        // Only allow non-empty futures on the way in
        for (std::vector<Future>::const_iterator it =
              launcher.futures.begin(); it != launcher.futures.end(); it++)
          if (it->impl != NULL)
            futures.push_back(*it);
      }
      // Can't update these here in case we get restricted postconditions
      grants = launcher.grants;
      wait_barriers = launcher.wait_barriers;
      arrive_barriers = launcher.arrive_barriers;
      arglen = launcher.argument.get_size();
      if (arglen > 0)
      {
        args = legion_malloc(TASK_ARGS_ALLOC, arglen);
        memcpy(args,launcher.argument.get_ptr(),arglen);
      }
      map_id = launcher.map_id;
      tag = launcher.tag;
      index_point = launcher.point;
      index_domain = Domain(index_point, index_point);
      sharding_space = launcher.sharding_space;
      is_index_space = false;
      initialize_base_task(ctx, track, launcher.static_dependences,
                           launcher.predicate, task_id);
      remote_owner_uid = ctx->get_unique_id();
      need_intra_task_alias_analysis = !launcher.independent_requirements;
      if (launcher.predicate != Predicate::TRUE_PRED)
      {
        if (launcher.predicate_false_future.impl != NULL)
          predicate_false_future = launcher.predicate_false_future;
        else
        {
          predicate_false_size = launcher.predicate_false_result.get_size();
          if (predicate_false_size == 0)
          {
            // TODO: Put this check back in
#if 0
            if (variants->return_size > 0)
              log_run.error("Predicated task launch for task %s "
                                  "in parent task %s (UID %lld) has non-void "
                                  "return type but no default value for its "
                                  "future if the task predicate evaluates to "
                                  "false.  Please set either the "
                                  "'predicate_false_result' or "
                                  "'predicate_false_future' fields of the "
                                  "TaskLauncher struct.",
                                  get_task_name(), ctx->get_task_name(),
                                  ctx->get_unique_id())
#endif
          }
          else
          {
            // TODO: Put this check back in
#ifdef PERFORM_PREDICATE_SIZE_CHECKS
            if (predicate_false_size != variants->return_size)
              REPORT_LEGION_ERROR(ERROR_PREDICATED_TASK_LAUNCH,
                            "Predicated task launch for task %s "
                                 "in parent task %s (UID %lld) has predicated "
                                 "false return type of size %ld bytes, but the "
                                 "expected return size is %ld bytes.",
                                 get_task_name(), parent_ctx->get_task_name(),
                                 parent_ctx->get_unique_id(),
                                 predicate_false_size, variants->return_size)
#endif
#ifdef DEBUG_LEGION
            assert(predicate_false_result == NULL);
#endif
            predicate_false_result = 
              legion_malloc(PREDICATE_ALLOC, predicate_false_size);
            memcpy(predicate_false_result, 
                   launcher.predicate_false_result.get_ptr(),
                   predicate_false_size);
          }
        }
      } 
      // Get a future from the parent context to use as the result
      result = Future(new FutureImpl(runtime, true/*register*/,
            runtime->get_available_distributed_id(), 
            runtime->address_space, get_completion_event(), this));
      check_empty_field_requirements(); 
      // If this is the top-level task we can record some extra properties
      if (top_level)
      {
        this->top_level_task = true;
        this->implicit_top_level_task = implicit_top_level;
        // Top-level tasks never do dependence analysis, so we
        // need to complete those stages now
        resolve_speculation();
      }
      if (runtime->legion_spy_enabled)
      {
        if (top_level)
          LegionSpy::log_top_level_task(task_id, parent_ctx->get_unique_id(),
                                        unique_op_id, get_task_name());
        LegionSpy::log_individual_task(parent_ctx->get_unique_id(),
                                       unique_op_id,
                                       task_id, get_task_name());
        for (std::vector<PhaseBarrier>::const_iterator it = 
              launcher.wait_barriers.begin(); it !=
              launcher.wait_barriers.end(); it++)
        {
          ApEvent e = Runtime::get_previous_phase(it->phase_barrier);
          LegionSpy::log_phase_barrier_wait(unique_op_id, e);
        }
        LegionSpy::log_future_creation(unique_op_id, 
              result.impl->get_ready_event(), index_point);
      }
      return result;
    }

    //--------------------------------------------------------------------------
    void IndividualTask::initialize_must_epoch(MustEpochOp *epoch, 
                                           unsigned index, bool do_registration)
    //--------------------------------------------------------------------------
    {
      set_must_epoch(epoch, index, do_registration);
      FutureMap map = epoch->get_future_map();
#ifdef DEBUG_LEGION
      map.impl->add_valid_point(index_point);
#endif
      result = map.impl->get_future(index_point);
    }

    //--------------------------------------------------------------------------
    void IndividualTask::trigger_prepipeline_stage(void)
    //--------------------------------------------------------------------------
    {
      // First compute the parent indexes
      compute_parent_indexes();
      privilege_paths.resize(regions.size());
      for (unsigned idx = 0; idx < regions.size(); idx++)
        initialize_privilege_path(privilege_paths[idx], regions[idx]);
      update_no_access_regions();
      if (!options_selected)
      {
        const bool inline_task = select_task_options(false/*prioritize*/);
        if (inline_task) 
        {
          REPORT_LEGION_WARNING(LEGION_WARNING_MAPPER_REQUESTED_INLINE,
                          "Mapper %s requested to inline task %s "
                          "(UID %lld) but the 'enable_inlining' option was "
                          "not set on the task launcher so the request is "
                          "being ignored", mapper->get_mapper_name(),
                          get_task_name(), get_unique_id());
        }
      }
      // If we have a trace, it is unsound to do this until the dependence
      // analysis stage when all the operations are serialized in order
      if (need_intra_task_alias_analysis)
      {
        LegionTrace *local_trace = get_trace();
        if (local_trace == NULL)
          perform_intra_task_alias_analysis(false/*tracing*/, NULL/*trace*/,
                                            privilege_paths);
      }
      if (runtime->legion_spy_enabled)
      {
        for (unsigned idx = 0; idx < regions.size(); idx++)
        {
          log_requirement(unique_op_id, idx, regions[idx]);
        }
      }
    }

    //--------------------------------------------------------------------------
    void IndividualTask::trigger_dependence_analysis(void)
    //--------------------------------------------------------------------------
    {
#ifdef DEBUG_LEGION
      assert(memo_state != MEMO_REQ);
      assert(privilege_paths.size() == regions.size());
#endif
      if (runtime->check_privileges && !is_top_level_task())
        perform_privilege_checks();
      // If we have a trace we do our alias analysis now
      if (need_intra_task_alias_analysis)
      {
        LegionTrace *local_trace = get_trace();
        if (local_trace != NULL)
          perform_intra_task_alias_analysis(is_tracing(), local_trace,
                                            privilege_paths);
      }
      // To be correct with the new scheduler we also have to 
      // register mapping dependences on futures
      for (std::vector<Future>::const_iterator it = futures.begin();
            it != futures.end(); it++)
        it->impl->register_dependence(this);
      if (predicate_false_future.impl != NULL)
        predicate_false_future.impl->register_dependence(this);
      // Also have to register any dependences on our predicate
      register_predicate_dependence();
      ProjectionInfo projection_info;
      for (unsigned idx = 0; idx < regions.size(); idx++)
      {
        runtime->forest->perform_dependence_analysis(this, idx, regions[idx], 
                                                     projection_info,
                                                     privilege_paths[idx]);
      }
    }

    //--------------------------------------------------------------------------
    void IndividualTask::trigger_ready(void)
    //--------------------------------------------------------------------------
    {
      // Dumb case for must epoch operations, we need these to 
      // be mapped immediately, mapper be damned
      if (must_epoch != NULL)
      {
        TriggerTaskArgs trigger_args(this);
        runtime->issue_runtime_meta_task(trigger_args, 
                                         LG_THROUGHPUT_WORK_PRIORITY);
      }
      // If we're replaying this for for a trace then don't even
      // bother asking the mapper about when to map this
      else if (is_replaying())
        enqueue_ready_operation();
      // Figure out whether this task is local or remote
      else if (!runtime->is_local(target_proc))
      {
        // We can only send it away if it is not origin mapped
        // otherwise it has to stay here until it is fully mapped
        if (!is_origin_mapped())
          runtime->send_task(this);
        else
          enqueue_ready_task(false/*use target*/);
      }
      else
        enqueue_ready_task(true/*use target*/);
    } 

    //--------------------------------------------------------------------------
    void IndividualTask::report_interfering_requirements(unsigned idx1, 
                                                         unsigned idx2)
    //--------------------------------------------------------------------------
    {
#if 1
      REPORT_LEGION_ERROR(ERROR_ALIASED_INTERFERING_REGION,
                    "Aliased and interfering region requirements for "
                    "individual tasks are not permitted. Region requirements "
                    "%d and %d of task %s (UID %lld) in parent task %s "
                    "(UID %lld) are interfering.", idx1, idx2, get_task_name(),
                    get_unique_id(), parent_ctx->get_task_name(),
                    parent_ctx->get_unique_id())
#else
      REPORT_LEGION_WARNING(LEGION_WARNING_REGION_REQUIREMENTS_INDIVIDUAL,
                      "Region requirements %d and %d of individual task "
                      "%s (UID %lld) in parent task %s (UID %lld) are "
                      "interfering.  This behavior is currently "
                      "undefined. You better really know what you are "
                      "doing.", idx1, idx2, get_task_name(), 
                      get_unique_id(), parent_ctx->get_task_name(), 
                      parent_ctx->get_unique_id())
#endif
    }

    //--------------------------------------------------------------------------
    std::map<InstanceManager*,std::pair<unsigned,bool> >* 
                                IndividualTask::get_acquired_instances_ref(void)
    //--------------------------------------------------------------------------
    {
      return &acquired_instances;
    }

    //--------------------------------------------------------------------------
    void IndividualTask::resolve_false(bool speculated, bool launched)
    //--------------------------------------------------------------------------
    {
      // If we already launched, then return, otherwise continue
      // through and do the work to clean up the task 
      if (launched)
        return;
      // Set the future to the false result
      RtEvent execution_condition;
      if (predicate_false_future.impl != NULL)
      {
        ApEvent wait_on = predicate_false_future.impl->get_ready_event();
        if (wait_on.has_triggered())
        {
          const size_t result_size = 
            check_future_size(predicate_false_future.impl);
          if (result_size > 0)
            result.impl->set_result(
                predicate_false_future.impl->get_untyped_result(true,NULL,true),
                result_size, false/*own*/);
          else
            result.impl->set_result(NULL, 0, false/*own*/);
        }
        else
        {
          // Add references so they aren't garbage collected
          result.impl->add_base_gc_ref(DEFERRED_TASK_REF, this);
          predicate_false_future.impl->add_base_gc_ref(DEFERRED_TASK_REF, this);
          DeferredFutureSetArgs args(result.impl, 
                predicate_false_future.impl, this);
          execution_condition = 
            runtime->issue_runtime_meta_task(args,LG_LATENCY_WORK_PRIORITY,
                                             Runtime::protect_event(wait_on));
        }
      }
      else
      {
        if (predicate_false_size > 0)
          result.impl->set_result(predicate_false_result,
                                  predicate_false_size, false/*own*/);
        else
          result.impl->set_result(NULL, 0, false/*own*/);
      }
      // Then clean up this task instance
      complete_mapping();
      complete_execution(execution_condition);
      resolve_speculation();
      trigger_children_complete();
    }

    //--------------------------------------------------------------------------
    void IndividualTask::early_map_task(void)
    //--------------------------------------------------------------------------
    {
      // Nothing to do for now
    }

    //--------------------------------------------------------------------------
    bool IndividualTask::distribute_task(void)
    //--------------------------------------------------------------------------
    {
      if (target_proc.exists() && (target_proc != current_proc))
      {
        runtime->send_task(this);
        return false;
      }
      return true;
    }

    //--------------------------------------------------------------------------
    RtEvent IndividualTask::perform_mapping(
                                        MustEpochOp *must_epoch_owner/*=NULL*/, 
                                        const DeferMappingArgs *args/* =NULL*/)
    //--------------------------------------------------------------------------
    {
      DETAILED_PROFILER(runtime, INDIVIDUAL_PERFORM_MAPPING_CALL);
      // Now try to do the mapping, we can just use our completion
      // event since we know this task will object will be active
      // throughout the duration of the computation
      const RtEvent deferred = map_all_regions(get_task_completion(), 
                                               must_epoch_owner, args);
      if (deferred.exists())
        return deferred; 
      // If we mapped, then we are no longer stealable
      stealable = false;
      // We can now apply any arrives or releases
      if (!arrive_barriers.empty() || !grants.empty())
      {
        ApEvent done_event = get_task_completion();
        if (!effects_postconditions.empty())
        {
          const TraceInfo trace_info = (remote_trace_info == NULL) ?
            TraceInfo(this) : TraceInfo(*remote_trace_info, this);
          effects_postconditions.insert(done_event);
          done_event = 
            Runtime::merge_events(&trace_info, effects_postconditions);
          if (is_recording())
            trace_info.record_set_effects(this, done_event);
        }
        for (unsigned idx = 0; idx < grants.size(); idx++)
          grants[idx].impl->register_operation(done_event);
        for (std::vector<PhaseBarrier>::const_iterator it = 
              arrive_barriers.begin(); it != arrive_barriers.end(); it++)
          Runtime::phase_barrier_arrive(*it, 1/*count*/, done_event);
      }
      // If we succeeded in mapping and it's a leaf task
      // then we get to mark that we are done mapping
      RtEvent applied_condition;
      if (is_leaf())
      {
        if (!map_applied_conditions.empty())
        {
          applied_condition = Runtime::merge_events(map_applied_conditions);
          map_applied_conditions.clear();
        }
        // If we mapped remotely we might have a deferred complete mapping
        // that we can trigger now
        if (deferred_complete_mapping.exists())
        {
#ifdef DEBUG_LEGION
          assert(is_remote());
#endif
          Runtime::trigger_event(deferred_complete_mapping, applied_condition);
          applied_condition = deferred_complete_mapping;
          deferred_complete_mapping = RtUserEvent::NO_RT_USER_EVENT;
        }
      }
      else if (!is_remote())
      {
        // We did this mapping on the owner
#ifdef DEBUG_LEGION
        assert(!deferred_complete_mapping.exists());
#endif
        deferred_complete_mapping = Runtime::create_rt_user_event();
        applied_condition = deferred_complete_mapping;
      }
      else
      {
        // We did this mapping remotely so there better be an event
#ifdef DEBUG_LEGION
        assert(deferred_complete_mapping.exists());
#endif
        applied_condition = deferred_complete_mapping;
      }
      // Mark that we have completed mapping
      complete_mapping(applied_condition);
      return RtEvent::NO_RT_EVENT;
    }

    //--------------------------------------------------------------------------
    bool IndividualTask::is_stealable(void) const
    //--------------------------------------------------------------------------
    {
      return ((!map_origin) && stealable);
    }

    //--------------------------------------------------------------------------
    bool IndividualTask::can_early_complete(ApUserEvent &chain_event)
    //--------------------------------------------------------------------------
    {
      if (is_remote())
        return false;
      if (runtime->program_order_execution)
        return false;
      // Otherwise we're going to do it mark that we
      // don't need to trigger the underlying completion event.
      // Note we need to do this now to avoid any race condition.
      return request_early_complete_no_trigger(chain_event);
    }

    //--------------------------------------------------------------------------
    VersionInfo& IndividualTask::get_version_info(unsigned idx)
    //--------------------------------------------------------------------------
    {
#ifdef DEBUG_LEGION
      assert(idx < version_infos.size());
#endif
      return version_infos[idx];
    }

    //--------------------------------------------------------------------------
    const VersionInfo& IndividualTask::get_version_info(unsigned idx) const
    //--------------------------------------------------------------------------
    {
#ifdef DEBUG_LEGION
      assert(idx < version_infos.size());
#endif
      return version_infos[idx];
    }

    //--------------------------------------------------------------------------
    RegionTreePath& IndividualTask::get_privilege_path(unsigned idx)
    //--------------------------------------------------------------------------
    {
#ifdef DEBUG_LEGION
      assert(idx < privilege_paths.size());
#endif
      return privilege_paths[idx];
    }

    //--------------------------------------------------------------------------
    ApEvent IndividualTask::get_task_completion(void) const
    //--------------------------------------------------------------------------
    {
      if (is_remote())
        return remote_completion_event;
      else
        return completion_event;
    }

    //--------------------------------------------------------------------------
    TaskOp::TaskKind IndividualTask::get_task_kind(void) const
    //--------------------------------------------------------------------------
    {
      return INDIVIDUAL_TASK_KIND;
    }

    //--------------------------------------------------------------------------
    void IndividualTask::send_remote_context(AddressSpaceID remote_instance,
                                             RemoteTask *remote_ctx)
    //--------------------------------------------------------------------------
    {
#ifdef DEBUG_LEGION
      assert(remote_instance != runtime->address_space);
#endif
      Serializer rez;
      {
        RezCheck z(rez);
        rez.serialize(remote_ctx);
        execution_context->pack_remote_context(rez, remote_instance);
      }
      runtime->send_remote_context_response(remote_instance, rez);
      AutoLock o_lock(op_lock);
#ifdef DEBUG_LEGION
      assert(remote_instances.find(remote_instance) == remote_instances.end());
#endif
      remote_instances[remote_instance] = remote_ctx;
    }

    //--------------------------------------------------------------------------
    void IndividualTask::trigger_task_complete(void)
    //--------------------------------------------------------------------------
    {
      DETAILED_PROFILER(runtime, INDIVIDUAL_TRIGGER_COMPLETE_CALL);
      // Release any acquired instances that we have
      if (!acquired_instances.empty())
        release_acquired_instances(acquired_instances);
      // Invalidate any state that we had if we didn't already
      // Do this before sending the complete message to avoid the
      // race condition in the remote case where the top-level
      // context cleans on the owner node while we still need it
      if (execution_context != NULL)
      {
        execution_context->invalidate_region_tree_contexts();
        if (runtime->legion_spy_enabled)
          execution_context->log_created_requirements();
      }
      // For remote cases we have to keep track of the events for
      // returning any created logical state, we can't commit until
      // it is returned or we might prematurely release the references
      // that we hold on the version state objects
      std::set<RtEvent> completion_preconditions;
      if (!is_remote())
      {
        // Pass back our created and deleted operations
        if (execution_context != NULL)
        {
          if (top_level_task)
            execution_context->report_leaks_and_duplicates(
                                  completion_preconditions);
          else
            execution_context->return_resources(parent_ctx, 
                                  completion_preconditions);
        }
      }
      else
      {
        Serializer rez;
        pack_remote_complete(rez);
        runtime->send_individual_remote_complete(orig_proc,rez);
      }
      // See if we need to trigger that our children are complete
      // Note it is only safe to do this if we were not sent remotely
      bool need_commit = false;
      if (!sent_remotely && (execution_context != NULL))
        need_commit = execution_context->attempt_children_commit();
      if (must_epoch != NULL)
      {
        if (!completion_preconditions.empty())
        {
          const RtEvent wait_on = 
            Runtime::merge_events(completion_preconditions);
          if (wait_on.exists() && !wait_on.has_triggered())
            wait_on.wait();
        }
        must_epoch->notify_subop_complete(this);
        complete_operation();
      }
      else
      {
        // Mark that this operation is complete
        if (!completion_preconditions.empty())
        {
          RtEvent complete_precondition =
            Runtime::merge_events(completion_preconditions);
          complete_operation(complete_precondition);
        }
        else
          complete_operation();
      }
      if (need_commit)
        trigger_children_committed();
    }

    //--------------------------------------------------------------------------
    void IndividualTask::trigger_task_commit(void)
    //--------------------------------------------------------------------------
    {
      DETAILED_PROFILER(runtime, INDIVIDUAL_TRIGGER_COMMIT_CALL);
      if (is_remote())
      {
        Serializer rez;
        pack_remote_commit(rez);
        runtime->send_individual_remote_commit(orig_proc,rez);
      }
      if (profiling_reported.exists())
        finalize_single_task_profiling();
      if (must_epoch != NULL)
      {
        if (profiling_reported.exists() && !profiling_reported.has_triggered())
          profiling_reported.wait();
        must_epoch->notify_subop_commit(this);
        commit_operation(true/*deactivate*/);
      }
      else
        commit_operation(true/*deactivate*/, profiling_reported);
    }

    //--------------------------------------------------------------------------
    void IndividualTask::handle_future(const void *res, size_t res_size,
                                       bool owned)
    //--------------------------------------------------------------------------
    {
      result.impl->set_result(res, res_size, owned);
    }

    //--------------------------------------------------------------------------
    void IndividualTask::handle_post_mapped(RtEvent mapped_precondition)
    //--------------------------------------------------------------------------
    {
      DETAILED_PROFILER(runtime, INDIVIDUAL_POST_MAPPED_CALL);
      if (deferred_complete_mapping.exists())
      {
        if (mapped_precondition.exists())
          map_applied_conditions.insert(mapped_precondition);
        // Little race condition here so pull it on the stack first
        RtUserEvent to_trigger = deferred_complete_mapping;
        deferred_complete_mapping = RtUserEvent::NO_RT_USER_EVENT;
        if (!map_applied_conditions.empty())
          Runtime::trigger_event(to_trigger, 
              Runtime::merge_events(map_applied_conditions)); 
        else
          Runtime::trigger_event(to_trigger);
      }
      // If we're an implicit top-level we do our complete mapping call here
      else if (top_level_task && implicit_top_level_task)
        complete_mapping(mapped_precondition);
#ifdef DEBUG_LEGION
#ifndef NDEBUG
      else
      {
        assert(!mapped_precondition.exists());
        assert(map_applied_conditions.empty());
      }
#endif
#endif
    } 

    //--------------------------------------------------------------------------
    void IndividualTask::handle_misspeculation(void)
    //--------------------------------------------------------------------------
    {
      // First thing: increment the meta-task counts since we decremented
      // them in case we didn't end up running
#ifdef DEBUG_LEGION
      runtime->increment_total_outstanding_tasks(
          MisspeculationTaskArgs::TASK_ID, true/*meta*/);
#else
      runtime->increment_total_outstanding_tasks();
#endif
#ifdef DEBUG_SHUTDOWN_HANG
      __sync_fetch_and_add(
            &runtime->outstanding_counts[MisspeculationTaskArgs::TASK_ID],1);
#endif
      // Pretend like we executed the task
      execution_context->begin_misspeculation();
      if (predicate_false_future.impl != NULL)
      {
        // Wait for the future to be ready
        ApEvent wait_on = predicate_false_future.impl->get_ready_event();
        wait_on.wait();
        void *ptr = 
          predicate_false_future.impl->get_untyped_result(true, NULL, true);
        size_t size = predicate_false_future.impl->get_untyped_size(true);
        execution_context->end_misspeculation(ptr, size); 
      }
      else
        execution_context->end_misspeculation(predicate_false_result,
                                              predicate_false_size);
    }

    //--------------------------------------------------------------------------
    void IndividualTask::record_reference_mutation_effect(RtEvent event)
    //--------------------------------------------------------------------------
    {
      map_applied_conditions.insert(event);
    }

    //--------------------------------------------------------------------------
    bool IndividualTask::pack_task(Serializer &rez, AddressSpaceID target)
    //--------------------------------------------------------------------------
    {
      DETAILED_PROFILER(runtime, INDIVIDUAL_PACK_TASK_CALL);
      // Check to see if we are stealable, if not and we have not
      // yet been sent remotely, then send the state now
      RezCheck z(rez);
      pack_single_task(rez, target);
      rez.serialize(orig_task);
      rez.serialize(remote_completion_event);
      rez.serialize(remote_unique_id);
      rez.serialize(remote_owner_uid);
      rez.serialize(top_level_task);
      rez.serialize(result.impl->did);
      if (predicate_false_future.impl != NULL)
        rez.serialize(predicate_false_future.impl->did);
      else
        rez.serialize<DistributedID>(0);
      rez.serialize(predicate_false_size);
      if (predicate_false_size > 0)
        rez.serialize(predicate_false_result, predicate_false_size);
      // Mark that we sent this task remotely
      sent_remotely = true;
      // If this task is remote, then deactivate it, otherwise
      // we're local so we don't want to be deactivated for when
      // return messages get sent back.
      return is_remote();
    }

    //--------------------------------------------------------------------------
    bool IndividualTask::unpack_task(Deserializer &derez, Processor current,
                                     std::set<RtEvent> &ready_events)
    //--------------------------------------------------------------------------
    {
      DETAILED_PROFILER(runtime, INDIVIDUAL_UNPACK_TASK_CALL);
      DerezCheck z(derez);
      unpack_single_task(derez, ready_events);
      derez.deserialize(orig_task);
      derez.deserialize(remote_completion_event);
      derez.deserialize(remote_unique_id);
      set_current_proc(current);
      derez.deserialize(remote_owner_uid);
      derez.deserialize(top_level_task);
      // Quick check to see if we've been sent back to our original node
      if (!is_remote())
      {
#ifdef DEBUG_LEGION
        // Need to make the deserializer happy in debug mode
        // 2 *sizeof(size_t) since we're two DerezChecks deep
        derez.advance_pointer(derez.get_remaining_bytes() - 2*sizeof(size_t));
#endif
        // If we were sent back then mark that we are no longer remote
        orig_task->sent_remotely = false;
        // Put the original instance back on the mapping queue and
        // deactivate this version of the task
        runtime->add_to_ready_queue(current_proc, orig_task);
        deactivate();
        return false;
      }
      DistributedID future_did;
      derez.deserialize(future_did);
      {
        WrapperReferenceMutator mutator(ready_events);
        FutureImpl *impl = 
          runtime->find_or_create_future(future_did, &mutator);
        impl->add_base_gc_ref(FUTURE_HANDLE_REF, &mutator);
        result = Future(impl, false/*need reference*/);
      }
      // Unpack the predicate false infos
      DistributedID pred_false_did;
      derez.deserialize(pred_false_did);
      if (pred_false_did != 0)
      {
        WrapperReferenceMutator mutator(ready_events);
        FutureImpl *impl = 
          runtime->find_or_create_future(pred_false_did, &mutator);
        impl->add_base_gc_ref(FUTURE_HANDLE_REF, &mutator);
        predicate_false_future = Future(impl, false/*need reference*/);
      }
      derez.deserialize(predicate_false_size);
      if (predicate_false_size > 0)
      {
#ifdef DEBUG_LEGION
        assert(predicate_false_result == NULL);
#endif
        predicate_false_result = malloc(predicate_false_size);
        derez.deserialize(predicate_false_result, predicate_false_size);
      }
      // Figure out what our parent context is
      RtEvent ctx_ready;
      parent_ctx = runtime->find_context(remote_owner_uid, false, &ctx_ready);
      if (ctx_ready.exists())
        ready_events.insert(ctx_ready);
      // Set our parent task for the user
      parent_task = parent_ctx->get_task();
      // Have to do this before resolving speculation in case
      // we get cleaned up after the resolve speculation call
      if (runtime->legion_spy_enabled)
      {
        LegionSpy::log_point_point(remote_unique_id, get_unique_id());
#ifdef LEGION_SPY
        LegionSpy::log_event_dependence(completion_event, 
                                        remote_completion_event);
#endif
      }
      // If we're remote, we've already resolved speculation for now
      resolve_speculation();
      // Return true to add ourselves to the ready queue
      return true;
    }

    //--------------------------------------------------------------------------
    void IndividualTask::perform_inlining(TaskContext *enclosing)
    //--------------------------------------------------------------------------
    {
      // See if there is anything that we need to wait on before running
      std::set<ApEvent> wait_on_events;
      for (unsigned idx = 0; idx < futures.size(); idx++)
      {
        FutureImpl *impl = futures[idx].impl; 
        wait_on_events.insert(impl->get_ready_event());
      }
      for (unsigned idx = 0; idx < grants.size(); idx++)
      {
        GrantImpl *impl = grants[idx].impl;
        wait_on_events.insert(impl->acquire_grant());
      }
      for (unsigned idx = 0; idx < wait_barriers.size(); idx++)
      {
        ApEvent e = 
          Runtime::get_previous_phase(wait_barriers[idx].phase_barrier);
        wait_on_events.insert(e);
      }
      // Merge together all the events for the start condition 
      ApEvent start_condition = Runtime::merge_events(NULL, wait_on_events);
      // Get the processor that we will be running on
      Processor current = enclosing->get_executing_processor();
      // Select the variant to use
      VariantImpl *variant = enclosing->select_inline_variant(this);
      if (!runtime->unsafe_mapper)
      {
        MapperManager *mapper = runtime->find_mapper(current, map_id);
        validate_variant_selection(mapper, variant, current.kind(), 
                                    "select_task_variant");
      }
      // Now make an inline context to use for the execution
      InlineContext *inline_ctx = new InlineContext(runtime, enclosing, this);
      // See if we need to wait for anything
      if (start_condition.exists())
        start_condition.wait();
      variant->dispatch_inline(current, inline_ctx); 
      // Return any created privilege state
      std::set<RtEvent> preconditions;
      inline_ctx->return_resources(enclosing, preconditions);
      if (!preconditions.empty())
      {
        const RtEvent wait_on = Runtime::merge_events(preconditions);
        if (wait_on.exists() && !wait_on.has_triggered())
          wait_on.wait();
      }
      // Then delete the inline context
      delete inline_ctx;
    }

    //--------------------------------------------------------------------------
    void IndividualTask::end_inline_task(const void *res, 
                                         size_t res_size, bool owned) 
    //--------------------------------------------------------------------------
    {
      // Save the future result and trigger it
      result.impl->set_result(res, res_size, owned);
      // Trigger our completion event
      Runtime::trigger_event(completion_event);
      // Now we're done, someone else will deactivate us
    }

    //--------------------------------------------------------------------------
    void IndividualTask::pack_remote_complete(Serializer &rez)
    //--------------------------------------------------------------------------
    {
      DETAILED_PROFILER(runtime, INDIVIDUAL_PACK_REMOTE_COMPLETE_CALL);
      AddressSpaceID target = runtime->find_address_space(orig_proc);
      if (execution_context->has_created_requirements())
        execution_context->send_back_created_state(target); 
      // Send back the pointer to the task instance, then serialize
      // everything else that needs to be sent back
      rez.serialize(orig_task);
      RezCheck z(rez);
      // Pack the privilege state
      execution_context->pack_resources_return(rez, target);
    }
    
    //--------------------------------------------------------------------------
    void IndividualTask::unpack_remote_complete(Deserializer &derez)
    //--------------------------------------------------------------------------
    {
      DETAILED_PROFILER(runtime, INDIVIDUAL_UNPACK_REMOTE_COMPLETE_CALL);
      DerezCheck z(derez);
      // First unpack the privilege state
      const RtEvent resources_returned = 
        ResourceTracker::unpack_resources_return(derez, parent_ctx);
      // Mark that we have both finished executing and that our
      // children are complete
      complete_execution(resources_returned);
      trigger_children_complete();
    }

    //--------------------------------------------------------------------------
    void IndividualTask::pack_remote_commit(Serializer &rez)
    //--------------------------------------------------------------------------
    {
      // Only need to send back the pointer to the task instance
      rez.serialize(orig_task);
    }

    //--------------------------------------------------------------------------
    void IndividualTask::unpack_remote_commit(Deserializer &derez)
    //--------------------------------------------------------------------------
    {
      trigger_children_committed();
    }

    //--------------------------------------------------------------------------
    void IndividualTask::replay_analysis(void)
    //--------------------------------------------------------------------------
    {
#ifdef LEGION_SPY
      LegionSpy::log_replay_operation(unique_op_id);
#endif
      if (runtime->legion_spy_enabled)
      {
        for (unsigned idx = 0; idx < regions.size(); idx++)
          TaskOp::log_requirement(unique_op_id, idx, regions[idx]);
      }
      tpl->register_operation(this);
      complete_mapping();
    }

    //--------------------------------------------------------------------------
    void IndividualTask::complete_replay(ApEvent instance_ready_event)
    //--------------------------------------------------------------------------
    {
#ifdef DEBUG_LEGION
      assert(!target_processors.empty());
#endif
      const AddressSpaceID target_space = 
        runtime->find_address_space(target_processors.front());
      // Check to see if we're replaying this locally or remotely
      if (target_space != runtime->address_space)
      {
        // This is the remote case, pack it up and ship it over
        // Mark that we are effecitvely mapping this at the origin
        map_origin = true;
        // Pack this task up and send it to the remote node
        Serializer rez;
        {
          RezCheck z(rez);
          rez.serialize(instance_ready_event);
          rez.serialize(target_processors.front());
          rez.serialize(INDIVIDUAL_TASK_KIND);
          pack_task(rez, target_space);
        }
        runtime->send_remote_task_replay(target_space, rez);
        complete_execution();
        trigger_children_complete();
        trigger_children_committed();
      }
      else
      { 
        // This is the local case
        if (!arrive_barriers.empty())
        {
          ApEvent done_event = get_task_completion();
          if (effects_postconditions.size() > 0)
            // done_event is already included in effects_postconditions
            done_event = Runtime::merge_events(NULL, effects_postconditions);

          for (std::vector<PhaseBarrier>::const_iterator it =
               arrive_barriers.begin(); it !=
               arrive_barriers.end(); it++)
            Runtime::phase_barrier_arrive(*it, 1/*count*/, done_event);
        }
#ifdef DEBUG_LEGION
        assert(is_leaf());
#endif
        for (std::deque<InstanceSet>::iterator it = physical_instances.begin();
             it != physical_instances.end(); ++it)
          for (unsigned idx = 0; idx < it->size(); ++idx)
            (*it)[idx].set_ready_event(instance_ready_event);
        update_no_access_regions();
        launch_task();
      }
    }

    //--------------------------------------------------------------------------
    /*static*/ void IndividualTask::process_unpack_remote_complete(
                                                            Deserializer &derez)
    //--------------------------------------------------------------------------
    {
      IndividualTask *task;
      derez.deserialize(task);
      task->unpack_remote_complete(derez);
    }

    //--------------------------------------------------------------------------
    /*static*/ void IndividualTask::process_unpack_remote_commit(
                                                            Deserializer &derez)
    //--------------------------------------------------------------------------
    {
      IndividualTask *task;
      derez.deserialize(task);
      task->unpack_remote_commit(derez);
    }

    /////////////////////////////////////////////////////////////
    // Point Task 
    /////////////////////////////////////////////////////////////

    //--------------------------------------------------------------------------
    PointTask::PointTask(Runtime *rt)
      : SingleTask(rt)
    //--------------------------------------------------------------------------
    {
    }

    //--------------------------------------------------------------------------
    PointTask::PointTask(const PointTask &rhs)
      : SingleTask(NULL)
    //--------------------------------------------------------------------------
    {
      // should never be called
      assert(false);
    }

    //--------------------------------------------------------------------------
    PointTask::~PointTask(void)
    //--------------------------------------------------------------------------
    {
    }

    //--------------------------------------------------------------------------
    PointTask& PointTask::operator=(const PointTask &rhs)
    //--------------------------------------------------------------------------
    {
      // should never be called
      assert(false);
      return *this;
    }

    //--------------------------------------------------------------------------
    void PointTask::activate(void)
    //--------------------------------------------------------------------------
    {
      DETAILED_PROFILER(runtime, POINT_ACTIVATE_CALL);
      activate_single();
      // Point tasks never have to resolve speculation
      resolve_speculation();
      orig_task = this;
      slice_owner = NULL;
      point_termination = ApUserEvent::NO_AP_USER_EVENT;
      deferred_effects = ApUserEvent::NO_AP_USER_EVENT;
    }

    //--------------------------------------------------------------------------
    void PointTask::deactivate(void)
    //--------------------------------------------------------------------------
    {
      DETAILED_PROFILER(runtime, POINT_DEACTIVATE_CALL);
      if (runtime->profiler != NULL)
        runtime->profiler->register_slice_owner(
            this->slice_owner->get_unique_op_id(),
            this->get_unique_op_id());
      deactivate_single();
      if (!remote_instances.empty())
      {
        UniqueID local_uid = get_unique_id();
        Serializer rez;
        {
          RezCheck z(rez);
          rez.serialize(local_uid);
        }
        for (std::map<AddressSpaceID,RemoteTask*>::const_iterator it = 
              remote_instances.begin(); it != remote_instances.end(); it++)
        {
          runtime->send_remote_context_free(it->first, rez);
        }
        remote_instances.clear();
      }
      runtime->free_point_task(this);
    } 

    //--------------------------------------------------------------------------
    void PointTask::trigger_dependence_analysis(void)
    //--------------------------------------------------------------------------
    {
      // should never be called
      assert(false);
    }

    //--------------------------------------------------------------------------
    void PointTask::report_interfering_requirements(unsigned idx1,
                                                    unsigned idx2)
    //--------------------------------------------------------------------------
    {
      switch (index_point.get_dim())
      {
        case 1:
          {
            REPORT_LEGION_ERROR(ERROR_ALIASED_REGION_REQUIREMENTS,
                    "Aliased and interfering region requirements for "
                    "point tasks are not permitted. Region requirements "
                    "%d and %d of point %lld of index space task %s (UID %lld) "
                    "in parent task %s (UID %lld) are interfering.", 
                    idx1, idx2, index_point[0], get_task_name(),
                    get_unique_id(), parent_ctx->get_task_name(),
                    parent_ctx->get_unique_id());
            break;
          }
#if LEGION_MAX_DIM >= 2
        case 2:
          {
            REPORT_LEGION_ERROR(ERROR_ALIASED_REGION_REQUIREMENTS,
                    "Aliased and interfering region requirements for "
                    "point tasks are not permitted. Region requirements "
                    "%d and %d of point (%lld,%lld) of index space task %s "
                    "(UID %lld) in parent task %s (UID %lld) are interfering.",
                    idx1, idx2, index_point[0], index_point[1], 
                    get_task_name(), get_unique_id(), 
                    parent_ctx->get_task_name(), parent_ctx->get_unique_id());
            break;
          }
#endif
#if LEGION_MAX_DIM >= 3
        case 3:
          {
            REPORT_LEGION_ERROR(ERROR_ALIASED_REGION_REQUIREMENTS,
                    "Aliased and interfering region requirements for "
                    "point tasks are not permitted. Region requirements "
                    "%d and %d of point (%lld,%lld,%lld) of index space task %s"
                    " (UID %lld) in parent task %s (UID %lld) are interfering.",
                    idx1, idx2, index_point[0], index_point[1], 
                    index_point[2], get_task_name(), get_unique_id(), 
                    parent_ctx->get_task_name(), parent_ctx->get_unique_id());
            break;
          }
#endif
#if LEGION_MAX_DIM >= 4
        case 4:
          {
            REPORT_LEGION_ERROR(ERROR_ALIASED_REGION_REQUIREMENTS,
                    "Aliased and interfering region requirements for "
                    "point tasks are not permitted. Region requirements "
                    "%d and %d of point (%lld,%lld,%lld,%lld) of index space " 
                    "task %s (UID %lld) in parent task %s (UID %lld) are "
                    "interfering.", idx1, idx2, index_point[0], index_point[1],
                    index_point[2], index_point[3], get_task_name(), 
                    get_unique_id(), parent_ctx->get_task_name(), 
                    parent_ctx->get_unique_id());
            break;
          }
#endif
#if LEGION_MAX_DIM >= 5
        case 5:
          {
            REPORT_LEGION_ERROR(ERROR_ALIASED_REGION_REQUIREMENTS,
                    "Aliased and interfering region requirements for "
                    "point tasks are not permitted. Region requirements "
                    "%d and %d of point (%lld,%lld,%lld,%lld,%lld) of index "
                    "space task %s (UID %lld) in parent task %s (UID %lld) are "
                    "interfering.", idx1, idx2, index_point[0], index_point[1],
                    index_point[2], index_point[3], index_point[4], 
                    get_task_name(), get_unique_id(), 
                    parent_ctx->get_task_name(), parent_ctx->get_unique_id());
            break;
          }
#endif
#if LEGION_MAX_DIM >= 6
        case 6:
          {
            REPORT_LEGION_ERROR(ERROR_ALIASED_REGION_REQUIREMENTS,
                    "Aliased and interfering region requirements for "
                    "point tasks are not permitted. Region requirements "
                    "%d and %d of point (%lld,%lld,%lld,%lld,%lld,%lld) of "
                    "index space task %s (UID %lld) in parent task %s (UID "
                    "%lld) are interfering.", idx1, idx2, index_point[0], 
                    index_point[1], index_point[2], index_point[3], 
                    index_point[4], index_point[5], get_task_name(), 
                    get_unique_id(), parent_ctx->get_task_name(), 
                    parent_ctx->get_unique_id());
            break;
          }
#endif
#if LEGION_MAX_DIM >= 7
        case 7:
          {
            REPORT_LEGION_ERROR(ERROR_ALIASED_REGION_REQUIREMENTS,
                    "Aliased and interfering region requirements for "
                    "point tasks are not permitted. Region requirements "
                    "%d and %d of point (%lld,%lld,%lld,%lld,%lld,%lld,%lld) of"
                    " index space task %s (UID %lld) in parent task %s (UID "
                    "%lld) are interfering.", idx1, idx2, index_point[0], 
                    index_point[1], index_point[2], index_point[3], 
                    index_point[4], index_point[5], index_point[6],
                    get_task_name(), get_unique_id(), 
                    parent_ctx->get_task_name(), parent_ctx->get_unique_id());
            break;
          }
#endif
#if LEGION_MAX_DIM >= 8
        case 8:
          {
            REPORT_LEGION_ERROR(ERROR_ALIASED_REGION_REQUIREMENTS,
                    "Aliased and interfering region requirements for "
                    "point tasks are not permitted. Region requirements "
                    "%d and %d of point (%lld,%lld,%lld,%lld,%lld,%lld,%lld,"
                    "%lld) of index space task %s (UID %lld) in parent task "
                    "%s (UID %lld) are interfering.", idx1, idx2, 
                    index_point[0], index_point[1], index_point[2], 
                    index_point[3], index_point[4], index_point[5], 
                    index_point[6], index_point[7], get_task_name(), 
                    get_unique_id(), parent_ctx->get_task_name(), 
                    parent_ctx->get_unique_id());
            break;
          }
#endif
#if LEGION_MAX_DIM >= 9
        case 9:
          {
            REPORT_LEGION_ERROR(ERROR_ALIASED_REGION_REQUIREMENTS,
                    "Aliased and interfering region requirements for "
                    "point tasks are not permitted. Region requirements "
                    "%d and %d of point (%lld,%lld,%lld,%lld,%lld,%lld,%lld,"
                    "%lld,%lld) of index space task %s (UID %lld) in parent "
                    "task %s (UID %lld) are interfering.", idx1, idx2, 
                    index_point[0], index_point[1], index_point[2], 
                    index_point[3], index_point[4], index_point[5], 
                    index_point[6], index_point[7], index_point[8],
                    get_task_name(), get_unique_id(), 
                    parent_ctx->get_task_name(), parent_ctx->get_unique_id());
            break;
          }
#endif
        default:
          assert(false);
      }
    }

    //--------------------------------------------------------------------------
    void PointTask::resolve_false(bool speculated, bool launched)
    //--------------------------------------------------------------------------
    {
      // should never be called
      assert(false);
    }

    //--------------------------------------------------------------------------
    void PointTask::early_map_task(void)
    //--------------------------------------------------------------------------
    {
      // Point tasks are always done with early mapping
    }

    //--------------------------------------------------------------------------
    bool PointTask::distribute_task(void)
    //--------------------------------------------------------------------------
    {
      // Point tasks are never sent anywhere
      return true;
    }

    //--------------------------------------------------------------------------
    RtEvent PointTask::perform_mapping(MustEpochOp *must_epoch_owner/*=NULL*/,
                                       const DeferMappingArgs *args/*=NULL*/)
    //--------------------------------------------------------------------------
    {
      // For point tasks we use the point termination event which as the
      // end event for this task since point tasks can be moved and
      // the completion event is therefore not guaranteed to survive
      // the length of the task's execution
      const RtEvent deferred = 
        map_all_regions(point_termination, must_epoch_owner, args);
      if (deferred.exists())
        return deferred;
      RtEvent applied_condition;
      ApEvent effects_condition;
      // If we succeeded in mapping and we're a leaf so we are done mapping
      if (is_leaf()) 
      {
        if (!map_applied_conditions.empty())
        {
          applied_condition = Runtime::merge_events(map_applied_conditions);
          map_applied_conditions.clear();
        }
        if (!effects_postconditions.empty())
        {
          const TraceInfo trace_info = (remote_trace_info == NULL) ? 
            TraceInfo(this) : TraceInfo(*remote_trace_info, this);
          effects_condition = 
            Runtime::merge_events(&trace_info, effects_postconditions);
          if (is_recording())
            trace_info.record_set_effects(this, effects_condition);
          effects_postconditions.clear();
        }
        // If we mapped remotely we might have a deferred complete mapping
        // that we can trigger now
        if (deferred_complete_mapping.exists())
        {
#ifdef DEBUG_LEGION
          assert(is_remote());
#endif
          Runtime::trigger_event(deferred_complete_mapping, applied_condition);
          applied_condition = deferred_complete_mapping;
          deferred_complete_mapping = RtUserEvent::NO_RT_USER_EVENT;
        }
        if (deferred_effects.exists())
        {
#ifdef DEBUG_LEGION
          assert(is_remote());
#endif
          Runtime::trigger_event(deferred_effects, effects_condition);
          effects_condition = deferred_effects;
          deferred_effects = ApUserEvent::NO_AP_USER_EVENT;
        }
      }
      else
      {
#ifdef DEBUG_LEGION
        assert(!deferred_complete_mapping.exists());
        assert(!deferred_effects.exists());
#endif
        deferred_complete_mapping = Runtime::create_rt_user_event();
        applied_condition = deferred_complete_mapping;
        deferred_effects = Runtime::create_ap_user_event();
        effects_condition = deferred_effects;
      }
      slice_owner->record_child_mapped(applied_condition, effects_condition);
      complete_mapping(applied_condition);
      return RtEvent::NO_RT_EVENT;
    }

    //--------------------------------------------------------------------------
    bool PointTask::is_stealable(void) const
    //--------------------------------------------------------------------------
    {
      // should never be called
      assert(false);
      return false;
    }

    //--------------------------------------------------------------------------
    bool PointTask::can_early_complete(ApUserEvent &chain_event)
    //--------------------------------------------------------------------------
    {
      chain_event = point_termination;
      return true;
    }

    //--------------------------------------------------------------------------
    VersionInfo& PointTask::get_version_info(unsigned idx)
    //--------------------------------------------------------------------------
    {
      // See if we've copied over the versions from our slice
      // if not we can just use our slice owner
      if (idx < version_infos.size())
        return version_infos[idx];
      return slice_owner->get_version_info(idx);
    }

    //--------------------------------------------------------------------------
    const VersionInfo& PointTask::get_version_info(unsigned idx) const
    //--------------------------------------------------------------------------
    {
      // See if we've copied over the versions from our slice
      // if not we can just use our slice owner
      if (idx < version_infos.size())
        return version_infos[idx];
      return slice_owner->get_version_info(idx);
    }

    //--------------------------------------------------------------------------
    ApEvent PointTask::get_task_completion(void) const
    //--------------------------------------------------------------------------
    {
      return point_termination;
    }

    //--------------------------------------------------------------------------
    TaskOp::TaskKind PointTask::get_task_kind(void) const
    //--------------------------------------------------------------------------
    {
      return POINT_TASK_KIND;
    }

    //--------------------------------------------------------------------------
    void PointTask::perform_inlining(TaskContext *enclosing)
    //--------------------------------------------------------------------------
    {
      // Should never be called
      assert(false);
    }

    //--------------------------------------------------------------------------
    std::map<InstanceManager*,std::pair<unsigned,bool> >* 
                                     PointTask::get_acquired_instances_ref(void)
    //--------------------------------------------------------------------------
    {
      return slice_owner->get_acquired_instances_ref();
    }

    //--------------------------------------------------------------------------
    void PointTask::send_remote_context(AddressSpaceID remote_instance,
                                        RemoteTask *remote_ctx)
    //--------------------------------------------------------------------------
    {
#ifdef DEBUG_LEGION
      assert(remote_instance != runtime->address_space);
#endif
      Serializer rez;
      {
        RezCheck z(rez);
        rez.serialize(remote_ctx);
        execution_context->pack_remote_context(rez, remote_instance);
      }
      runtime->send_remote_context_response(remote_instance, rez);
      AutoLock o_lock(op_lock);
#ifdef DEBUG_LEGION
      assert(remote_instances.find(remote_instance) == remote_instances.end());
#endif
      remote_instances[remote_instance] = remote_ctx;
    }

    //--------------------------------------------------------------------------
    void PointTask::trigger_task_complete(void)
    //--------------------------------------------------------------------------
    {
      DETAILED_PROFILER(runtime, POINT_TASK_COMPLETE_CALL);
      // Pass back our created and deleted operations 
      std::set<RtEvent> preconditions;
      if (execution_context != NULL)
      {
        slice_owner->return_privileges(execution_context, preconditions);
        if (!preconditions.empty())
          slice_owner->record_child_complete(
              Runtime::merge_events(preconditions));
        else
          slice_owner->record_child_complete(RtEvent::NO_RT_EVENT);
        // Since this point is now complete we know
        // that we can trigger it. Note we don't need to do
        // this if we're a leaf task because we would have 
        // performed the leaf task early complete chaining operation.
        if (!is_leaf())
          Runtime::trigger_event(point_termination);

        if (runtime->legion_spy_enabled)
          execution_context->log_created_requirements();
        // Invalidate any context that we had so that the child
        // operations can begin committing
        execution_context->invalidate_region_tree_contexts(); 
        // See if we need to trigger that our children are complete
        const bool need_commit = execution_context->attempt_children_commit();
        // Mark that this operation is now complete
        complete_operation();
        if (need_commit)
          trigger_children_committed();
      }
      else
      {
        if (!preconditions.empty())
          slice_owner->record_child_complete(
              Runtime::merge_events(preconditions));
        else
          slice_owner->record_child_complete(RtEvent::NO_RT_EVENT);

        if (!is_leaf())
          Runtime::trigger_event(point_termination);

        complete_operation();
      }
    }

    //--------------------------------------------------------------------------
    void PointTask::trigger_task_commit(void)
    //--------------------------------------------------------------------------
    {
      DETAILED_PROFILER(runtime, POINT_TASK_COMMIT_CALL);
      if (profiling_reported.exists())
        finalize_single_task_profiling();
      // A little strange here, but we don't directly commit this
      // operation, instead we just tell our slice that we are commited
      // In the deactivation of the slice task is when we will actually
      // have our commit call done
      slice_owner->record_child_committed(profiling_reported);
    }

    //--------------------------------------------------------------------------
    bool PointTask::pack_task(Serializer &rez, AddressSpaceID target)
    //--------------------------------------------------------------------------
    {
      DETAILED_PROFILER(runtime, POINT_PACK_TASK_CALL);
      RezCheck z(rez);
      pack_single_task(rez, target);
      rez.serialize(orig_task);
      rez.serialize(point_termination); 
#ifdef DEBUG_LEGION
      assert(is_origin_mapped()); // should be origin mapped if we're here
#endif
      rez.serialize(deferred_effects);
      deferred_effects = ApUserEvent::NO_AP_USER_EVENT;
      // Return false since point tasks should always be deactivated
      // once they are sent to a remote node
      return false;
    }

    //--------------------------------------------------------------------------
    bool PointTask::unpack_task(Deserializer &derez, Processor current,
                                std::set<RtEvent> &ready_events)
    //--------------------------------------------------------------------------
    {
      DETAILED_PROFILER(runtime, POINT_UNPACK_TASK_CALL);
      DerezCheck z(derez);
      unpack_single_task(derez, ready_events);
      derez.deserialize(orig_task);
      derez.deserialize(point_termination);
#ifdef DEBUG_LEGION
      assert(!deferred_effects.exists());
#endif
      derez.deserialize(deferred_effects);
      set_current_proc(current);
      // Get the context information from our slice owner
      parent_ctx = slice_owner->get_context();
      parent_task = parent_ctx->get_task();
      // We should always just apply these things now since we were mapped 
      // on the owner node
#ifdef DEBUG_LEGION
      assert(is_origin_mapped());
#endif
      slice_owner->record_child_mapped(deferred_complete_mapping,
                                       deferred_effects);
#ifdef LEGION_SPY
      LegionSpy::log_event_dependence(completion_event, point_termination);
#endif
      return false;
    }

    //--------------------------------------------------------------------------
    void PointTask::handle_future(const void *res, size_t res_size, bool owner)
    //--------------------------------------------------------------------------
    {
      slice_owner->handle_future(index_point, res, res_size, owner);
    }

    //--------------------------------------------------------------------------
    void PointTask::handle_post_mapped(RtEvent mapped_precondition)
    //--------------------------------------------------------------------------
    {
      DETAILED_PROFILER(runtime, POINT_TASK_POST_MAPPED_CALL);
      if (deferred_effects.exists())
      {
        if (!effects_postconditions.empty())
        {
          const TraceInfo trace_info = (remote_trace_info == NULL) ?
            TraceInfo(this) : TraceInfo(*remote_trace_info, this);
          Runtime::trigger_event(deferred_effects,
            Runtime::merge_events(&trace_info, effects_postconditions));
        }
        else
          Runtime::trigger_event(deferred_effects);
        deferred_effects = ApUserEvent::NO_AP_USER_EVENT;
      }
#ifdef DEBUG_LEGION
#ifndef NDEBUG
      else
        assert(!effects_postconditions.empty()); 
#endif
#endif
      if (deferred_complete_mapping.exists())
      {
        if (mapped_precondition.exists())
          map_applied_conditions.insert(mapped_precondition);
        // Little race condition here so pull it on the stack first
        RtUserEvent to_trigger = deferred_complete_mapping;
        deferred_complete_mapping = RtUserEvent::NO_RT_USER_EVENT;
        if (!map_applied_conditions.empty())
          Runtime::trigger_event(to_trigger, 
              Runtime::merge_events(map_applied_conditions)); 
        else
          Runtime::trigger_event(to_trigger);
      }
#ifdef DEBUG_LEGION
#ifndef NDEBUG
      else
      {
        assert(!mapped_precondition.exists());
        assert(map_applied_conditions.empty());
      }
#endif
#endif
    }

    //--------------------------------------------------------------------------
    void PointTask::handle_misspeculation(void)
    //--------------------------------------------------------------------------
    {
      // First thing: increment the meta-task counts since we decremented
      // them in case we didn't end up running
#ifdef DEBUG_LEGION
      runtime->increment_total_outstanding_tasks(
          MisspeculationTaskArgs::TASK_ID, true/*meta*/);
#else
      runtime->increment_total_outstanding_tasks();
#endif
#ifdef DEBUG_SHUTDOWN_HANG
      __sync_fetch_and_add(
            &runtime->outstanding_counts[MisspeculationTaskArgs::TASK_ID],1);
#endif
      // Pretend like we executed the task
      execution_context->begin_misspeculation();
      size_t result_size;
      const void *result = slice_owner->get_predicate_false_result(result_size);
      execution_context->end_misspeculation(result, result_size);
    }

    //--------------------------------------------------------------------------
    void PointTask::record_reference_mutation_effect(RtEvent event)
    //--------------------------------------------------------------------------
    {
      map_applied_conditions.insert(event);
    }

    //--------------------------------------------------------------------------
    const DomainPoint& PointTask::get_domain_point(void) const
    //--------------------------------------------------------------------------
    {
      return index_point;
    }

    //--------------------------------------------------------------------------
    void PointTask::set_projection_result(unsigned idx, LogicalRegion result)
    //--------------------------------------------------------------------------
    {
#ifdef DEBUG_LEGION
      assert(idx < regions.size());
#endif
      RegionRequirement &req = regions[idx];
#ifdef DEBUG_LEGION
      assert(req.handle_type != SINGULAR);
#endif
      req.region = result;
      req.handle_type = SINGULAR;
      // Check to see if the region is a NO_REGION,
      // if it is then switch the privilege to NO_ACCESS
      if (req.region == LogicalRegion::NO_REGION)
        req.privilege = NO_ACCESS;
    }

    //--------------------------------------------------------------------------
    void PointTask::initialize_point(SliceTask *owner, const DomainPoint &point,
                                    const FutureMap &point_arguments,
                                    const std::vector<FutureMap> &point_futures)
    //--------------------------------------------------------------------------
    {
      slice_owner = owner;
      // Get our point
      index_point = point;
      // Get our argument
      if (point_arguments.impl != NULL)
      {
        Future f = point_arguments.impl->get_future(point);
        if (f.impl != NULL)
        {
          ApEvent ready = f.impl->get_ready_event();
          ready.wait();
          local_arglen = f.impl->get_untyped_size(true/*internal*/);
          // Have to make a local copy since the point takes ownership
          if (local_arglen > 0)
          {
            local_args = malloc(local_arglen);
            memcpy(local_args, 
                f.impl->get_untyped_result(true, NULL, true), local_arglen);
          }
        }
      }
      if (!point_futures.empty())
      {
        for (std::vector<FutureMap>::const_iterator it = 
              point_futures.begin(); it != point_futures.end(); it++)
          this->futures.push_back(it->impl->get_future(point));
      }
      // Make a new termination event for this point
      point_termination = Runtime::create_ap_user_event();
    }

    //--------------------------------------------------------------------------
    void PointTask::send_back_created_state(AddressSpaceID target)
    //--------------------------------------------------------------------------
    {
      if (execution_context->has_created_requirements())
        execution_context->send_back_created_state(target);
    } 

    //--------------------------------------------------------------------------
    void PointTask::replay_analysis(void)
    //--------------------------------------------------------------------------
    {
#ifdef LEGION_SPY
      LegionSpy::log_replay_operation(unique_op_id);
#endif
      tpl->register_operation(this);
      complete_mapping();
    }

    //--------------------------------------------------------------------------
    void PointTask::complete_replay(ApEvent instance_ready_event)
    //--------------------------------------------------------------------------
    {
#ifdef DEBUG_LEGION
      assert(is_leaf());
      assert(is_origin_mapped());
      assert(!target_processors.empty());
#endif
      const AddressSpaceID target_space = 
        runtime->find_address_space(target_processors.front());
      if (target_space != runtime->address_space)
      {
#ifdef DEBUG_LEGION
        assert(!deferred_effects.exists());
#endif
        deferred_effects = Runtime::create_ap_user_event();
        slice_owner->record_child_mapped(RtEvent::NO_RT_EVENT,deferred_effects);
        // This is the remote case, pack it up and ship it over
        // Update our target_proc so that the sending code is correct 
        Serializer rez;
        {
          RezCheck z(rez);
          rez.serialize(instance_ready_event);
          rez.serialize(target_processors.front());
          rez.serialize(SLICE_TASK_KIND);
          slice_owner->pack_task(rez, target_space);
        }
        runtime->send_remote_task_replay(target_space, rez);
        // Record this slice as an origin-mapped slice so that it 
        // will be deactivated accordingly
        slice_owner->index_owner->record_origin_mapped_slice(slice_owner);
      }
      else
      {
        // This is the local case
        // Check to see if we're replaying this locally or remotely
        for (std::deque<InstanceSet>::iterator it = physical_instances.begin();
             it != physical_instances.end(); ++it)
          for (unsigned idx = 0; idx < it->size(); ++idx)
            (*it)[idx].set_ready_event(instance_ready_event);
        update_no_access_regions();
        launch_task();
        ApEvent postcondition = ApEvent::NO_AP_EVENT;
        if (effects_postconditions.size() > 0)
          postcondition = Runtime::merge_events(NULL, effects_postconditions);
        if (is_remote())
          Runtime::trigger_event(deferred_effects, postcondition);
        else
          slice_owner->record_child_mapped(RtEvent::NO_RT_EVENT, postcondition);
      }
    }

    //--------------------------------------------------------------------------
    TraceLocalID PointTask::get_trace_local_id(void) const
    //--------------------------------------------------------------------------
    {
      if (remote_trace_info != NULL)
      {
        TraceLocalID result = 
          slice_owner->remote_trace_info->memo->get_trace_local_id();
        result.second = get_domain_point();
        return result;
      }
      else
        return TraceLocalID(trace_local_id, get_domain_point());
    }

    //--------------------------------------------------------------------------
    void PointTask::record_intra_space_dependences(unsigned index,
                                    const std::vector<DomainPoint> &dependences)
    //--------------------------------------------------------------------------
    {
      // Scan through the list until we find ourself
      for (unsigned idx = 0; idx < dependences.size(); idx++)
      {
        if (dependences[idx] == index_point)
        {
          // If we've got a prior dependence then record it
          if (idx > 0)
          {
            const DomainPoint &prev = dependences[idx-1];
            const RtEvent pre = slice_owner->find_intra_space_dependence(prev);
            intra_space_mapping_dependences.insert(pre);
            if (runtime->legion_spy_enabled)
              LegionSpy::log_intra_space_dependence(unique_op_id, prev);
          }
          // If we're not the last dependence, then send our mapping event
          // so that others can record a dependence on us
          if (idx < (dependences.size()-1))
            slice_owner->record_intra_space_dependence(index_point,
                                                       get_mapped_event());
          return;
        }
      }
      // We should never get here
      assert(false);
    }

    /////////////////////////////////////////////////////////////
    // Index Task 
    /////////////////////////////////////////////////////////////

    //--------------------------------------------------------------------------
    IndexTask::IndexTask(Runtime *rt)
      : MultiTask(rt)
    //--------------------------------------------------------------------------
    {
    }

    //--------------------------------------------------------------------------
    IndexTask::IndexTask(const IndexTask &rhs)
      : MultiTask(NULL)
    //--------------------------------------------------------------------------
    {
      // should never be called
      assert(false);
    }

    //--------------------------------------------------------------------------
    IndexTask::~IndexTask(void)
    //--------------------------------------------------------------------------
    {
    }

    //--------------------------------------------------------------------------
    IndexTask& IndexTask::operator=(const IndexTask &rhs)
    //--------------------------------------------------------------------------
    {
      // should never be called
      assert(false);
      return *this;
    }

    //--------------------------------------------------------------------------
    void IndexTask::activate(void)
    //--------------------------------------------------------------------------
    {
      DETAILED_PROFILER(runtime, INDEX_ACTIVATE_CALL);
      activate_multi();
      serdez_redop_fns = NULL;
      total_points = 0;
      mapped_points = 0;
      complete_points = 0;
      committed_points = 0;
      need_intra_task_alias_analysis = true;
      profiling_reported = RtUserEvent::NO_RT_USER_EVENT;
      profiling_priority = LG_THROUGHPUT_WORK_PRIORITY;
      outstanding_profiling_requests = 0;
      outstanding_profiling_reported = 0;
    }

    //--------------------------------------------------------------------------
    void IndexTask::deactivate(void)
    //--------------------------------------------------------------------------
    {
      DETAILED_PROFILER(runtime, INDEX_DEACTIVATE_CALL);
      deactivate_multi();
      privilege_paths.clear();
      if (!origin_mapped_slices.empty())
      {
        for (std::set<SliceTask*>::const_iterator it = 
              origin_mapped_slices.begin(); it != 
              origin_mapped_slices.end(); it++)
        {
          (*it)->deactivate();
        }
        origin_mapped_slices.clear();
      } 
      if (future_map_ready.exists() && !future_map_ready.has_triggered())
        Runtime::trigger_event(future_map_ready);
      // Remove our reference to the reduction future
      reduction_future = Future();
      map_applied_conditions.clear();
      complete_preconditions.clear();
      commit_preconditions.clear();
      version_infos.clear();
      if (!profiling_info.empty())
      {
        for (unsigned idx = 0; idx < profiling_info.size(); idx++)
          free(profiling_info[idx].buffer);
        profiling_info.clear();
      }
#ifdef DEBUG_LEGION
      interfering_requirements.clear();
      point_requirements.clear();
      assert(acquired_instances.empty());
      assert(pending_intra_space_dependences.empty());
#endif
      acquired_instances.clear();
      runtime->free_index_task(this);
    }

    //--------------------------------------------------------------------------
    FutureMap IndexTask::initialize_task(InnerContext *ctx,
                                         const IndexTaskLauncher &launcher,
                                         IndexSpace launch_sp, 
                                         bool track /*= true*/)
    //--------------------------------------------------------------------------
    {
      parent_ctx = ctx;
      task_id = launcher.task_id;
      indexes = launcher.index_requirements;
      regions = launcher.region_requirements;
      if (!launcher.futures.empty())
      {
        // Only allow non-empty futures on the way in
        for (std::vector<Future>::const_iterator it =
              launcher.futures.begin(); it != launcher.futures.end(); it++)
          if (it->impl != NULL)
            futures.push_back(*it);
      }
      update_grants(launcher.grants);
      wait_barriers = launcher.wait_barriers;
      update_arrival_barriers(launcher.arrive_barriers);
      arglen = launcher.global_arg.get_size();
      if (arglen > 0)
      {
#ifdef DEBUG_LEGION
        assert(arg_manager == NULL);
#endif
        arg_manager = new AllocManager(arglen);
        arg_manager->add_reference();
        args = arg_manager->get_allocation();
        memcpy(args, launcher.global_arg.get_ptr(), arglen);
      }
      // Very important that these freezes occur before we initialize
      // this operation because they can launch creation operations to
      // make the future maps
      point_arguments = launcher.argument_map.impl->freeze(parent_ctx);
      const size_t num_point_futures = launcher.point_futures.size();
      if (num_point_futures > 0)
      {
        point_futures.resize(num_point_futures);
        for (unsigned idx = 0; idx < num_point_futures; idx++)
          point_futures[idx] = 
            launcher.point_futures[idx].impl->freeze(parent_ctx);
      }
      map_id = launcher.map_id;
      tag = launcher.tag;
      is_index_space = true;
#ifdef DEBUG_LEGION
      assert(launch_sp.exists());
      assert(launch_space == NULL);
#endif
      launch_space = runtime->forest->get_node(launch_sp);
      add_launch_space_reference(launch_space);
      if (!launcher.launch_domain.exists())
        launch_space->get_launch_space_domain(index_domain);
      else
        index_domain = launcher.launch_domain;
      internal_space = launch_space->handle;
      sharding_space = launcher.sharding_space;
      need_intra_task_alias_analysis = !launcher.independent_requirements;
      initialize_base_task(ctx, track, launcher.static_dependences,
                           launcher.predicate, task_id);
      if (launcher.predicate != Predicate::TRUE_PRED)
        initialize_predicate(launcher.predicate_false_future,
                             launcher.predicate_false_result);
      future_map_ready = Runtime::create_rt_user_event();
      future_map = FutureMap(new FutureMapImpl(ctx, this, future_map_ready,
            runtime, runtime->get_available_distributed_id(),
            runtime->address_space));
#ifdef DEBUG_LEGION
      future_map.impl->add_valid_domain(index_domain);
#endif
      check_empty_field_requirements(); 
 
      if (runtime->legion_spy_enabled)
      {
        LegionSpy::log_index_task(parent_ctx->get_unique_id(),
                                  unique_op_id, task_id,
                                  get_task_name());
        for (std::vector<PhaseBarrier>::const_iterator it = 
              launcher.wait_barriers.begin(); it !=
              launcher.wait_barriers.end(); it++)
        {
          ApEvent e = Runtime::get_previous_phase(it->phase_barrier);
          LegionSpy::log_phase_barrier_wait(unique_op_id, e);
        }
      }
      return future_map;
    }

    //--------------------------------------------------------------------------
    Future IndexTask::initialize_task(InnerContext *ctx,
                                      const IndexTaskLauncher &launcher,
                                      IndexSpace launch_sp,
                                      ReductionOpID redop_id, 
                                      bool deterministic,
                                      bool track /*= true*/)
    //--------------------------------------------------------------------------
    {
      parent_ctx = ctx;
      task_id = launcher.task_id;
      indexes = launcher.index_requirements;
      regions = launcher.region_requirements;
      if (!launcher.futures.empty())
      {
        // Only allow non-empty futures on the way in
        for (std::vector<Future>::const_iterator it =
              launcher.futures.begin(); it != launcher.futures.end(); it++)
          if (it->impl != NULL)
            futures.push_back(*it);
      }
      update_grants(launcher.grants);
      wait_barriers = launcher.wait_barriers;
      update_arrival_barriers(launcher.arrive_barriers);
      arglen = launcher.global_arg.get_size();
      if (arglen > 0)
      {
#ifdef DEBUG_LEGION
        assert(arg_manager == NULL);
#endif
        arg_manager = new AllocManager(arglen);
        arg_manager->add_reference();
        args = arg_manager->get_allocation();
        memcpy(args, launcher.global_arg.get_ptr(), arglen);
      }
      // Very important that these freezes occur before we initialize
      // this operation because they can launch creation operations to
      // make the future maps
      point_arguments = launcher.argument_map.impl->freeze(parent_ctx);
      const size_t num_point_futures = launcher.point_futures.size();
      if (num_point_futures > 0)
      {
        point_futures.resize(num_point_futures);
        for (unsigned idx = 0; idx < num_point_futures; idx++)
          point_futures[idx] = 
            launcher.point_futures[idx].impl->freeze(parent_ctx);
      }
      map_id = launcher.map_id;
      tag = launcher.tag;
      is_index_space = true;
#ifdef DEBUG_LEGION
      assert(launch_sp.exists());
      assert(launch_space == NULL);
#endif
      launch_space = runtime->forest->get_node(launch_sp);
      add_launch_space_reference(launch_space);
      if (!launcher.launch_domain.exists())
        launch_space->get_launch_space_domain(index_domain);
      else
        index_domain = launcher.launch_domain;
      internal_space = launch_space->handle;
      sharding_space = launcher.sharding_space;
      need_intra_task_alias_analysis = !launcher.independent_requirements;
      redop = redop_id;
      reduction_op = Runtime::get_reduction_op(redop);
      deterministic_redop = deterministic;
      serdez_redop_fns = Runtime::get_serdez_redop_fns(redop);
      if (!reduction_op->is_foldable)
        REPORT_LEGION_ERROR(ERROR_REDUCTION_OPERATION_INDEX,
                      "Reduction operation %d for index task launch %s "
                      "(ID %lld) is not foldable.",
                      redop, get_task_name(), get_unique_id())
      else
        initialize_reduction_state();
      initialize_base_task(ctx, track, launcher.static_dependences,
                           launcher.predicate, task_id);
      if (launcher.predicate != Predicate::TRUE_PRED)
        initialize_predicate(launcher.predicate_false_future,
                             launcher.predicate_false_result);
      reduction_future = Future(new FutureImpl(runtime,
            true/*register*/, runtime->get_available_distributed_id(), 
            runtime->address_space, get_completion_event(), this));
      check_empty_field_requirements();
      if (runtime->legion_spy_enabled)
      {
        LegionSpy::log_index_task(parent_ctx->get_unique_id(),
                                  unique_op_id, task_id,
                                  get_task_name());
        for (std::vector<PhaseBarrier>::const_iterator it = 
              launcher.wait_barriers.begin(); it !=
              launcher.wait_barriers.end(); it++)
        {
          ApEvent e = Runtime::get_previous_phase(it->phase_barrier);
          LegionSpy::log_phase_barrier_wait(unique_op_id, e);
        }
        LegionSpy::log_future_creation(unique_op_id, 
              reduction_future.impl->get_ready_event(), index_point);
      }
      return reduction_future;
    }

    //--------------------------------------------------------------------------
    void IndexTask::initialize_predicate(const Future &pred_future,
                                         const TaskArgument &pred_arg)
    //--------------------------------------------------------------------------
    {
      if (pred_future.impl != NULL)
        predicate_false_future = pred_future;
      else
      {
        predicate_false_size = pred_arg.get_size();
        if (predicate_false_size == 0)
        {
          // TODO: Reenable this error if we want to track predicate defaults
#if 0
          if (variants->return_size > 0)
            log_run.error("Predicated index task launch for task %s "
                          "in parent task %s (UID %lld) has non-void "
                          "return type but no default value for its "
                          "future if the task predicate evaluates to "
                          "false.  Please set either the "
                          "'predicate_false_result' or "
                          "'predicate_false_future' fields of the "
                          "IndexTaskLauncher struct.",
                          get_task_name(), parent_ctx->get_task_name(),
                          parent_ctx->get_unique_id())
          }
#endif
        }
        else
        {
          // TODO: Reenable this error if we want to track predicate defaults
#ifdef PERFORM_PREDICATE_SIZE_CHECKS
          if (predicate_false_size != variants->return_size)
            REPORT_LEGION_ERROR(ERROR_PREDICATED_INDEX_TASK,
                          "Predicated index task launch for task %s "
                          "in parent task %s (UID %lld) has predicated "
                          "false return type of size %ld bytes, but the "
                          "expected return size is %ld bytes.",
                          get_task_name(), parent_ctx->get_task_name(),
                          parent_ctx->get_unique_id(),
                          predicate_false_size, variants->return_size)
#endif
#ifdef DEBUG_LEGION
          assert(predicate_false_result == NULL);
#endif
          predicate_false_result = 
            legion_malloc(PREDICATE_ALLOC, predicate_false_size);
          memcpy(predicate_false_result, pred_arg.get_ptr(),
                 predicate_false_size);
        }
      }
    }

    //--------------------------------------------------------------------------
    void IndexTask::initialize_must_epoch(MustEpochOp *epoch, 
                                          unsigned index, bool do_registration)
    //--------------------------------------------------------------------------
    {
      set_must_epoch(epoch, index, do_registration);
      future_map = epoch->get_future_map();
#ifdef DEBUG_LEGION
      Domain launch_domain;
      launch_space->get_launch_space_domain(launch_domain);
      future_map.impl->add_valid_domain(launch_domain);
#endif
    }

    //--------------------------------------------------------------------------
    void IndexTask::trigger_prepipeline_stage(void)
    //--------------------------------------------------------------------------
    {
      // First compute the parent indexes
      compute_parent_indexes(); 
      // Count how many total points we need for this index space task
      total_points = index_domain.get_volume();
      // Annotate any regions which are going to need to be early mapped
      for (unsigned idx = 0; idx < regions.size(); idx++)
      {
        if (!IS_WRITE(regions[idx]))
          continue;
        if (regions[idx].handle_type == SINGULAR)
          regions[idx].flags |= MUST_PREMAP_FLAG;
        else if (regions[idx].handle_type == REG_PROJECTION)
        {
          ProjectionFunction *function = runtime->find_projection_function(
                                                    regions[idx].projection);
          if (function->depth == 0)
            regions[idx].flags |= MUST_PREMAP_FLAG;
        }
      }
      // Initialize the privilege paths
      privilege_paths.resize(regions.size());
      for (unsigned idx = 0; idx < regions.size(); idx++)
        initialize_privilege_path(privilege_paths[idx], regions[idx]);
      if (!options_selected)
      {
        const bool inline_task = select_task_options(false/*prioritize*/);
        if (inline_task) 
        {
          REPORT_LEGION_WARNING(LEGION_WARNING_MAPPER_REQUESTED_INLINE,
                          "Mapper %s requested to inline task %s "
                          "(UID %lld) but the 'enable_inlining' option was "
                          "not set on the task launcher so the request is "
                          "being ignored", mapper->get_mapper_name(),
                          get_task_name(), get_unique_id());
        }
      }
      if (need_intra_task_alias_analysis)
      {
        // If we don't have a trace, we do our alias analysis now
        LegionTrace *local_trace = get_trace();
        if (local_trace == NULL)
          perform_intra_task_alias_analysis(false/*tracing*/, NULL/*trace*/,
                                            privilege_paths);
      }
      if (runtime->legion_spy_enabled)
      { 
        for (unsigned idx = 0; idx < regions.size(); idx++)
          TaskOp::log_requirement(unique_op_id, idx, regions[idx]);
        runtime->forest->log_launch_space(launch_space->handle, unique_op_id);
      }
    }

    //--------------------------------------------------------------------------
    void IndexTask::trigger_dependence_analysis(void)
    //--------------------------------------------------------------------------
    {
#ifdef DEBUG_LEGION
      assert(memo_state != MEMO_REQ);
      assert(privilege_paths.size() == regions.size());
#endif 
      if (runtime->check_privileges)
        perform_privilege_checks();
      if (need_intra_task_alias_analysis)
      {
        // If we have a trace we do our alias analysis now
        LegionTrace *local_trace = get_trace();
        if (local_trace != NULL)
          perform_intra_task_alias_analysis(is_tracing(), local_trace,
                                            privilege_paths);
      }
      // To be correct with the new scheduler we also have to 
      // register mapping dependences on futures
      for (std::vector<Future>::const_iterator it = futures.begin();
            it != futures.end(); it++)
        it->impl->register_dependence(this);
      if (predicate_false_future.impl != NULL)
        predicate_false_future.impl->register_dependence(this);
      // Register mapping dependences on any future maps also
      if (point_arguments.impl != NULL)
        point_arguments.impl->register_dependence(this);
      for (std::vector<FutureMap>::const_iterator it = 
            point_futures.begin(); it != point_futures.end(); it++)
        it->impl->register_dependence(this);
      // Also have to register any dependences on our predicate
      register_predicate_dependence();
      for (unsigned idx = 0; idx < regions.size(); idx++)
      {
        ProjectionInfo projection_info(runtime, regions[idx], launch_space);
        runtime->forest->perform_dependence_analysis(this, idx, regions[idx], 
                                                     projection_info,
                                                     privilege_paths[idx]);
      }
    }

    //--------------------------------------------------------------------------
    void IndexTask::report_interfering_requirements(unsigned idx1,unsigned idx2)
    //--------------------------------------------------------------------------
    {
#if 0
      REPORT_LEGION_ERROR(ERROR_ALIASED_REGION_REQUIREMENTS,
                          "Aliased region requirements for index tasks "
                          "are not permitted. Region requirements %d and %d "
                          "of task %s (UID %lld) in parent task %s (UID %lld) "
                          "are interfering.", idx1, idx2, get_task_name(),
                          get_unique_id(), parent_ctx->get_task_name(),
                          parent_ctx->get_unique_id())
#else
      REPORT_LEGION_WARNING(LEGION_WARNING_REGION_REQUIREMENTS_INDEX,
                      "Region requirements %d and %d of index task %s "
                      "(UID %lld) in parent task %s (UID %lld) are potentially "
                      "interfering.  It's possible that this is a false "
                      "positive if there are projection region requirements "
                      "and each of the point tasks are non-interfering. "
                      "If the runtime is built in debug mode then it will "
                      "check that the region requirements of all points are "
                      "actually non-interfering. If you see no further error "
                      "messages for this index task launch then everything "
                      "is good.", idx1, idx2, get_task_name(), get_unique_id(),
                      parent_ctx->get_task_name(), parent_ctx->get_unique_id())
#endif
#ifdef DEBUG_LEGION
      interfering_requirements.insert(std::pair<unsigned,unsigned>(idx1,idx2));
#endif
    }

    //--------------------------------------------------------------------------
    RegionTreePath& IndexTask::get_privilege_path(unsigned idx)
    //--------------------------------------------------------------------------
    {
#ifdef DEBUG_LEGION
      assert(idx < privilege_paths.size());
#endif
      return privilege_paths[idx];
    }

    //--------------------------------------------------------------------------
    void IndexTask::resolve_false(bool speculated, bool launched)
    //--------------------------------------------------------------------------
    {
      // If we already launched, then we can just return
      // otherwise continue through to do the cleanup work
      if (launched)
        return;
      RtEvent execution_condition;
      // Fill in the index task map with the default future value
      if (redop == 0)
      {
        // Handling the future map case
        if (predicate_false_future.impl != NULL)
        {
          ApEvent wait_on = predicate_false_future.impl->get_ready_event();
          if (wait_on.has_triggered())
          {
            const size_t result_size = 
              check_future_size(predicate_false_future.impl);
            const void *result = 
              predicate_false_future.impl->get_untyped_result(true, NULL, true);
            for (Domain::DomainPointIterator itr(index_domain); itr; itr++)
            {
              Future f = future_map.impl->get_future(itr.p);
              if (result_size > 0)
                f.impl->set_result(result, result_size, false/*own*/);
              else
                f.impl->set_result(NULL, 0, false/*own*/);
            }
          }
          else
          {
            // Add references so things won't be prematurely collected
            future_map.impl->add_base_resource_ref(DEFERRED_TASK_REF);
            predicate_false_future.impl->add_base_gc_ref(DEFERRED_TASK_REF,
                                                         this);
            DeferredFutureMapSetArgs args(future_map.impl,
                  predicate_false_future.impl, index_domain, this);
            execution_condition = 
              runtime->issue_runtime_meta_task(args, LG_LATENCY_WORK_PRIORITY, 
                                               Runtime::protect_event(wait_on));
          }
        }
        else
        {
          for (Domain::DomainPointIterator itr(index_domain); itr; itr++)
          {
            Future f = future_map.impl->get_future(itr.p);
            if (predicate_false_size > 0)
              f.impl->set_result(predicate_false_result,
                                 predicate_false_size, false/*own*/);
            else
              f.impl->set_result(NULL, 0, false/*own*/);
          }
        }
      }
      else
      {
        // Handling a reduction case
        if (predicate_false_future.impl != NULL)
        {
          ApEvent wait_on = predicate_false_future.impl->get_ready_event();
          if (wait_on.has_triggered())
          {
            const size_t result_size = 
                        check_future_size(predicate_false_future.impl);
            if (result_size > 0)
              reduction_future.impl->set_result(
                predicate_false_future.impl->get_untyped_result(true,NULL,true),
                result_size, false/*own*/);
            else
              reduction_future.impl->set_result(NULL, 0, false/*own*/);
          }
          else
          {
            // Add references so they aren't garbage collected 
            reduction_future.impl->add_base_gc_ref(DEFERRED_TASK_REF, this);
            predicate_false_future.impl->add_base_gc_ref(DEFERRED_TASK_REF, 
                                                         this);
            DeferredFutureSetArgs args(reduction_future.impl,
                                    predicate_false_future.impl, this);
            execution_condition = 
              runtime->issue_runtime_meta_task(args, LG_LATENCY_WORK_PRIORITY,
                                               Runtime::protect_event(wait_on));
          }
        }
        else
        {
          if (predicate_false_size > 0)
            reduction_future.impl->set_result(predicate_false_result,
                                  predicate_false_size, false/*own*/);
          else
            reduction_future.impl->set_result(NULL, 0, false/*own*/);
        }
      }
      // Then clean up this task execution
      complete_mapping();
      complete_execution(execution_condition);
      resolve_speculation();
      trigger_children_complete();
      trigger_children_committed();
    }

    //--------------------------------------------------------------------------
    void IndexTask::early_map_task(void)
    //--------------------------------------------------------------------------
    {
      DETAILED_PROFILER(runtime, INDEX_EARLY_MAP_TASK_CALL);
      std::vector<unsigned> early_map_indexes;
      for (unsigned idx = 0; idx < regions.size(); idx++)
      {
        const RegionRequirement &req = regions[idx];
        if (req.must_premap())
          early_map_indexes.push_back(idx);
      }
      if (!early_map_indexes.empty())
      {
        early_map_regions(map_applied_conditions, early_map_indexes);
        if (!acquired_instances.empty())
          release_acquired_instances(acquired_instances);
      }
    }

    //--------------------------------------------------------------------------
    void IndexTask::early_map_regions(std::set<RtEvent> &applied_conditions,
                                      const std::vector<unsigned> &must_premap)
    //--------------------------------------------------------------------------
    {
      DETAILED_PROFILER(runtime, EARLY_MAP_REGIONS_CALL);
      // This always happens on the owner node so we can just do the 
      // normal trace info creation here without needing to check
      // whether we have a remote trace info
      const TraceInfo trace_info(this);
      ApEvent init_precondition = compute_init_precondition(trace_info);;
      // A little bit of suckinesss here, it's unclear if we have
      // our version infos with the proper versioning information
      // so we might need to "page" it in now.  We'll overlap it as
      // much as possible, but it will still suck. The common case is that
      // we don't have anything to premap though so we shouldn't be
      // doing this all that often.
      std::set<RtEvent> version_ready_events;
      for (std::vector<unsigned>::const_iterator it = must_premap.begin();
            it != must_premap.end(); it++)
      {
        VersionInfo &version_info = get_version_info(*it); 
        if (version_info.has_version_info())
          continue;
        runtime->forest->perform_versioning_analysis(this, *it, regions[*it],
                                         version_info, version_ready_events);
      }
      Mapper::PremapTaskInput input;
      Mapper::PremapTaskOutput output;
      // Initialize this to not have a new target processor
      output.new_target_proc = Processor::NO_PROC;
      output.profiling_priority = LG_THROUGHPUT_WORK_PRIORITY;
      // Set up the inputs and outputs 
      std::set<Memory> visible_memories;
      runtime->machine.get_visible_memories(target_proc, visible_memories);
      // At this point if we have any version ready events we need to wait
      if (!version_ready_events.empty())
      {
        RtEvent wait_on = Runtime::merge_events(version_ready_events);
        // This wait sucks but whatever for now
        wait_on.wait();
      }
      for (std::vector<unsigned>::const_iterator it = must_premap.begin();
            it != must_premap.end(); it++)
      {
        InstanceSet valid;    
        VersionInfo &version_info = get_version_info(*it);
        // Do the premapping
        if (request_valid_instances)
          runtime->forest->physical_premap_region(this, *it, regions[*it],
                                  version_info, valid, applied_conditions);
        // If we need visible instances, filter them as part of the conversion
        if (regions[*it].is_no_access())
          prepare_for_mapping(valid, input.valid_instances[*it]);
        else
          prepare_for_mapping(valid, visible_memories, 
                              input.valid_instances[*it]);
      }
      // Now invoke the mapper call
      if (mapper == NULL)
        mapper = runtime->find_mapper(current_proc, map_id);
      mapper->invoke_premap_task(this, &input, &output);
      // See if we need to update the new target processor
      if (output.new_target_proc.exists())
        this->target_proc = output.new_target_proc;
      // See if we have any profiling requests to handle
      if (!output.copy_prof_requests.empty())
      {
        filter_copy_request_kinds(mapper, 
            output.copy_prof_requests.requested_measurements,
            copy_profiling_requests, true/*warn*/);
        profiling_priority = output.profiling_priority;
#ifdef DEBUG_LEGION
        assert(!profiling_reported.exists());
#endif
        profiling_reported = Runtime::create_rt_user_event();
      }
      // Now do the registration
      for (std::vector<unsigned>::const_iterator it = must_premap.begin();
            it != must_premap.end(); it++)
      {
        VersionInfo &version_info = get_version_info(*it);
        InstanceSet &chosen_instances = early_mapped_regions[*it];
        std::map<unsigned,std::vector<MappingInstance> >::const_iterator 
          finder = output.premapped_instances.find(*it);
        if (finder == output.premapped_instances.end())
          REPORT_LEGION_ERROR(ERROR_INVALID_MAPPER_OUTPUT,
                        "Invalid mapper output from 'premap_task' invocation "
                        "on mapper %s. Mapper failed to map required premap "
                        "region requirement %d of task %s (ID %lld) launched "
                        "in parent task %s (ID %lld).", 
                        mapper->get_mapper_name(), *it, 
                        get_task_name(), get_unique_id(),
                        parent_ctx->get_task_name(), 
                        parent_ctx->get_unique_id())
        RegionTreeID bad_tree = 0;
        std::vector<FieldID> missing_fields;
        std::vector<PhysicalManager*> unacquired;
        int composite_index = runtime->forest->physical_convert_mapping(
            this, regions[*it], finder->second, 
            chosen_instances, bad_tree, missing_fields,
            runtime->unsafe_mapper ? NULL : get_acquired_instances_ref(),
            unacquired, !runtime->unsafe_mapper);
        if (bad_tree > 0)
          REPORT_LEGION_ERROR(ERROR_INVALID_MAPPER_OUTPUT,
                        "Invalid mapper output from 'premap_task' invocation "
                        "on mapper %s. Mapper provided an instance from "
                        "region tree %d for use in satisfying region "
                        "requirement %d of task %s (ID %lld) whose region "
                        "is from region tree %d.", mapper->get_mapper_name(),
                        bad_tree, *it,get_task_name(),get_unique_id(),
                        regions[*it].region.get_tree_id())
        if (!missing_fields.empty())
        {
          for (std::vector<FieldID>::const_iterator fit = 
                missing_fields.begin(); fit != missing_fields.end(); fit++)
          {
            const void *name; size_t name_size;
            if (!runtime->retrieve_semantic_information(
                regions[*it].region.get_field_space(), *fit,
                NAME_SEMANTIC_TAG, name, name_size, true, false))
              name = "(no name)";
            log_run.error("Missing instance for field %s (FieldID: %d)",
                          static_cast<const char*>(name), *it);
          }
          REPORT_LEGION_ERROR(ERROR_MISSING_INSTANCE_FIELD,
                        "Invalid mapper output from 'premap_task' invocation "
                        "on mapper %s. Mapper failed to specify instances "
                        "for %zd fields of region requirement %d of task %s "
                        "(ID %lld) launched in parent task %s (ID %lld). "
                        "The missing fields are listed below.",
                        mapper->get_mapper_name(), missing_fields.size(),
                        *it, get_task_name(), get_unique_id(),
                        parent_ctx->get_task_name(), 
                        parent_ctx->get_unique_id())
          
        }
        if (!unacquired.empty())
        {
          std::map<PhysicalManager*,std::pair<unsigned,bool> > 
            *acquired_instances = get_acquired_instances_ref();
          for (std::vector<PhysicalManager*>::const_iterator uit = 
                unacquired.begin(); uit != unacquired.end(); uit++)
          {
            if (acquired_instances->find(*uit) == acquired_instances->end())
              REPORT_LEGION_ERROR(ERROR_INVALID_MAPPER_OUTPUT,
                            "Invalid mapper output from 'premap_task' "
                            "invocation on mapper %s. Mapper selected "
                            "physical instance for region requirement "
                            "%d of task %s (ID %lld) which has already "
                            "been collected. If the mapper had properly "
                            "acquired this instance as part of the mapper "
                            "call it would have detected this. Please "
                            "update the mapper to abide by proper mapping "
                            "conventions.", mapper->get_mapper_name(),
                            (*it), get_task_name(), get_unique_id())
          }
          // If we did successfully acquire them, still issue the warning
          REPORT_LEGION_WARNING(LEGION_WARNING_MAPPER_FAILED_ACQUIRE,
                          "mapper %s failed to acquire instances "
                          "for region requirement %d of task %s (ID %lld) "
                          "in 'premap_task' call. You may experience "
                          "undefined behavior as a consequence.",
                          mapper->get_mapper_name(), *it, 
                          get_task_name(), get_unique_id());
        }
        if (composite_index >= 0)
          REPORT_LEGION_ERROR(ERROR_INVALID_MAPPER_OUTPUT,
                        "Invalid mapper output from 'premap_task' invocation "
                        "on mapper %s. Mapper requested composite instance "
                        "creation on region requirement %d of task %s "
                        "(ID %lld) launched in parent task %s (ID %lld).",
                        mapper->get_mapper_name(), *it,
                        get_task_name(), get_unique_id(),
                        parent_ctx->get_task_name(),
                        parent_ctx->get_unique_id())
        if (runtime->legion_spy_enabled)
          runtime->forest->log_mapping_decision(unique_op_id, parent_ctx, 
                                                *it, regions[*it],
                                                chosen_instances);
        if (!runtime->unsafe_mapper)
        {
          std::vector<LogicalRegion> regions_to_check(1, 
                                        regions[*it].region);
          for (unsigned check_idx = 0; 
                check_idx < chosen_instances.size(); check_idx++)
          {
            if (!chosen_instances[check_idx].get_manager()->meets_regions(
                                                          regions_to_check))
              REPORT_LEGION_ERROR(ERROR_INVALID_MAPPER_OUTPUT,
                            "Invalid mapper output from invocation of "
                            "'premap_task' on mapper %s. Mapper specified an "
                            "instance region requirement %d of task %s "
                            "(ID %lld) that does not meet the logical region "
                            "requirement. Task was launched in task %s "
                            "(ID %lld).", mapper->get_mapper_name(), *it, 
                            get_task_name(), get_unique_id(), 
                            parent_ctx->get_task_name(), 
                            parent_ctx->get_unique_id())
          }
        }
        // TODO: Implement physical tracing for premapped regions
        if (is_memoizing())
          assert(false);
        // Passed all the error checking tests so register it
        // Always defer the users, the point tasks will do that
        // for themselves when they map their regions
        const bool track_effects = 
          (!atomic_locks.empty() || !arrive_barriers.empty());
        ApEvent effects_done = 
          runtime->forest->physical_perform_updates_and_registration(
                              regions[*it], version_info, 
                              this, *it, init_precondition, completion_event,
                              chosen_instances, 
                              PhysicalTraceInfo(trace_info, *it), 
                              applied_conditions,
#ifdef DEBUG_LEGION
                              get_logging_name(), unique_op_id,
#endif
                              track_effects);
        if (effects_done.exists())
          effects_postconditions.insert(effects_done);
      }
    }

    //--------------------------------------------------------------------------
    bool IndexTask::distribute_task(void)
    //--------------------------------------------------------------------------
    {
      DETAILED_PROFILER(runtime, INDEX_DISTRIBUTE_CALL);
      if (is_origin_mapped())
      {
        // This will only get called if we had slices that couldn't map, but
        // they have now all mapped
#ifdef DEBUG_LEGION
        assert(slices.empty());
#endif
        // We're never actually run
        return false;
      }
      else
      {
        if (!is_sliced() && target_proc.exists() && 
            (target_proc != current_proc))
        {
          // Make a slice copy and send it away
          SliceTask *clone = clone_as_slice_task(launch_space->handle, 
                                                 target_proc,
                                                 true/*needs slice*/,
                                                 stealable);
          runtime->send_task(clone);
          return false; // We have now been sent away
        }
        else
          return true; // Still local so we can be sliced
      }
    }

    //--------------------------------------------------------------------------
    RtEvent IndexTask::perform_mapping(MustEpochOp *owner/*=NULL*/,
                                       const DeferMappingArgs *args/*=NULL*/)
    //--------------------------------------------------------------------------
    {
      DETAILED_PROFILER(runtime, INDEX_PERFORM_MAPPING_CALL);
      // This will only get called if we had slices that failed to origin map 
#ifdef DEBUG_LEGION
      assert(!slices.empty());
      // Should never get duplicate invocations here
      assert(args == NULL);
#endif
      for (std::list<SliceTask*>::iterator it = slices.begin();
            it != slices.end(); /*nothing*/)
      {
        (*it)->trigger_mapping();
        it = slices.erase(it);
      }
      return RtEvent::NO_RT_EVENT;
    }

    //--------------------------------------------------------------------------
    void IndexTask::launch_task(void)
    //--------------------------------------------------------------------------
    {
      // should never be called
      assert(false);
    }

    //--------------------------------------------------------------------------
    bool IndexTask::is_stealable(void) const
    //--------------------------------------------------------------------------
    {
      // Index space tasks are never stealable, they must first be
      // split into slices which can then be stolen.  Note that slicing
      // always happens after premapping so we know stealing is safe.
      return false;
    }

    //--------------------------------------------------------------------------
    void IndexTask::map_and_launch(void)
    //--------------------------------------------------------------------------
    {
      // This should only ever be called if we had slices which failed to map
#ifdef DEBUG_LEGION
      assert(is_sliced());
      assert(!slices.empty());
#endif
      trigger_slices();
    }

    //--------------------------------------------------------------------------
    ApEvent IndexTask::get_task_completion(void) const
    //--------------------------------------------------------------------------
    {
      return get_completion_event();
    }

    //--------------------------------------------------------------------------
    TaskOp::TaskKind IndexTask::get_task_kind(void) const
    //--------------------------------------------------------------------------
    {
      return INDEX_TASK_KIND;
    }

    //--------------------------------------------------------------------------
    void IndexTask::trigger_task_complete(void)
    //--------------------------------------------------------------------------
    {
      DETAILED_PROFILER(runtime, INDEX_COMPLETE_CALL);
      // Trigger all the futures or set the reduction future result
      // and then trigger it
      if (redop != 0)
      {
        // Set the future if we actually ran the task or we speculated
        if ((speculation_state != RESOLVE_FALSE_STATE) || false_guard.exists())
        {
          // If we're doing a deterministic reduction this is the point
          // at which we can collapse all the futures down to a single
          // value since we know we have them all in the temporary futures
          if (deterministic_redop)
          {
            for (std::map<DomainPoint,std::pair<void*,size_t> >::const_iterator
                  it = temporary_futures.begin();
                  it != temporary_futures.end(); it++)
              fold_reduction_future(it->second.first, it->second.second,
                                    false/*owner*/, true/*exclusive*/);
          }
          reduction_future.impl->set_result(reduction_state,
                                            reduction_state_size, 
                                            false/*owner*/);
        }
      }
      else
        Runtime::trigger_event(future_map_ready);
      if (must_epoch != NULL)
      {
        if (!complete_preconditions.empty())
        {
          const RtEvent wait_on = Runtime::merge_events(complete_preconditions);
          if (wait_on.exists() && !wait_on.has_triggered())
            wait_on.wait();
        }
        must_epoch->notify_subop_complete(this);
      } 
#ifdef LEGION_SPY
      LegionSpy::log_operation_events(unique_op_id, ApEvent::NO_AP_EVENT,
                                      completion_event);
#endif
      // This will only be non-empty if we're doing program order execution
      if (!effects_postconditions.empty())
      {
#ifdef DEBUG_LEGION
        assert(runtime->program_order_execution);
#endif
        const RtEvent done = 
          Runtime::protect_merge_events(effects_postconditions);
        complete_preconditions.insert(done);
      }
      if (!complete_preconditions.empty())
        complete_operation(Runtime::merge_events(complete_preconditions));
      else
        complete_operation();
    }

    //--------------------------------------------------------------------------
    void IndexTask::trigger_task_commit(void)
    //--------------------------------------------------------------------------
    {
      DETAILED_PROFILER(runtime, INDEX_COMMIT_CALL);
      if (profiling_reported.exists())
      {
        if (outstanding_profiling_requests > 0)
        {
#ifdef DEBUG_LEGION
          assert(mapped_event.has_triggered());
#endif
          std::vector<IndexProfilingInfo> to_perform;
          {
            AutoLock o_lock(op_lock);
            to_perform.swap(profiling_info);
          }
          if (!to_perform.empty())
          {
            for (unsigned idx = 0; idx < to_perform.size(); idx++)
            {
              IndexProfilingInfo &info = to_perform[idx];
              const Realm::ProfilingResponse resp(info.buffer,info.buffer_size);
              info.total_reports = outstanding_profiling_requests;
              info.profiling_responses.attach_realm_profiling_response(resp);
              mapper->invoke_task_report_profiling(this, &info);
              free(info.buffer);
            }
            const int count = __sync_add_and_fetch(
                &outstanding_profiling_reported, to_perform.size());
#ifdef DEBUG_LEGION
            assert(count <= outstanding_profiling_requests);
#endif
            if (count == outstanding_profiling_requests)
              Runtime::trigger_event(profiling_reported);
          }
        }
        else
        {
          // We're not expecting any profiling callbacks so we need to
          // do one ourself to inform the mapper that there won't be any
          Mapping::Mapper::TaskProfilingInfo info;
          info.total_reports = 0;
          info.task_response = true;
          info.region_requirement_index = 0;
          info.fill_response = false; // make valgrind happy
          mapper->invoke_task_report_profiling(this, &info);    
          Runtime::trigger_event(profiling_reported);
        }
        commit_preconditions.insert(profiling_reported);
      }
      // If we have an origin-mapped slices then we need to check to see
      // if we're waiting on any profiling reports from them
      if (!origin_mapped_slices.empty())
      {
        for (std::set<SliceTask*>::const_iterator it = 
              origin_mapped_slices.begin(); it != 
              origin_mapped_slices.end(); it++)
          (*it)->find_profiling_reported(commit_preconditions);
      }
      if (must_epoch != NULL)
      {
        if (!commit_preconditions.empty())
        {
          const RtEvent wait_on = Runtime::merge_events(commit_preconditions);
          if (wait_on.exists() && !wait_on.has_triggered())
            wait_on.wait();
        }
        must_epoch->notify_subop_commit(this);
        commit_operation(true/*deactivate*/);
      }
      else
      {
        // Mark that this operation is now committed
        if (!commit_preconditions.empty())
          commit_operation(true/*deactivate*/, 
              Runtime::merge_events(commit_preconditions));
        else
          commit_operation(true/*deactivate*/);
      }
    }

    //--------------------------------------------------------------------------
    bool IndexTask::pack_task(Serializer &rez, AddressSpaceID target)
    //--------------------------------------------------------------------------
    {
      // should never be called
      assert(false);
      return false;
    }

    //--------------------------------------------------------------------------
    bool IndexTask::unpack_task(Deserializer &derez, Processor current,
                                std::set<RtEvent> &ready_events)
    //--------------------------------------------------------------------------
    {
      // should never be called
      assert(false);
      return false;
    }

    //--------------------------------------------------------------------------
    void IndexTask::perform_inlining(TaskContext *enclosing)
    //--------------------------------------------------------------------------
    {
      DETAILED_PROFILER(runtime, INDEX_PERFORM_INLINING_CALL);
      // See if there is anything to wait for
      std::set<ApEvent> wait_on_events;
      for (unsigned idx = 0; idx < futures.size(); idx++)
      {
        FutureImpl *impl = futures[idx].impl; 
        wait_on_events.insert(impl->get_ready_event());
      }
      for (unsigned idx = 0; idx < grants.size(); idx++)
      {
        GrantImpl *impl = grants[idx].impl;
        wait_on_events.insert(impl->acquire_grant());
      }
      for (unsigned idx = 0; idx < wait_barriers.size(); idx++)
      {
	ApEvent e = 
          Runtime::get_previous_phase(wait_barriers[idx].phase_barrier);
        wait_on_events.insert(e);
      }
      // Merge together all the events for the start condition 
      ApEvent start_condition = Runtime::merge_events(NULL, wait_on_events);
      // Enumerate all of the points of our index space and run
      // the task for each one of them either saving or reducing their futures
      Processor current = enclosing->get_executing_processor();
      // Select the variant to use
      VariantImpl *variant = enclosing->select_inline_variant(this);
      // See if we need to wait for anything
      if (start_condition.exists())
        start_condition.wait();
      // Make a copy of our region requirements
      std::vector<RegionRequirement> copy_requirements(regions.size());
      for (unsigned idx = 0; idx < regions.size(); idx++)
        copy_requirements[idx] = regions[idx];
      bool first = true;
      for (Domain::DomainPointIterator itr(index_domain); itr; itr++)
      {
        // If this is not the first we have to restore the region
        // requirements from copy that we made before hand
        if (!first)
        {
          for (unsigned idx = 0; idx < regions.size(); idx++)
            regions[idx] = copy_requirements[idx];
        }
        else
          first = false;
        index_point = itr.p; 
        // Get our local args
        if (point_arguments.impl != NULL)
        {
          Future local_arg = point_arguments.impl->get_future(index_point);
          if (local_arg.impl != NULL)
          {
            local_args = local_arg.impl->get_untyped_result(true, NULL, true);
            local_arglen = local_arg.impl->get_untyped_size(true);
          }
          else
          {
            local_args = NULL;
            local_arglen = 0;
          }
        }
        else
        {
          local_args = NULL;
          local_arglen = 0;
        }
        compute_point_region_requirements();
        InlineContext *inline_ctx = new InlineContext(runtime, enclosing, this);
        variant->dispatch_inline(current, inline_ctx);
        // Return any created privilege state
        std::set<RtEvent> preconditions;
        inline_ctx->return_resources(enclosing, preconditions);
        if (!preconditions.empty())
        {
          const RtEvent wait_on = Runtime::merge_events(preconditions);
          if (wait_on.exists() && !wait_on.has_triggered())
            wait_on.wait();
        }
        // Then we can delete the inline context
        delete inline_ctx;
      }
      if (redop != 0)
        reduction_future.impl->set_result(reduction_state,
                                          reduction_state_size,false/*owner*/);
      // Trigger all our events event
      Runtime::trigger_event(completion_event);
    }

    //--------------------------------------------------------------------------
    void IndexTask::end_inline_task(const void *res, size_t res_size,bool owned)
    //--------------------------------------------------------------------------
    {
      if (redop == 0)
      {
        Future f = future_map.impl->get_future(index_point);
        f.impl->set_result(res, res_size, owned);
      }
      else
        fold_reduction_future(res, res_size, owned, true/*exclusive*/);
    }

    //--------------------------------------------------------------------------
    VersionInfo& IndexTask::get_version_info(unsigned idx)
    //--------------------------------------------------------------------------
    {
      return version_infos[idx];
    }

    //--------------------------------------------------------------------------
    std::map<InstanceManager*,std::pair<unsigned,bool> >* 
                                     IndexTask::get_acquired_instances_ref(void)
    //--------------------------------------------------------------------------
    {
      return &acquired_instances;
    }

    //--------------------------------------------------------------------------
    SliceTask* IndexTask::clone_as_slice_task(IndexSpace is, Processor p,
                                              bool recurse, bool stealable)
    //--------------------------------------------------------------------------
    {
      DETAILED_PROFILER(runtime, INDEX_CLONE_AS_SLICE_CALL);
      SliceTask *result = runtime->get_available_slice_task(); 
      result->initialize_base_task(parent_ctx, false/*track*/, NULL/*deps*/,
                                   Predicate::TRUE_PRED, this->task_id);
      result->clone_multi_from(this, is, p, recurse, stealable);
      result->index_complete = this->completion_event;
      result->index_owner = this;
      result->remote_owner_uid = parent_ctx->get_unique_id();
      result->tpl = tpl;
      result->memo_state = memo_state;
      if (runtime->legion_spy_enabled)
        LegionSpy::log_index_slice(get_unique_id(), 
                                   result->get_unique_id());
      if (runtime->profiler != NULL)
        runtime->profiler->register_slice_owner(get_unique_op_id(),
                                                result->get_unique_op_id());
      return result;
    }

    //--------------------------------------------------------------------------
    void IndexTask::handle_future(const DomainPoint &point, const void *result,
                                  size_t result_size, bool owner)
    //--------------------------------------------------------------------------
    {
      DETAILED_PROFILER(runtime, INDEX_HANDLE_FUTURE);
#ifdef DEBUG_LEGION
      assert(reduction_op != NULL);
#endif
      // If we're doing a deterministic reduction then we need to 
      // buffer up these future values until we get all of them so
      // that we can fold them in a deterministic way
      if (deterministic_redop)
      {
        // Store it in our temporary futures
        if (owner)
        {
          // Hold the lock to protect the data structure
          AutoLock o_lock(op_lock);
#ifdef DEBUG_LEGION
          assert(temporary_futures.find(point) == temporary_futures.end());
#endif
          temporary_futures[point] = 
            std::pair<void*,size_t>(const_cast<void*>(result),result_size);
        }
        else
        {
          void *copy = legion_malloc(FUTURE_RESULT_ALLOC, result_size);
          memcpy(copy,result,result_size);
          // Hold the lock to protect the data structure
          AutoLock o_lock(op_lock);
#ifdef DEBUG_LEGION
          assert(temporary_futures.find(point) == temporary_futures.end());
#endif
          temporary_futures[point] = 
            std::pair<void*,size_t>(copy,result_size);
        }
      }
      else
        fold_reduction_future(result, result_size, owner, false/*exclusive*/);
    }

    //--------------------------------------------------------------------------
    void IndexTask::pack_profiling_requests(Serializer &rez,
                                            std::set<RtEvent> &applied) const
    //--------------------------------------------------------------------------
    {
      rez.serialize<size_t>(copy_profiling_requests.size());
      if (!copy_profiling_requests.empty())
      {
        for (unsigned idx = 0; idx < copy_profiling_requests.size(); idx++)
          rez.serialize(copy_profiling_requests[idx]);
        rez.serialize(profiling_priority);
        rez.serialize(runtime->find_utility_group());
        // Send a message to the owner with an update for the extra counts
        const RtUserEvent done_event = Runtime::create_rt_user_event();
        rez.serialize<RtEvent>(done_event);
        applied.insert(done_event);
      }
    }

    //--------------------------------------------------------------------------
    void IndexTask::add_copy_profiling_request(unsigned src_index,
            unsigned dst_index, Realm::ProfilingRequestSet &requests, bool fill)
    //--------------------------------------------------------------------------
    {
      // Nothing to do if we don't have any copy profiling requests
      if (copy_profiling_requests.empty())
        return;
#ifdef DEBUG_LEGION
      assert(src_index == dst_index);
#endif
      OpProfilingResponse response(this, src_index, dst_index, fill);
      Realm::ProfilingRequest &request = requests.add_request(
        runtime->find_utility_group(), LG_LEGION_PROFILING_ID, 
        &response, sizeof(response));
      for (std::vector<ProfilingMeasurementID>::const_iterator it = 
            copy_profiling_requests.begin(); it != 
            copy_profiling_requests.end(); it++)
        request.add_measurement((Realm::ProfilingMeasurementID)(*it));
      handle_profiling_update(1/*count*/);
    }

    //--------------------------------------------------------------------------
    void IndexTask::handle_profiling_response(
                                       const ProfilingResponseBase *base,
                                       const Realm::ProfilingResponse &response,
                                       const void *orig, size_t orig_length)
    //--------------------------------------------------------------------------
    {
      const OpProfilingResponse *task_prof = 
            static_cast<const OpProfilingResponse*>(base);
      // Check to see if we are done mapping, if not then we need to defer
      // this until we are done mapping so we know how many
      if (!mapped_event.has_triggered())
      {
        // Take the lock and see if we lost the race
        AutoLock o_lock(op_lock);
        if (!mapped_event.has_triggered())
        {
          // Save this profiling response for later until we know the
          // full count of profiling responses
          profiling_info.resize(profiling_info.size() + 1);
          IndexProfilingInfo &info = profiling_info.back();
          info.task_response = task_prof->task; 
          info.region_requirement_index = task_prof->src;
          info.fill_response = task_prof->fill;
          info.buffer_size = orig_length;
          info.buffer = malloc(orig_length);
          memcpy(info.buffer, orig, orig_length);
          return;
        }
      }
      // If we get here then we can handle the response now
      Mapping::Mapper::TaskProfilingInfo info;
      info.profiling_responses.attach_realm_profiling_response(response);
      info.task_response = task_prof->task; 
      info.region_requirement_index = task_prof->src;
      info.total_reports = outstanding_profiling_requests;
      info.fill_response = task_prof->fill;
      mapper->invoke_task_report_profiling(this, &info);
      const int count = __sync_add_and_fetch(&outstanding_profiling_reported,1);
#ifdef DEBUG_LEGION
      assert(count <= outstanding_profiling_requests);
#endif
      if (count == outstanding_profiling_requests)
        Runtime::trigger_event(profiling_reported);
    } 

    //--------------------------------------------------------------------------
    void IndexTask::handle_profiling_update(int count)
    //--------------------------------------------------------------------------
    {
#ifdef DEBUG_LEGION
      assert(count > 0);
      assert(!mapped_event.has_triggered());
#endif
      __sync_fetch_and_add(&outstanding_profiling_requests, count);
    }

    //--------------------------------------------------------------------------
    void IndexTask::register_must_epoch(void)
    //--------------------------------------------------------------------------
    {
      // should never be called
      assert(false);
    }

    //--------------------------------------------------------------------------
    RtEvent IndexTask::find_intra_space_dependence(const DomainPoint &point)
    //--------------------------------------------------------------------------
    {
      AutoLock o_lock(op_lock);
      // Check to see if we already have it
      std::map<DomainPoint,RtEvent>::const_iterator finder = 
        intra_space_dependences.find(point);
      if (finder != intra_space_dependences.end())
        return finder->second;
      // Otherwise make a temporary one and record it for now
      const RtUserEvent pending_event = Runtime::create_rt_user_event();
      intra_space_dependences[point] = pending_event;
      pending_intra_space_dependences[point] = pending_event;
      return pending_event;
    }
    
    //--------------------------------------------------------------------------
    void IndexTask::record_intra_space_dependence(const DomainPoint &point,
                                                  RtEvent point_mapped)
    //--------------------------------------------------------------------------
    {
      AutoLock o_lock(op_lock);
      std::map<DomainPoint,RtEvent>::iterator finder = 
        intra_space_dependences.find(point);
      if (finder != intra_space_dependences.end())
      {
#ifdef DEBUG_LEGION
        assert(finder->second != point_mapped);
#endif
        std::map<DomainPoint,RtUserEvent>::iterator pending_finder = 
          pending_intra_space_dependences.find(point);
#ifdef DEBUG_LEGION
        assert(pending_finder != pending_intra_space_dependences.end());
#endif
        Runtime::trigger_event(pending_finder->second, point_mapped);
        pending_intra_space_dependences.erase(pending_finder);
        finder->second = point_mapped;
      }
      else
        intra_space_dependences[point] = point_mapped;
    }

    //--------------------------------------------------------------------------
    void IndexTask::record_reference_mutation_effect(RtEvent event)
    //--------------------------------------------------------------------------
    {
      AutoLock o_lock(op_lock);
      map_applied_conditions.insert(event);
    }

    //--------------------------------------------------------------------------
    void IndexTask::record_origin_mapped_slice(SliceTask *local_slice)
    //--------------------------------------------------------------------------
    {
      AutoLock o_lock(op_lock);
      origin_mapped_slices.insert(local_slice);
    }

    //--------------------------------------------------------------------------
    void IndexTask::return_slice_mapped(unsigned points,
                                RtEvent applied_condition, ApEvent effects_done)
    //--------------------------------------------------------------------------
    {
      DETAILED_PROFILER(runtime, INDEX_RETURN_SLICE_MAPPED_CALL);
      bool need_trigger = false;
      bool trigger_children_completed = false;
      bool trigger_children_commit = false;
      {
        AutoLock o_lock(op_lock);
        mapped_points += points;
        if (applied_condition.exists())
          map_applied_conditions.insert(applied_condition);
        if (effects_done.exists())
          effects_postconditions.insert(effects_done);
        // Already know that mapped points is the same as total points
        if (mapped_points == total_points)
        {
          need_trigger = true;
          if ((complete_points == total_points) &&
              !children_complete_invoked)
          {
            trigger_children_completed = true;
            children_complete_invoked = true;
          }
          if ((committed_points == total_points) &&
              !children_commit_invoked)
          {
            trigger_children_commit = true;
            children_commit_invoked = true;
          }
        }
      }
      if (need_trigger)
      {
        // Do this before we record ourselves as being mapped or bad
        // things can happen with regards to tracing
        if (!effects_postconditions.empty())
        {
          ApUserEvent to_trigger;
          if (request_early_complete_no_trigger(to_trigger))
          {
            const TraceInfo trace_info(this);
            const ApEvent done = 
              Runtime::merge_events(&trace_info, effects_postconditions);
            effects_postconditions.clear();
            Runtime::trigger_event(to_trigger, done);
          }
          // Don't worry about the else case because that only happens
          // with inorder execution and we'll wait for it before completing
          // See IndexTask::trigger_task_complete
        }
        // Get the mapped precondition note we can now access this
        // without holding the lock because we know we've seen
        // all the responses so no one else will be mutating it.
        if (!map_applied_conditions.empty())
        {
          RtEvent map_condition = Runtime::merge_events(map_applied_conditions);
          complete_mapping(map_condition);
        }
        else
          complete_mapping();
      }
      if (trigger_children_completed)
        trigger_children_complete();
      if (trigger_children_commit)
        trigger_children_committed();
    }

    //--------------------------------------------------------------------------
    void IndexTask::return_slice_complete(unsigned points, 
                                          RtEvent slice_complete)
    //--------------------------------------------------------------------------
    {
      DETAILED_PROFILER(runtime, INDEX_RETURN_SLICE_COMPLETE_CALL);
      bool trigger_execution = false;
      bool need_trigger = false;
      {
        AutoLock o_lock(op_lock);
        if (slice_complete.exists())
          complete_preconditions.insert(slice_complete);
        complete_points += points;
#ifdef DEBUG_LEGION
        assert(!complete_received);
        assert(complete_points <= total_points);
#endif
        if (complete_points == total_points)
        {
          trigger_execution = true;
          if (!children_complete_invoked)
          {
            need_trigger = true;
            children_complete_invoked = true;
          }
        }
      }
      if (trigger_execution)
        complete_execution();
      if (need_trigger)
        trigger_children_complete();
    }

    //--------------------------------------------------------------------------
    void IndexTask::return_slice_commit(unsigned points, 
                                        RtEvent commit_precondition)
    //--------------------------------------------------------------------------
    {
      DETAILED_PROFILER(runtime, INDEX_RETURN_SLICE_COMMIT_CALL);
      bool need_trigger = false;
      {
        AutoLock o_lock(op_lock);
        if (commit_precondition.exists())
          commit_preconditions.insert(commit_precondition);
        committed_points += points;
#ifdef DEBUG_LEGION
        assert(committed_points <= total_points);
#endif
        if ((committed_points == total_points) && !children_commit_invoked)
        {
          need_trigger = true;
          children_commit_invoked = true;
        }
      }
      if (need_trigger)
        trigger_children_committed();
    } 

    //--------------------------------------------------------------------------
    void IndexTask::unpack_slice_mapped(Deserializer &derez, 
                                        AddressSpaceID source)
    //--------------------------------------------------------------------------
    {
      DerezCheck z(derez);
      size_t points;
      derez.deserialize(points);
      RtEvent applied_condition;
      derez.deserialize(applied_condition);
      ApEvent restrict_postcondition;
      derez.deserialize(restrict_postcondition);
#ifdef DEBUG_LEGION
      if (!is_origin_mapped())
      {
        std::map<DomainPoint,std::vector<LogicalRegion> > local_requirements;
        for (unsigned idx = 0; idx < points; idx++)
        {
          DomainPoint point;
          derez.deserialize(point);
          std::vector<LogicalRegion> &reqs = local_requirements[point];
          reqs.resize(regions.size());
          for (unsigned idx2 = 0; idx2 < regions.size(); idx2++)
            derez.deserialize(reqs[idx2]);
        }
        check_point_requirements(local_requirements);
      }
#endif
      return_slice_mapped(points, applied_condition, restrict_postcondition);
    }

    //--------------------------------------------------------------------------
    void IndexTask::unpack_slice_complete(Deserializer &derez)
    //--------------------------------------------------------------------------
    {
      DerezCheck z(derez);
      size_t points;
      derez.deserialize(points);
      RtEvent complete_precondition;
      derez.deserialize(complete_precondition);
      const RtEvent resources_returned =
        ResourceTracker::unpack_resources_return(derez, parent_ctx);
      if (redop > 0)
      {
        if (deterministic_redop)
        {
#ifdef DEBUG_LEGION
          assert(reduction_op != NULL);
#endif
          // Unpack these futures and save them so we can do a
          // deterministic reduction fold operation later
          for (unsigned idx = 0; idx < points; idx++)
          {
            DomainPoint p;
            derez.deserialize(p);
            size_t size;
            derez.deserialize(size);
            const void *ptr = derez.get_current_pointer();
            handle_future(p, ptr, size, false/*owner*/);
            derez.advance_pointer(size);
          }
        }
        else
        {
#ifdef DEBUG_LEGION
          assert(reduction_op != NULL);
#endif
          size_t reduc_size;
          derez.deserialize(reduc_size);
          const void *reduc_ptr = derez.get_current_pointer();
          fold_reduction_future(reduc_ptr, reduc_size,
                                false /*owner*/, false/*exclusive*/);
          // Advance the pointer on the deserializer
          derez.advance_pointer(reduc_size);
        }
      }
      if (resources_returned.exists())
      {
        if (complete_precondition.exists())
          return_slice_complete(points,
              Runtime::merge_events(complete_precondition, resources_returned));
        else
          return_slice_complete(points, resources_returned);
      }
      else
        return_slice_complete(points, complete_precondition);
    }

    //--------------------------------------------------------------------------
    void IndexTask::unpack_slice_commit(Deserializer &derez)
    //--------------------------------------------------------------------------
    {
      DerezCheck z(derez);
      size_t points;
      derez.deserialize(points);
      RtEvent commit_precondition;
      derez.deserialize(commit_precondition);
      return_slice_commit(points, commit_precondition);
    }

    //--------------------------------------------------------------------------
    void IndexTask::replay_analysis(void)
    //--------------------------------------------------------------------------
    {
#ifdef DEBUG_LEGION
      assert(is_replaying());
      assert(current_proc.exists());
#endif
#ifdef LEGION_SPY
      LegionSpy::log_replay_operation(unique_op_id);
#endif
      if (runtime->legion_spy_enabled)
      {
        for (unsigned idx = 0; idx < regions.size(); idx++)
          TaskOp::log_requirement(unique_op_id, idx, regions[idx]);
      }
      // Count how many total points we need for this index space task
      total_points = index_domain.get_volume();
      // Mark that this is origin mapped effectively in case we
      // have any remote tasks, do this before we clone it
      map_origin = true;
      SliceTask *new_slice = this->clone_as_slice_task(internal_space,
                                                       current_proc,
                                                       false, false);
      new_slice->enumerate_points();
      // We need to make one slice per point here in case we need to move
      // points to remote nodes. The way we do slicing right now prevents
      // us from knowing which point tasks are going remote until later in
      // the replay so we have to be pessimistic here
      new_slice->expand_replay_slices(slices);
      // Then do the replay on all the slices
      for (std::list<SliceTask*>::const_iterator it = 
            slices.begin(); it != slices.end(); it++)
        (*it)->replay_analysis();
    }

    //--------------------------------------------------------------------------
    /*static*/ void IndexTask::process_slice_mapped(Deserializer &derez,
                                                    AddressSpaceID source)
    //--------------------------------------------------------------------------
    {
      IndexTask *task;
      derez.deserialize(task);
      task->unpack_slice_mapped(derez, source);
    }

    //--------------------------------------------------------------------------
    /*static*/ void IndexTask::process_slice_complete(Deserializer &derez)
    //--------------------------------------------------------------------------
    {
      IndexTask *task;
      derez.deserialize(task);
      task->unpack_slice_complete(derez);
    }

    //--------------------------------------------------------------------------
    /*static*/ void IndexTask::process_slice_commit(Deserializer &derez)
    //--------------------------------------------------------------------------
    {
      IndexTask *task;
      derez.deserialize(task);
      task->unpack_slice_commit(derez);
    }

    //--------------------------------------------------------------------------
    /*static*/ void IndexTask::process_slice_find_intra_dependence(
                                                            Deserializer &derez)
    //--------------------------------------------------------------------------
    {
      IndexTask *task;
      derez.deserialize(task);
      DomainPoint point;
      derez.deserialize(point);
      RtUserEvent to_trigger;
      derez.deserialize(to_trigger);
      const RtEvent result = task->find_intra_space_dependence(point);
      Runtime::trigger_event(to_trigger, result);
    }

    //--------------------------------------------------------------------------
    /*static*/ void IndexTask::process_slice_record_intra_dependence(
                                                            Deserializer &derez)
    //--------------------------------------------------------------------------
    {
      IndexTask *task;
      derez.deserialize(task);
      DomainPoint point;
      derez.deserialize(point);
      RtEvent mapped_event;
      derez.deserialize(mapped_event);
      task->record_intra_space_dependence(point, mapped_event);
    }

#ifdef DEBUG_LEGION
    //--------------------------------------------------------------------------
    void IndexTask::check_point_requirements(
            const std::map<DomainPoint,std::vector<LogicalRegion> > &point_reqs)
    //--------------------------------------------------------------------------
    {
      std::set<std::pair<unsigned,unsigned> > local_interfering = 
        interfering_requirements;
      // Handle any region requirements that interfere with itself
      for (unsigned idx = 0; idx < regions.size(); idx++)
      {
        const RegionRequirement &req = regions[idx];
        if (!IS_WRITE(req) || (req.must_premap() && !IS_EXCLUSIVE(req)))
          continue;
        local_interfering.insert(std::pair<unsigned,unsigned>(idx,idx));
      }
      // If the projection functions are invertible then we don't have to 
      // worry about interference because the runtime knows how to hook
      // up those kinds of dependences
      for (std::set<std::pair<unsigned,unsigned> >::iterator it = 
            local_interfering.begin(); it != local_interfering.end(); /*none*/)
      {
        if (it->first == it->second)
        {
          const RegionRequirement &req = regions[it->first];
          if (req.handle_type != SINGULAR)
          {
            ProjectionFunction *func = 
              runtime->find_projection_function(req.projection);   
            if (func->is_invertible)
            {
              std::set<std::pair<unsigned,unsigned> >::iterator to_del = it++;
              local_interfering.erase(to_del); 
              continue;
            }
          }
        }
        // If we make it here then keep going
        it++;
      }
      // Nothing to do if there are no interfering requirements
      if (local_interfering.empty())
        return;
      // Make sure that all the slices coming back here are serialized
      AutoLock o_lock(op_lock);
      for (std::map<DomainPoint,std::vector<LogicalRegion> >::const_iterator 
            pit = point_reqs.begin(); pit != point_reqs.end(); pit++)
      { 
        const std::vector<LogicalRegion> &point_reqs = pit->second;
        for (std::map<DomainPoint,std::vector<LogicalRegion> >::const_iterator
              oit = point_requirements.begin(); 
              oit != point_requirements.end(); oit++)
        {
          const std::vector<LogicalRegion> &other_reqs = oit->second;
          const bool same_point = (pit->first == oit->first);
          // Now check for interference with any other points
          for (std::set<std::pair<unsigned,unsigned> >::const_iterator it =
                local_interfering.begin(); it !=
                local_interfering.end(); it++)
          {
            // Skip same region requireemnt for same point
            if (same_point && (it->first == it->second))
              continue;
            // If either one are the NO_REGION then there is no interference
            if (!point_reqs[it->first].exists() || 
                !other_reqs[it->second].exists())
              continue;
            if (!runtime->forest->are_disjoint(
                  point_reqs[it->first].get_index_space(), 
                  other_reqs[it->second].get_index_space()))
            {
              switch (pit->first.get_dim())
              {
                case 1:
                  {
                    REPORT_LEGION_ERROR(ERROR_INDEX_SPACE_TASK,
                              "Index space task launch has intefering "
                              "region requirements %d of point %lld and region "
                              "requirement %d of point %lld of %s (UID %lld) "
                              "in parent task %s (UID %lld) are interfering.",
                              it->first, pit->first[0], it->second,
                              oit->first[0], get_task_name(), get_unique_id(),
                              parent_ctx->get_task_name(),
                              parent_ctx->get_unique_id());
                    break;
                  }
#if LEGION_MAX_DIM >= 2
                case 2:
                  {
                    REPORT_LEGION_ERROR(ERROR_INDEX_SPACE_TASK,
                              "Index space task launch has intefering "
                              "region requirements %d of point (%lld,%lld) and "
                              "region requirement %d of point (%lld,%lld) of "
                              "%s (UID %lld) in parent task %s (UID %lld) are "
                              "interfering.", it->first, pit->first[0],
                              pit->first[1], it->second, oit->first[0],
                              oit->first[1], get_task_name(), get_unique_id(),
                              parent_ctx->get_task_name(),
                              parent_ctx->get_unique_id());
                    break;
                  }
#endif
#if LEGION_MAX_DIM >= 3
                case 3:
                  {
                    REPORT_LEGION_ERROR(ERROR_INDEX_SPACE_TASK,
                              "Index space task launch has intefering "
                              "region requirements %d of point (%lld,%lld,%lld)"
                              " and region requirement %d of point "
                              "(%lld,%lld,%lld) of %s (UID %lld) in parent "
                              "task %s (UID %lld) are interfering.", it->first,
                              pit->first[0], pit->first[1], pit->first[2],
                              it->second, oit->first[0], oit->first[1],
                              oit->first[2], get_task_name(), get_unique_id(),
                              parent_ctx->get_task_name(),
                              parent_ctx->get_unique_id());
                    break;
                  }
#endif
#if LEGION_MAX_DIM >= 4
                case 4:
                  {
                    REPORT_LEGION_ERROR(ERROR_INDEX_SPACE_TASK,
                              "Index space task launch has intefering "
                              "region requirements %d of point "
                              "(%lld,%lld,%lld,%lld)"
                              " and region requirement %d of point "
                              "(%lld,%lld,%lld,%lld) of %s (UID %lld) in parent"
                              " task %s (UID %lld) are interfering.", it->first,
                              pit->first[0], pit->first[1], pit->first[2],
                              pit->first[3], it->second, oit->first[0], 
                              oit->first[1], oit->first[2], oit->first[3],
                              get_task_name(), get_unique_id(),
                              parent_ctx->get_task_name(),
                              parent_ctx->get_unique_id());
                    break;
                  }
#endif
#if LEGION_MAX_DIM >= 5
                case 5:
                  {
                    REPORT_LEGION_ERROR(ERROR_INDEX_SPACE_TASK,
                              "Index space task launch has intefering "
                              "region requirements %d of point "
                              "(%lld,%lld,%lld,%lld,%lld)"
                              " and region requirement %d of point "
                              "(%lld,%lld,%lld,%lld,%lld) of %s (UID %lld) "
                              "in parent task %s (UID %lld) are interfering.",
                              it->first, pit->first[0], pit->first[1], 
                              pit->first[2], pit->first[3], pit->first[4],
                              it->second, oit->first[0], oit->first[1], 
                              oit->first[2], oit->first[3], oit->first[4],
                              get_task_name(), get_unique_id(),
                              parent_ctx->get_task_name(),
                              parent_ctx->get_unique_id());
                    break;
                  }
#endif
#if LEGION_MAX_DIM >= 6
                case 6:
                  {
                    REPORT_LEGION_ERROR(ERROR_INDEX_SPACE_TASK,
                              "Index space task launch has intefering "
                              "region requirements %d of point "
                              "(%lld,%lld,%lld,%lld,%lld,%lld)"
                              " and region requirement %d of point "
                              "(%lld,%lld,%lld,%lld,%lld,%lld) of %s " 
                              "(UID %lld) in parent task %s (UID %lld) "
                              "are interfering.",
                              it->first, pit->first[0], pit->first[1], 
                              pit->first[2], pit->first[3], pit->first[4],
                              pit->first[5], it->second, oit->first[0], 
                              oit->first[1], oit->first[2], oit->first[3], 
                              oit->first[4], oit->first[5],
                              get_task_name(), get_unique_id(),
                              parent_ctx->get_task_name(),
                              parent_ctx->get_unique_id());
                    break;
                  }
#endif
#if LEGION_MAX_DIM >= 7
                case 7:
                  {
                    REPORT_LEGION_ERROR(ERROR_INDEX_SPACE_TASK,
                              "Index space task launch has intefering "
                              "region requirements %d of point "
                              "(%lld,%lld,%lld,%lld,%lld,%lld,%lld)"
                              " and region requirement %d of point "
                              "(%lld,%lld,%lld,%lld,%lld,%lld,%lld) of %s "
                              "(UID %lld) in parent task %s (UID %lld) "
                              "are interfering.",
                              it->first, pit->first[0], pit->first[1], 
                              pit->first[2], pit->first[3], pit->first[4],
                              pit->first[5], pit->first[6], it->second, 
                              oit->first[0], oit->first[1], oit->first[2], 
                              oit->first[3], oit->first[4], oit->first[5],
                              oit->first[6], get_task_name(), get_unique_id(),
                              parent_ctx->get_task_name(),
                              parent_ctx->get_unique_id());
                    break;
                  }
#endif
#if LEGION_MAX_DIM >= 8
                case 8:
                  {
                    REPORT_LEGION_ERROR(ERROR_INDEX_SPACE_TASK,
                              "Index space task launch has intefering "
                              "region requirements %d of point "
                              "(%lld,%lld,%lld,%lld,%lld,%lld,%lld,%lld)"
                              " and region requirement %d of point "
                              "(%lld,%lld,%lld,%lld,%lld,%lld,%lld,%lld) "
                              "of %s (UID %lld) in parent task %s (UID %lld) "
                              "are interfering.",
                              it->first, pit->first[0], pit->first[1], 
                              pit->first[2], pit->first[3], pit->first[4],
                              pit->first[5], pit->first[6], pit->first[7],
                              it->second, oit->first[0], oit->first[1], 
                              oit->first[2], oit->first[3], oit->first[4], 
                              oit->first[5], oit->first[6], oit->first[7],
                              get_task_name(), get_unique_id(),
                              parent_ctx->get_task_name(),
                              parent_ctx->get_unique_id());
                    break;
                  }
#endif
#if LEGION_MAX_DIM >= 9
                case 9:
                  {
                    REPORT_LEGION_ERROR(ERROR_INDEX_SPACE_TASK,
                              "Index space task launch has intefering "
                              "region requirements %d of point "
                              "(%lld,%lld,%lld,%lld,%lld,%lld,%lld,%lld,%lld)"
                              " and region requirement %d of point "
                              "(%lld,%lld,%lld,%lld,%lld,%lld,%lld,%lld,%lld) "
                              "of %s (UID %lld) in parent task %s (UID %lld) "
                              "are interfering.",
                              it->first, pit->first[0], pit->first[1], 
                              pit->first[2], pit->first[3], pit->first[4],
                              pit->first[5], pit->first[6], pit->first[7],
                              pit->first[8], it->second, oit->first[0], 
                              oit->first[1], oit->first[2], oit->first[3], 
                              oit->first[4], oit->first[5], oit->first[6], 
                              oit->first[7], oit->first[8],
                              get_task_name(), get_unique_id(),
                              parent_ctx->get_task_name(),
                              parent_ctx->get_unique_id());
                    break;
                  }
#endif
                default:
                  assert(false);
              }
            }
          }
        }
        // Add it to the set of point requirements
        point_requirements.insert(*pit);
      }
    }
#endif

    /////////////////////////////////////////////////////////////
    // Slice Task 
    /////////////////////////////////////////////////////////////

    //--------------------------------------------------------------------------
    SliceTask::SliceTask(Runtime *rt)
      : MultiTask(rt)
    //--------------------------------------------------------------------------
    {
    }

    //--------------------------------------------------------------------------
    SliceTask::SliceTask(const SliceTask &rhs)
      : MultiTask(NULL)
    //--------------------------------------------------------------------------
    {
      // should never be called
      assert(false);
    }

    //--------------------------------------------------------------------------
    SliceTask::~SliceTask(void)
    //--------------------------------------------------------------------------
    {
    }

    //--------------------------------------------------------------------------
    SliceTask& SliceTask::operator=(const SliceTask &rhs)
    //--------------------------------------------------------------------------
    {
      // should never be called
      assert(false);
      return *this;
    }

    //--------------------------------------------------------------------------
    void SliceTask::activate(void)
    //--------------------------------------------------------------------------
    {
      DETAILED_PROFILER(runtime, SLICE_ACTIVATE_CALL);
      activate_multi();
      // Slice tasks never have to resolve speculation
      resolve_speculation();
      index_complete = ApEvent::NO_AP_EVENT;
      num_unmapped_points = 0;
      num_uncomplete_points = 0;
      num_uncommitted_points = 0;
      index_owner = NULL;
      remote_owner_uid = 0;
      remote_trace_info = NULL;
      remote_unique_id = get_unique_id();
      origin_mapped = false;
    }

    //--------------------------------------------------------------------------
    void SliceTask::deactivate(void)
    //--------------------------------------------------------------------------
    {
      DETAILED_PROFILER(runtime, SLICE_DEACTIVATE_CALL);
      deactivate_multi();
      // Deactivate all our points 
      for (std::vector<PointTask*>::const_iterator it = points.begin();
            it != points.end(); it++)
      {
        // Check to see if we are origin mapped or not which 
        // determines whether we should commit this operation or
        // just deactivate it like normal
        if (is_origin_mapped() && !is_remote())
          (*it)->deactivate();
        else
          (*it)->commit_operation(true/*deactivate*/);
      }
      points.clear(); 
      if (remote_trace_info != NULL)
        delete remote_trace_info;
      if (!acquired_instances.empty())
        release_acquired_instances(acquired_instances);
#ifdef DEBUG_LEGION
      assert(local_regions.empty());
      assert(local_fields.empty());
#endif
      acquired_instances.clear();
      map_applied_conditions.clear();
      complete_preconditions.clear();
      commit_preconditions.clear();
      created_regions.clear();
      created_fields.clear();
      created_field_spaces.clear();
      created_index_spaces.clear();
      created_index_partitions.clear();
      runtime->free_slice_task(this);
    }

    //--------------------------------------------------------------------------
    void SliceTask::trigger_dependence_analysis(void)
    //--------------------------------------------------------------------------
    {
      // should never be called
      assert(false);
    }

    //--------------------------------------------------------------------------
    void SliceTask::resolve_false(bool speculated, bool launched)
    //--------------------------------------------------------------------------
    {
      // should never be called
      assert(false);
    }

    //--------------------------------------------------------------------------
    void SliceTask::early_map_task(void)
    //--------------------------------------------------------------------------
    {
      // Slices are already done with early mapping 
    }

    //--------------------------------------------------------------------------
    std::map<InstanceManager*,std::pair<unsigned,bool> >* 
                                     SliceTask::get_acquired_instances_ref(void)
    //--------------------------------------------------------------------------
    {
      return &acquired_instances;
    }

    //--------------------------------------------------------------------------
    void SliceTask::check_target_processors(void) const
    //--------------------------------------------------------------------------
    {
#ifdef DEBUG_LEGION
      assert(!points.empty());
#endif
      if (points.size() == 1)
        return;
      const AddressSpaceID target_space = 
        runtime->find_address_space(points[0]->target_proc);
      for (unsigned idx = 1; idx < points.size(); idx++)
      {
        if (target_space != 
            runtime->find_address_space(points[idx]->target_proc))
          REPORT_LEGION_ERROR(ERROR_INVALID_MAPPER_OUTPUT,
                      "Invalid mapper output: two different points in one "
                      "slice of %s (UID %lld) mapped to processors in two"
                      "different address spaces (%d and %d) which is illegal.",
                      get_task_name(), get_unique_id(), target_space,
                      runtime->find_address_space(points[idx]->target_proc))
      }
    }

    //--------------------------------------------------------------------------
    void SliceTask::update_target_processor(void)
    //--------------------------------------------------------------------------
    {
      if (points.empty())
        return;
#ifdef DEBUG_LEGION
      check_target_processors();
#endif
      this->target_proc = points[0]->target_proc;
    }

    //--------------------------------------------------------------------------
    bool SliceTask::distribute_task(void)
    //--------------------------------------------------------------------------
    {
      DETAILED_PROFILER(runtime, SLICE_DISTRIBUTE_CALL);
      update_target_processor();
      if (target_proc.exists() && (target_proc != current_proc))
      {
        runtime->send_task(this);
        // The runtime will deactivate this task
        // after it has been sent
        return false;
      }
      return true;
    }

    //--------------------------------------------------------------------------
    RtEvent SliceTask::perform_mapping(MustEpochOp *epoch_owner/*=NULL*/,
                                       const DeferMappingArgs *args/*=NULL*/)
    //--------------------------------------------------------------------------
    {
      DETAILED_PROFILER(runtime, SLICE_PERFORM_MAPPING_CALL);
#ifdef DEBUG_LEGION
      // Should never get duplicate invocations here
      assert(args == NULL);
#endif
      // Check to see if we already enumerated all the points, if
      // not then do so now
      if (points.empty())
        enumerate_points();
      // Once we start mapping then we are no longer stealable
      stealable = false;
      std::set<RtEvent> mapped_events;
      for (std::vector<PointTask*>::const_iterator it = 
            points.begin(); it != points.end(); it++)
      {
        const RtEvent map_event = (*it)->perform_mapping(epoch_owner);
        if (map_event.exists())
          mapped_events.insert(map_event);
      }
      if (!mapped_events.empty())
        return Runtime::merge_events(mapped_events);
      return RtEvent::NO_RT_EVENT;
    }

    //--------------------------------------------------------------------------
    void SliceTask::launch_task(void)
    //--------------------------------------------------------------------------
    {
      DETAILED_PROFILER(runtime, SLICE_LAUNCH_CALL);
#ifdef DEBUG_LEGION
      assert(!points.empty());
#endif
      // Launch all of our child points
      for (unsigned idx = 0; idx < points.size(); idx++)
        points[idx]->launch_task();
    }

    //--------------------------------------------------------------------------
    bool SliceTask::is_stealable(void) const
    //--------------------------------------------------------------------------
    {
      return ((!map_origin) && stealable);
    }

    //--------------------------------------------------------------------------
    void SliceTask::map_and_launch(void)
    //--------------------------------------------------------------------------
    {
      DETAILED_PROFILER(runtime, SLICE_MAP_AND_LAUNCH_CALL);
      // First enumerate all of our points if we haven't already done so
      if (points.empty())
        enumerate_points();
      // Mark that this task is no longer stealable.  Once we start
      // executing things onto a specific processor slices cannot move.
      stealable = false;
#ifdef DEBUG_LEGION
      assert(!points.empty());
#endif
      const size_t num_points = points.size();
      for (unsigned idx = 0; idx < num_points; idx++)
      {
        PointTask *point = points[idx];
        const RtEvent map_event = point->perform_mapping();
        if (map_event.exists() && !map_event.has_triggered())
          point->defer_launch_task(map_event);
        else
          point->launch_task();
      }
    }

    //--------------------------------------------------------------------------
    ApEvent SliceTask::get_task_completion(void) const
    //--------------------------------------------------------------------------
    {
      return index_complete;
    }

    //--------------------------------------------------------------------------
    TaskOp::TaskKind SliceTask::get_task_kind(void) const
    //--------------------------------------------------------------------------
    {
      return SLICE_TASK_KIND;
    }

    //--------------------------------------------------------------------------
    bool SliceTask::pack_task(Serializer &rez, AddressSpaceID target)
    //--------------------------------------------------------------------------
    {
      DETAILED_PROFILER(runtime, SLICE_PACK_TASK_CALL);
      // Check to see if we are stealable or not yet fully sliced,
      // if both are false and we're not remote, then we can send the state
      // now or check to see if we are remotely mapped
      RezCheck z(rez);
      // Preamble used in TaskOp::unpack
      rez.serialize(points.size());
      pack_multi_task(rez, target);
      rez.serialize(index_owner);
      rez.serialize(index_complete);
      rez.serialize(remote_unique_id);
      rez.serialize(origin_mapped);
      rez.serialize(remote_owner_uid);
      rez.serialize(internal_space);
      if (redop == 0)
      {
#ifdef DEBUG_LEGION
        assert(future_map.impl != NULL);
#endif
        rez.serialize(future_map.impl->did);
        rez.serialize(future_map.impl->get_ready_event());
      }
      if (predicate_false_future.impl != NULL)
        rez.serialize(predicate_false_future.impl->did);
      else
        rez.serialize<DistributedID>(0);
      rez.serialize(predicate_false_size);
      if (predicate_false_size > 0)
        rez.serialize(predicate_false_result, predicate_false_size);
      for (unsigned idx = 0; idx < points.size(); idx++)
      {
        points[idx]->pack_task(rez, target);
      }
      // If we don't have any points, we have to pack up the argument map
      // and any trace info that we need for doing remote tracing
      if (points.empty())
      {
        if (remote_trace_info == NULL)
        {
          const TraceInfo trace_info = (remote_trace_info == NULL) ?
            TraceInfo(this) : *remote_trace_info; 
          std::set<RtEvent> applied;
          trace_info.pack_remote_trace_info(rez, target, applied);
          // Pass any applied events back to the index owner
          if (!applied.empty())
          {
            for (std::set<RtEvent>::const_iterator it =
                  applied.begin(); it != applied.end(); it++)
              index_owner->record_reference_mutation_effect(*it);
          }
        }
        else
        {
#ifdef DEBUG_LEGION
          // Should be empty before
          assert(map_applied_conditions.empty());
#endif
          remote_trace_info->pack_remote_trace_info(rez, target, 
                                                    map_applied_conditions);
#ifdef DEBUG_LEGION
          // Should be empty after too
          assert(map_applied_conditions.empty());
#endif
        }
        if (point_arguments.impl != NULL)
        {
          rez.serialize(point_arguments.impl->did);
          rez.serialize(point_arguments.impl->get_ready_event());
        }
        else
          rez.serialize<DistributedID>(0);
        rez.serialize<size_t>(point_futures.size());
        for (unsigned idx = 0; idx < point_futures.size(); idx++)
        {
          FutureMapImpl *impl = point_futures[idx].impl;
          rez.serialize(impl->did);
          rez.serialize(impl->get_ready_event());
        }
      }
      if (is_origin_mapped())
      {
        // If we're not remote and origin mapped then we need
        // to hold onto these version infos until we are done
        // with the whole index space task, so tell our owner
        // Similarly for slices being removed remotely but are
        // origin mapped we may need to receive profiling feedback
        // to this node so also hold onto these slices until the
        // index space is done
        index_owner->record_origin_mapped_slice(this);
        return false;
      }
      // Always return true for slice tasks since they should
      // always be deactivated after they are sent somewhere else
      return true;
    }
    
    //--------------------------------------------------------------------------
    bool SliceTask::unpack_task(Deserializer &derez, Processor current,
                                std::set<RtEvent> &ready_events)
    //--------------------------------------------------------------------------
    {
      DETAILED_PROFILER(runtime, SLICE_UNPACK_TASK_CALL);
      DerezCheck z(derez);
      size_t num_points;
      derez.deserialize(num_points);
      unpack_multi_task(derez, ready_events);
      set_current_proc(current);
      derez.deserialize(index_owner);
      derez.deserialize(index_complete);
      derez.deserialize(remote_unique_id); 
      derez.deserialize(origin_mapped);
      derez.deserialize(remote_owner_uid);
      derez.deserialize(internal_space);
      if (runtime->legion_spy_enabled)
        LegionSpy::log_slice_slice(remote_unique_id, get_unique_id());
      if (runtime->profiler != NULL)
        runtime->profiler->register_slice_owner(remote_unique_id,
            get_unique_op_id());
      num_unmapped_points = num_points;
      num_uncomplete_points = num_points;
      num_uncommitted_points = num_points;
      // Check to see if we ended up back on the original node
      // We have to do this before unpacking the points
      if (is_remote())
      {
        RtEvent ctx_ready;
        parent_ctx = runtime->find_context(remote_owner_uid, false, &ctx_ready);
        if (ctx_ready.exists())
          ready_events.insert(ctx_ready);
      }
      else
        parent_ctx = index_owner->parent_ctx;
      if (redop == 0)
      {
        DistributedID future_map_did;
        derez.deserialize(future_map_did);
        RtEvent ready_event;
        derez.deserialize(ready_event);
        WrapperReferenceMutator mutator(ready_events);
        future_map = FutureMap(
            runtime->find_or_create_future_map(future_map_did, parent_ctx, 
                                               ready_event, &mutator)); 
      }
      // Unpack the predicate false infos
      DistributedID pred_false_did;
      derez.deserialize(pred_false_did);
      if (pred_false_did != 0)
      {
        WrapperReferenceMutator mutator(ready_events);
        FutureImpl *impl = 
          runtime->find_or_create_future(pred_false_did, &mutator);
        impl->add_base_gc_ref(FUTURE_HANDLE_REF, &mutator);
        predicate_false_future = Future(impl, false/*need reference*/);
      }
      derez.deserialize(predicate_false_size);
      if (predicate_false_size > 0)
      {
#ifdef DEBUG_LEGION
        assert(predicate_false_result == NULL);
#endif
        predicate_false_result = malloc(predicate_false_size);
        derez.deserialize(predicate_false_result, predicate_false_size);
      }
      for (unsigned idx = 0; idx < num_points; idx++)
      {
        PointTask *point = runtime->get_available_point_task(); 
        point->slice_owner = this;
        point->unpack_task(derez, current, ready_events);
        point->parent_ctx = parent_ctx;
        points.push_back(point);
        if (runtime->legion_spy_enabled)
          LegionSpy::log_slice_point(get_unique_id(), 
                                     point->get_unique_id(),
                                     point->index_point);
      }
      if (num_points == 0)
      {
#ifdef DEBUG_LEGION
        assert(remote_trace_info == NULL);
#endif
        remote_trace_info = 
          TraceInfo::unpack_remote_trace_info(derez, this, runtime);
        DistributedID future_map_did;
        derez.deserialize(future_map_did);
        if (future_map_did > 0)
        {
          RtEvent ready_event;
          derez.deserialize(ready_event);
          WrapperReferenceMutator mutator(ready_events);
          FutureMapImpl *impl = runtime->find_or_create_future_map(
                  future_map_did, parent_ctx, ready_event, &mutator);
          impl->add_base_gc_ref(FUTURE_HANDLE_REF, &mutator);
          point_arguments = FutureMap(impl, false/*need reference*/);
        }
        size_t num_point_futures;
        derez.deserialize(num_point_futures);
        if (num_point_futures > 0)
        {
          RtEvent ready_event;
          point_futures.resize(num_point_futures);
          WrapperReferenceMutator mutator(ready_events);
          for (unsigned idx = 0; idx < num_point_futures; idx++)
          {
            derez.deserialize(future_map_did);
            derez.deserialize(ready_event);
            FutureMapImpl *impl = runtime->find_or_create_future_map(
                    future_map_did, parent_ctx, ready_event, &mutator);
            impl->add_base_gc_ref(FUTURE_HANDLE_REF, &mutator);
            point_futures[idx] = FutureMap(impl, false/*need reference*/);
          }
        }
        // Set the first mapping to false since we know things are mapped
        first_mapping = false;
      }
      // Return true to add this to the ready queue
      return true;
    }

    //--------------------------------------------------------------------------
    void SliceTask::perform_inlining(TaskContext *enclosing)
    //--------------------------------------------------------------------------
    {
      // should never be called
      assert(false);
    }

    //--------------------------------------------------------------------------
    SliceTask* SliceTask::clone_as_slice_task(IndexSpace is, Processor p,
                                              bool recurse, bool stealable)
    //--------------------------------------------------------------------------
    {
      DETAILED_PROFILER(runtime, SLICE_CLONE_AS_SLICE_CALL);
      SliceTask *result = runtime->get_available_slice_task(); 
      result->initialize_base_task(parent_ctx,  false/*track*/, NULL/*deps*/,
                                   Predicate::TRUE_PRED, this->task_id);
      result->clone_multi_from(this, is, p, recurse, stealable);
      result->index_complete = this->index_complete;
      result->index_owner = this->index_owner;
      result->remote_owner_uid = this->remote_owner_uid;
      result->tpl = tpl;
      result->memo_state = memo_state;
      if (runtime->legion_spy_enabled)
        LegionSpy::log_slice_slice(get_unique_id(), 
                                   result->get_unique_id());
      if (runtime->profiler != NULL)
        runtime->profiler->register_slice_owner(get_unique_op_id(),
            result->get_unique_op_id());
      return result;
    }

    //--------------------------------------------------------------------------
    void SliceTask::handle_future(const DomainPoint &point, const void *result,
                                  size_t result_size, bool owner)
    //--------------------------------------------------------------------------
    {
      DETAILED_PROFILER(runtime, SLICE_HANDLE_FUTURE_CALL);
      if (redop > 0)
      {
        if (is_remote())
        {
          // Store the future result in our temporary futures unless we're 
          // doing a non-deterministic reduction in which case we can eagerly
          // fold this now into our reduction buffer
          if (deterministic_redop)
          {
            // Store it in our temporary futures
            if (owner)
            {
              // Hold the lock to protect the data structure
              AutoLock o_lock(op_lock);
#ifdef DEBUG_LEGION
              assert(temporary_futures.find(point) == temporary_futures.end());
#endif
              temporary_futures[point] = 
                std::pair<void*,size_t>(const_cast<void*>(result),result_size);
            }
            else
            {
              void *copy = legion_malloc(FUTURE_RESULT_ALLOC, result_size);
              memcpy(copy,result,result_size);
              // Hold the lock to protect the data structure
              AutoLock o_lock(op_lock);
#ifdef DEBUG_LEGION
              assert(temporary_futures.find(point) == temporary_futures.end());
#endif
              temporary_futures[point] = 
                std::pair<void*,size_t>(copy,result_size);
            }
          }
          else
            fold_reduction_future(result, result_size,owner,false/*exclusive*/);
        }
        else
          index_owner->handle_future(point, result, result_size, owner);
      }
      else
      {
        Future f = future_map.impl->get_future(point);
        f.impl->set_result(result, result_size, owner);
      }
    }

    //--------------------------------------------------------------------------
    void SliceTask::register_must_epoch(void)
    //--------------------------------------------------------------------------
    {
#ifdef DEBUG_LEGION
      assert(must_epoch != NULL);
#endif
      if (points.empty())
        enumerate_points();
      must_epoch->register_slice_task(this);
      for (unsigned idx = 0; idx < points.size(); idx++)
      {
        PointTask *point = points[idx];
        must_epoch->register_single_task(point, must_epoch_index);
      }
    }

    //--------------------------------------------------------------------------
    PointTask* SliceTask::clone_as_point_task(const DomainPoint &point)
    //--------------------------------------------------------------------------
    {
      DETAILED_PROFILER(runtime, SLICE_CLONE_AS_POINT_CALL);
      PointTask *result = runtime->get_available_point_task();
      result->initialize_base_task(parent_ctx, false/*track*/, NULL/*deps*/,
                                   Predicate::TRUE_PRED, this->task_id);
      result->clone_task_op_from(this, this->target_proc, 
                                 false/*stealable*/, true/*duplicate*/);
      result->is_index_space = true;
      result->must_epoch_task = this->must_epoch_task;
      result->index_domain = this->index_domain;
      result->tpl = tpl;
      result->memo_state = memo_state;
      // Now figure out our local point information
      result->initialize_point(this, point, point_arguments, point_futures);
      // Grab any remote trace info that we need from the slice
      if (remote_trace_info != NULL)
      {
#ifdef DEBUG_LEGION
        assert(result->remote_trace_info == NULL);
#endif
        result->remote_trace_info = new TraceInfo(*remote_trace_info, result);
      }
      if (runtime->legion_spy_enabled)
        LegionSpy::log_slice_point(get_unique_id(), 
                                   result->get_unique_id(),
                                   result->index_point);
      return result;
    }

    //--------------------------------------------------------------------------
    void SliceTask::enumerate_points(void)
    //--------------------------------------------------------------------------
    {
      DETAILED_PROFILER(runtime, SLICE_ENUMERATE_POINTS_CALL);
      Domain internal_domain;
      runtime->forest->find_launch_space_domain(internal_space,internal_domain);
      size_t num_points = internal_domain.get_volume();
#ifdef DEBUG_LEGION
      assert(num_points > 0);
#endif
      unsigned point_idx = 0;
      points.resize(num_points);
      // Enumerate all the points in our slice and make point tasks
      for (Domain::DomainPointIterator itr(internal_domain); 
            itr; itr++, point_idx++)
        points[point_idx] = clone_as_point_task(itr.p);
      // Compute any projection region requirements
      for (unsigned idx = 0; idx < regions.size(); idx++)
      {
        if (regions[idx].handle_type == SINGULAR)
          continue;
        else 
        {
          ProjectionFunction *function = 
            runtime->find_projection_function(regions[idx].projection);
          function->project_points(regions[idx], idx, runtime, 
                                   points, launch_space);
        }
      }
      // Update the no access regions
      for (unsigned idx = 0; idx < points.size(); idx++)
        points[idx]->complete_point_projection();
      // Mark how many points we have
      num_unmapped_points = points.size();
      num_uncomplete_points = points.size();
      num_uncommitted_points = points.size();
    } 

    //--------------------------------------------------------------------------
    const void* SliceTask::get_predicate_false_result(size_t &result_size)
    //--------------------------------------------------------------------------
    {
      if (predicate_false_future.impl != NULL)
      {
        // Wait for the future to be ready
        ApEvent wait_on = predicate_false_future.impl->get_ready_event();
        wait_on.wait(); 
        result_size = predicate_false_future.impl->get_untyped_size(true);
        return predicate_false_future.impl->get_untyped_result(true,NULL,true);
      }
      else
      {
        result_size = predicate_false_size;
        return predicate_false_result;
      }
    }

    //--------------------------------------------------------------------------
    void SliceTask::trigger_task_complete(void)
    //--------------------------------------------------------------------------
    {
      trigger_slice_complete();
    }

    //--------------------------------------------------------------------------
    void SliceTask::trigger_task_commit(void)
    //--------------------------------------------------------------------------
    {
      trigger_slice_commit();
    }

    //--------------------------------------------------------------------------
    void SliceTask::record_reference_mutation_effect(RtEvent event)
    //--------------------------------------------------------------------------
    {
      map_applied_conditions.insert(event);
    }

    //--------------------------------------------------------------------------
    void SliceTask::return_privileges(TaskContext *point_context,
                                      std::set<RtEvent> &preconditions)
    //--------------------------------------------------------------------------
    {
      // If we're remote, pass our privileges back to ourself
      // otherwise pass them directly back to the index owner
      if (is_remote())
        point_context->return_resources(this, preconditions);
      else
        point_context->return_resources(parent_ctx, preconditions);
    }

    //--------------------------------------------------------------------------
    void SliceTask::record_child_mapped(RtEvent child_complete,
                                        ApEvent effects_done)
    //--------------------------------------------------------------------------
    {
      bool needs_trigger = false;
      {
        AutoLock o_lock(op_lock);
        if (child_complete.exists())
          map_applied_conditions.insert(child_complete);
        if (effects_done.exists())
          effects_postconditions.insert(effects_done);
#ifdef DEBUG_LEGION
        assert(num_unmapped_points > 0);
#endif
        num_unmapped_points--;
        if (num_unmapped_points == 0)
          needs_trigger = true;
      }
      if (needs_trigger)
        trigger_slice_mapped();
    }

    //--------------------------------------------------------------------------
    void SliceTask::record_child_complete(RtEvent child_complete)
    //--------------------------------------------------------------------------
    {
      bool needs_trigger = false;
      {
        AutoLock o_lock(op_lock);
        if (child_complete.exists())
          complete_preconditions.insert(child_complete);
#ifdef DEBUG_LEGION
        assert(num_uncomplete_points > 0);
#endif
        num_uncomplete_points--;
        if ((num_uncomplete_points == 0) && !children_complete_invoked)
        {
          needs_trigger = true;
          children_complete_invoked = true;
        }
      }
      if (needs_trigger)
        trigger_children_complete();
    }

    //--------------------------------------------------------------------------
    void SliceTask::record_child_committed(RtEvent commit_precondition)
    //--------------------------------------------------------------------------
    {
      bool needs_trigger = false;
      {
        AutoLock o_lock(op_lock);
#ifdef DEBUG_LEGION
        assert(num_uncommitted_points > 0);
#endif
        if (commit_precondition.exists())
          commit_preconditions.insert(commit_precondition);
        num_uncommitted_points--;
        if ((num_uncommitted_points == 0) && !children_commit_invoked)
        {
          needs_trigger = true;
          children_commit_invoked = true;
        }
      }
      if (needs_trigger)
        trigger_children_committed();
    }

    //--------------------------------------------------------------------------
    void SliceTask::trigger_slice_mapped(void)
    //--------------------------------------------------------------------------
    {
      DETAILED_PROFILER(runtime, SLICE_MAPPED_CALL);
      RtEvent applied_condition;
      if (!map_applied_conditions.empty())
        applied_condition = Runtime::merge_events(map_applied_conditions);
      // Include all the points in the effects postcondition
      // since they all need to be merged into the summary for the index task
      for (unsigned idx = 0; idx < points.size(); idx++)
      {
        const ApEvent point_completion = points[idx]->get_task_completion();
        // Always record this for tracing purposes
        if (((tpl != NULL) && tpl->is_recording()) ||
            ((remote_trace_info != NULL) && remote_trace_info->recording))
        {
          effects_postconditions.insert(point_completion);
        }
        else
        {
#ifndef LEGION_SPY
          if (!point_completion.has_triggered())
#endif
            effects_postconditions.insert(point_completion);
        }
      }
      if (is_remote())
      {
        // Only need to send something back if this wasn't origin mapped 
        if (!is_origin_mapped())
        {
          Serializer rez;
          pack_remote_mapped(rez, applied_condition);
          runtime->send_slice_remote_mapped(orig_proc, rez);
        }
      }
      else
      {
#ifdef DEBUG_LEGION
        // In debug mode, get all our point region requirements and
        // then pass them back to the index space task
        std::map<DomainPoint,std::vector<LogicalRegion> > local_requirements;
        for (std::vector<PointTask*>::const_iterator it = 
              points.begin(); it != points.end(); it++)
        {
          std::vector<LogicalRegion> &reqs = 
            local_requirements[(*it)->index_point];
          reqs.resize(regions.size());
          for (unsigned idx = 0; idx < regions.size(); idx++)
            reqs[idx] = (*it)->regions[idx].region;
        }
        index_owner->check_point_requirements(local_requirements);
#endif
        if (!effects_postconditions.empty())
        {
          const TraceInfo trace_info = (remote_trace_info == NULL) ?
            TraceInfo(this) : *remote_trace_info;
          ApEvent effects_done = 
            Runtime::merge_events(&trace_info, effects_postconditions);
          index_owner->return_slice_mapped(points.size(),
                                           applied_condition, effects_done);
        }
        else
          index_owner->return_slice_mapped(points.size(),
                             applied_condition, ApEvent::NO_AP_EVENT);
      }
      complete_mapping(applied_condition); 
      complete_execution();
    }

    //--------------------------------------------------------------------------
    void SliceTask::trigger_slice_complete(void)
    //--------------------------------------------------------------------------
    {
      DETAILED_PROFILER(runtime, SLICE_COMPLETE_CALL);
      RtEvent complete_precondition;
      if (!complete_preconditions.empty())
        complete_precondition = Runtime::merge_events(complete_preconditions);
      // For remote cases we have to keep track of the events for
      // returning any created logical state, we can't commit until
      // it is returned or we might prematurely release the references
      // that we hold on the version state objects
      if (is_remote())
      {
#ifdef DEBUG_LEGION
        // Should have no resource return preconditions
        assert(complete_preconditions.empty());
#endif
        // Send back the message saying that this slice is complete
        Serializer rez;
        pack_remote_complete(rez, complete_precondition);
        runtime->send_slice_remote_complete(orig_proc, rez);
      }
      else
      {
        index_owner->return_slice_complete(points.size(),complete_precondition);
      }
      if (!acquired_instances.empty())
        release_acquired_instances(acquired_instances);
      complete_operation();
    }

    //--------------------------------------------------------------------------
    void SliceTask::trigger_slice_commit(void)
    //--------------------------------------------------------------------------
    {
      DETAILED_PROFILER(runtime, SLICE_COMMIT_CALL);
      RtEvent commit_precondition;
      if (!commit_preconditions.empty())
        commit_precondition = Runtime::merge_events(commit_preconditions);
      if (is_remote())
      {
        Serializer rez;
        pack_remote_commit(rez, commit_precondition);
        runtime->send_slice_remote_commit(orig_proc, rez);
      }
      else
      {
        // created and deleted privilege information already passed back
        // futures already sent back
        index_owner->return_slice_commit(points.size(), commit_precondition);
      }
      if (!commit_preconditions.empty())
        commit_operation(true/*deactivate*/, commit_precondition);
      else
        commit_operation(true/*deactivate*/);
    }

    //--------------------------------------------------------------------------
    void SliceTask::pack_remote_mapped(Serializer &rez, 
                                       RtEvent applied_condition)
    //--------------------------------------------------------------------------
    {
      rez.serialize(index_owner);
      RezCheck z(rez);
      rez.serialize(points.size());
      rez.serialize(applied_condition);
      if (!effects_postconditions.empty())
      {
        const TraceInfo trace_info = (remote_trace_info == NULL) ?
          TraceInfo(this) : *remote_trace_info;
        ApEvent effects_done =
          Runtime::merge_events(&trace_info, effects_postconditions);
        rez.serialize(effects_done);
      }
      else
        rez.serialize(ApEvent::NO_AP_EVENT);
#ifdef DEBUG_LEGION
      if (!is_origin_mapped())
      {
        for (std::vector<PointTask*>::const_iterator it = 
              points.begin(); it != points.end(); it++)
        {
          rez.serialize((*it)->index_point);
          for (unsigned idx = 0; idx < regions.size(); idx++)
            rez.serialize((*it)->regions[idx].region);
        }
      }
#endif
    }

    //--------------------------------------------------------------------------
    void SliceTask::pack_remote_complete(Serializer &rez, 
                                         RtEvent applied_condition)
    //--------------------------------------------------------------------------
    {
      // Send back any created state that our point tasks made
      AddressSpaceID target = runtime->find_address_space(orig_proc);
      for (std::vector<PointTask*>::const_iterator it = points.begin();
            it != points.end(); it++)
        (*it)->send_back_created_state(target);
      rez.serialize(index_owner);
      RezCheck z(rez);
      rez.serialize<size_t>(points.size());
      rez.serialize(applied_condition);
      // Serialize the privilege state
      pack_resources_return(rez, target); 
      // Now pack up the future results
      if (redop > 0)
      {
        if (deterministic_redop)
        {
          // Same as above but without the extra rez check
#ifdef DEBUG_LEGION
          assert(temporary_futures.size() == points.size());
#endif
          for (std::map<DomainPoint,std::pair<void*,size_t> >::const_iterator 
                it = temporary_futures.begin(); 
                it != temporary_futures.end(); it++)
          {
            rez.serialize(it->first);
            rez.serialize(it->second.second);
            rez.serialize(it->second.first,it->second.second);
          }
        }
        else
        {
          rez.serialize<size_t>(reduction_state_size);
          rez.serialize(reduction_state,reduction_state_size);
        }
      }
    }

    //--------------------------------------------------------------------------
    void SliceTask::pack_remote_commit(Serializer &rez, 
                                       RtEvent applied_condition)
    //--------------------------------------------------------------------------
    {
      rez.serialize(index_owner);
      RezCheck z(rez);
      rez.serialize(points.size());
      rez.serialize(applied_condition);
    }

    //--------------------------------------------------------------------------
    /*static*/ void SliceTask::handle_slice_return(Runtime *rt, 
                                                   Deserializer &derez)
    //--------------------------------------------------------------------------
    {
      DerezCheck z(derez);
      RtUserEvent ready_event;
      derez.deserialize(ready_event);
      Runtime::trigger_event(ready_event);
    }

    //--------------------------------------------------------------------------
    void SliceTask::register_region_creations(std::set<LogicalRegion> &regs)
    //--------------------------------------------------------------------------
    {
      AutoLock o_lock(op_lock);
      if (!created_regions.empty())
      {
        for (std::set<LogicalRegion>::const_iterator it = regs.begin();
              it != regs.end(); it++)
        {
#ifdef DEBUG_LEGION
          assert(created_regions.find(*it) == created_regions.end());
#endif
          created_regions.insert(*it);
        }
      }
      else
        created_regions.swap(regs);
    }

    //--------------------------------------------------------------------------
    void SliceTask::register_region_deletions(std::vector<LogicalRegion> &regs,
                                              std::set<RtEvent> &preconditions)
    //--------------------------------------------------------------------------
    {
      AutoLock o_lock(op_lock);
      if (!deleted_regions.empty())
        deleted_regions.insert(deleted_regions.end(), regs.begin(), regs.end());
      else
        deleted_regions.swap(regs);
    }

    //--------------------------------------------------------------------------
    void SliceTask::register_field_creations(
                               std::set<std::pair<FieldSpace,FieldID> > &fields)
    //--------------------------------------------------------------------------
    {
      AutoLock o_lock(op_lock);
      if (!created_fields.empty())
      {
        for (std::set<std::pair<FieldSpace,FieldID> >::const_iterator it = 
              fields.begin(); it != fields.end(); it++)
        {
#ifdef DEBUG_LEGION
          assert(created_fields.find(*it) == created_fields.end());
#endif
          created_fields.insert(*it);
        }
      }
      else
        created_fields.swap(fields);
    }

    //--------------------------------------------------------------------------
    void SliceTask::register_field_deletions(
                            std::vector<std::pair<FieldSpace,FieldID> > &fields,
                            std::set<RtEvent> &preconditions)
    //--------------------------------------------------------------------------
    {
      AutoLock o_lock(op_lock);
      if (!deleted_fields.empty())
        deleted_fields.insert(deleted_fields.end(), 
                              fields.begin(), fields.end());
      else
        deleted_fields.swap(fields);
    }

    //--------------------------------------------------------------------------
    void SliceTask::register_field_space_creations(std::set<FieldSpace> &spaces)
    //--------------------------------------------------------------------------
    {
      AutoLock o_lock(op_lock);
      if (!created_field_spaces.empty())
      {
        for (std::set<FieldSpace>::const_iterator it = spaces.begin();
              it != spaces.end(); it++)
        {
#ifdef DEBUG_LEGION
          assert(created_field_spaces.find(*it) == created_field_spaces.end());
#endif
          created_field_spaces.insert(*it);
        }
      }
      else
        created_field_spaces.swap(spaces);
    }

    //--------------------------------------------------------------------------
    void SliceTask::register_latent_field_spaces(
                                          std::map<FieldSpace,unsigned> &spaces)
    //--------------------------------------------------------------------------
    {
      AutoLock o_lock(op_lock);
      if (!latent_field_spaces.empty())
      {
        for (std::map<FieldSpace,unsigned>::const_iterator it = 
              spaces.begin(); it != spaces.end(); it++)
        {
          std::map<FieldSpace,unsigned>::iterator finder = 
            latent_field_spaces.find(it->first);
          if (finder == latent_field_spaces.end())
            latent_field_spaces.insert(*it);
          else
            finder->second += it->second;
        }
      }
      else
        latent_field_spaces.swap(spaces);
    }

    //--------------------------------------------------------------------------
    void SliceTask::register_field_space_deletions(std::vector<FieldSpace> &sps,
                                               std::set<RtEvent> &preconditions)
    //--------------------------------------------------------------------------
    {
      AutoLock o_lock(op_lock);
      if (!deleted_field_spaces.empty())
        deleted_field_spaces.insert(deleted_field_spaces.end(), 
                                    sps.begin(), sps.end());
      else
        deleted_field_spaces.swap(sps);
    }

    //--------------------------------------------------------------------------
    void SliceTask::register_index_space_creations(std::set<IndexSpace> &spaces)
    //--------------------------------------------------------------------------
    {
      AutoLock o_lock(op_lock);
      if (!created_index_spaces.empty())
      {
        for (std::set<IndexSpace>::const_iterator it = spaces.begin();
              it != spaces.end(); it++)
        {
#ifdef DEBUG_LEGION
          assert(created_index_spaces.find(*it) == created_index_spaces.end());
#endif
          created_index_spaces.insert(*it);
        }
      }
      else
        created_index_spaces.swap(spaces);
    }

    //--------------------------------------------------------------------------
    void SliceTask::register_index_space_deletions(std::vector<IndexSpace> &sps,
                                               std::set<RtEvent> &preconditions)
    //--------------------------------------------------------------------------
    {
      AutoLock o_lock(op_lock);
      if (!deleted_index_spaces.empty())
        deleted_index_spaces.insert(deleted_index_spaces.end(), 
                                    sps.begin(), sps.end());
      else
        deleted_index_spaces.swap(sps);
    }

    //--------------------------------------------------------------------------
    void SliceTask::register_index_partition_creations(
                                                std::set<IndexPartition> &parts)
    //--------------------------------------------------------------------------
    {
      AutoLock o_lock(op_lock);
      if (!created_index_partitions.empty())
      {
        for (std::set<IndexPartition>::const_iterator it = parts.begin();
              it != parts.end(); it++)
        {
#ifdef DEBUG_LEGION
          assert(created_index_partitions.find(*it) == 
                 created_index_partitions.end());
#endif
          created_index_partitions.insert(*it);
        }
      }
      else
        created_index_partitions.swap(parts);
    }

    //--------------------------------------------------------------------------
    void SliceTask::register_index_partition_deletions(
           std::vector<IndexPartition> &parts, std::set<RtEvent> &preconditions)
    //--------------------------------------------------------------------------
    {
      AutoLock o_lock(op_lock);
      if (!deleted_index_partitions.empty())
        deleted_index_partitions.insert(deleted_index_partitions.end(),
                                        parts.begin(), parts.end());
      else
        deleted_index_partitions.swap(parts);
    }

    //--------------------------------------------------------------------------
    void SliceTask::expand_replay_slices(std::list<SliceTask*> &slices)
    //--------------------------------------------------------------------------
    {
#ifdef DEBUG_LEGION
      assert(!points.empty());
      assert(is_origin_mapped());
#endif
      // For each point give it its own slice owner in case we need to
      // to move it remotely as part of the replay
      while (points.size() > 1)
      {
        PointTask *point = points.back();
        points.pop_back();
        SliceTask *new_owner = clone_as_slice_task(internal_space,
                current_proc, false/*recurse*/, false/*stealable*/);
        point->slice_owner = new_owner;
        new_owner->points.push_back(point);
        new_owner->num_unmapped_points = 1;
        new_owner->num_uncomplete_points = 1;
        new_owner->num_uncommitted_points = 1;
        slices.push_back(new_owner);
      }
      // Always add ourselves as the last point
      slices.push_back(this);
      num_unmapped_points = points.size();
      num_uncomplete_points = points.size();
      num_uncommitted_points = points.size();
    }

    //--------------------------------------------------------------------------
    void SliceTask::replay_analysis(void)
    //--------------------------------------------------------------------------
    {
      for (unsigned idx = 0; idx < points.size(); idx++)
      {
        PointTask *point = points[idx];
        point->replay_analysis();
      }
    }

    //--------------------------------------------------------------------------
    void SliceTask::complete_replay(ApEvent instance_ready_event)
    //--------------------------------------------------------------------------
    {
      for (unsigned idx = 0; idx < points.size(); idx++)
        points[idx]->complete_replay(instance_ready_event);
    }

    //--------------------------------------------------------------------------
    void SliceTask::find_profiling_reported(std::set<RtEvent> &preconditions)
    //--------------------------------------------------------------------------
    {
      for (std::vector<PointTask*>::const_iterator it = 
            points.begin(); it != points.end(); it++)
      {
        const RtEvent profiling_reported = (*it)->get_profiling_reported();
        if (profiling_reported.exists())
          preconditions.insert(profiling_reported);
      }
    }

    //--------------------------------------------------------------------------
    RtEvent SliceTask::find_intra_space_dependence(const DomainPoint &point)
    //--------------------------------------------------------------------------
    {
      // See if we can find or make it
      {
        AutoLock o_lock(op_lock);
        std::map<DomainPoint,RtEvent>::const_iterator finder = 
          intra_space_dependences.find(point);
        // If we've already got it then we're done
        if (finder != intra_space_dependences.end())
          return finder->second;
#ifdef DEBUG_LEGION
        assert(!points.empty());
#endif
        // Next see if it is one of our local points
        for (std::vector<PointTask*>::const_iterator it = 
              points.begin(); it != points.end(); it++)
        {
          if ((*it)->index_point != point)
            continue;
          // Don't save this in our intra_space_dependences data structure!
          // Doing so could mess up our optimization for detecting when 
          // we need to send dependences back to the origin
          // See SliceTask::record_intra_space_dependence
          return (*it)->get_mapped_event();
        }
        // If we're remote, make up an event and send a message to go find it
        if (is_remote())
        {
          const RtUserEvent temp_event = Runtime::create_rt_user_event();
          // Send the message to the owner to go find it
          Serializer rez;
          rez.serialize(index_owner);
          rez.serialize(point);
          rez.serialize(temp_event);
          runtime->send_slice_find_intra_space_dependence(orig_proc, rez);
          // Save this is for ourselves
          intra_space_dependences[point] = temp_event;
          return temp_event;
        }
      }
      // If we make it down here then we're on the same node as the 
      // index_owner so we can just as it what the answer and save it
      const RtEvent result = index_owner->find_intra_space_dependence(point);
      AutoLock o_lock(op_lock);
      intra_space_dependences[point] = result;
      return result;
    }

    //--------------------------------------------------------------------------
    void SliceTask::record_intra_space_dependence(const DomainPoint &point,
                                                  RtEvent point_mapped)
    //--------------------------------------------------------------------------
    {
      // Check to see if we already sent it already
      {
        AutoLock o_lock(op_lock);
        std::map<DomainPoint,RtEvent>::const_iterator finder = 
          intra_space_dependences.find(point);
        if (finder != intra_space_dependences.end())
        {
#ifdef DEBUG_LEGION
          assert(finder->second == point_mapped);
#endif
          return;
        }
        // Otherwise save it and then let it flow back to the index owner
        intra_space_dependences[point] = point_mapped;
      }
      if (is_remote())
      {
        Serializer rez;
        {
          RezCheck z(rez);
          rez.serialize(index_owner);
          rez.serialize(point);
          rez.serialize(point_mapped);
        }
        runtime->send_slice_record_intra_space_dependence(orig_proc, rez);
      }
      else
        index_owner->record_intra_space_dependence(point, point_mapped);
    }

  }; // namespace Internal 
}; // namespace Legion 

#undef PRINT_REG

// EOF
<|MERGE_RESOLUTION|>--- conflicted
+++ resolved
@@ -1764,223 +1764,7 @@
                                           privilege_paths);
       }
 #endif
-<<<<<<< HEAD
-    }
-
-    //--------------------------------------------------------------------------
-    void TaskOp::early_map_regions(std::set<RtEvent> &applied_conditions,
-                                   const std::vector<unsigned> &must_premap)
-    //--------------------------------------------------------------------------
-    {
-      DETAILED_PROFILER(runtime, EARLY_MAP_REGIONS_CALL);
-      // This always happens on the owner node so we can just do the 
-      // normal trace info creation here without needing to check
-      // whether we have a remote trace info
-      const TraceInfo trace_info(this);
-      ApEvent init_precondition = compute_init_precondition(trace_info);;
-      // A little bit of suckinesss here, it's unclear if we have
-      // our version infos with the proper versioning information
-      // so we might need to "page" it in now.  We'll overlap it as
-      // much as possible, but it will still suck. The common case is that
-      // we don't have anything to premap though so we shouldn't be
-      // doing this all that often.
-      std::set<RtEvent> version_ready_events;
-      for (std::vector<unsigned>::const_iterator it = must_premap.begin();
-            it != must_premap.end(); it++)
-      {
-        VersionInfo &version_info = get_version_info(*it); 
-        if (version_info.has_version_info())
-          continue;
-        runtime->forest->perform_versioning_analysis(this, *it, regions[*it],
-                                         version_info, version_ready_events);
-      }
-      Mapper::PremapTaskInput input;
-      Mapper::PremapTaskOutput output;
-      // Initialize this to not have a new target processor
-      output.new_target_proc = Processor::NO_PROC;
-      // Set up the inputs and outputs 
-      std::set<Memory> visible_memories;
-      runtime->machine.get_visible_memories(target_proc, visible_memories);
-      // At this point if we have any version ready events we need to wait
-      if (!version_ready_events.empty())
-      {
-        RtEvent wait_on = Runtime::merge_events(version_ready_events);
-        // This wait sucks but whatever for now
-        wait_on.wait();
-      }
-      for (std::vector<unsigned>::const_iterator it = must_premap.begin();
-            it != must_premap.end(); it++)
-      {
-        InstanceSet valid;    
-        VersionInfo &version_info = get_version_info(*it);
-        // Do the premapping
-        if (request_valid_instances)
-          runtime->forest->physical_premap_region(this, *it, regions[*it],
-                                  version_info, valid, applied_conditions);
-        // If we need visible instances, filter them as part of the conversion
-        if (regions[*it].is_no_access())
-          prepare_for_mapping(valid, input.valid_instances[*it]);
-        else
-          prepare_for_mapping(valid, visible_memories, 
-                              input.valid_instances[*it]);
-      }
-      // Now invoke the mapper call
-      if (mapper == NULL)
-        mapper = runtime->find_mapper(current_proc, map_id);
-      mapper->invoke_premap_task(this, &input, &output);
-      // See if we need to update the new target processor
-      if (output.new_target_proc.exists())
-        this->target_proc = output.new_target_proc;
-      // Now do the registration
-      for (std::vector<unsigned>::const_iterator it = must_premap.begin();
-            it != must_premap.end(); it++)
-      {
-        VersionInfo &version_info = get_version_info(*it);
-        InstanceSet &chosen_instances = early_mapped_regions[*it];
-        std::map<unsigned,std::vector<MappingInstance> >::const_iterator 
-          finder = output.premapped_instances.find(*it);
-        if (finder == output.premapped_instances.end())
-          REPORT_LEGION_ERROR(ERROR_INVALID_MAPPER_OUTPUT,
-                        "Invalid mapper output from 'premap_task' invocation "
-                        "on mapper %s. Mapper failed to map required premap "
-                        "region requirement %d of task %s (ID %lld) launched "
-                        "in parent task %s (ID %lld).", 
-                        mapper->get_mapper_name(), *it, 
-                        get_task_name(), get_unique_id(),
-                        parent_ctx->get_task_name(), 
-                        parent_ctx->get_unique_id())
-        RegionTreeID bad_tree = 0;
-        std::vector<FieldID> missing_fields;
-        std::vector<InstanceManager*> unacquired;
-        int virtual_index = runtime->forest->physical_convert_mapping(
-            this, regions[*it], finder->second, 
-            chosen_instances, bad_tree, missing_fields,
-            runtime->unsafe_mapper ? NULL : get_acquired_instances_ref(),
-            unacquired, !runtime->unsafe_mapper);
-        if (bad_tree > 0)
-          REPORT_LEGION_ERROR(ERROR_INVALID_MAPPER_OUTPUT,
-                        "Invalid mapper output from 'premap_task' invocation "
-                        "on mapper %s. Mapper provided an instance from "
-                        "region tree %d for use in satisfying region "
-                        "requirement %d of task %s (ID %lld) whose region "
-                        "is from region tree %d.", mapper->get_mapper_name(),
-                        bad_tree, *it,get_task_name(),get_unique_id(),
-                        regions[*it].region.get_tree_id())
-        if (!missing_fields.empty())
-        {
-          for (std::vector<FieldID>::const_iterator fit = 
-                missing_fields.begin(); fit != missing_fields.end(); fit++)
-          {
-            const void *name; size_t name_size;
-            if (!runtime->retrieve_semantic_information(
-                regions[*it].region.get_field_space(), *fit,
-                NAME_SEMANTIC_TAG, name, name_size, true, false))
-              name = "(no name)";
-            log_run.error("Missing instance for field %s (FieldID: %d)",
-                          static_cast<const char*>(name), *it);
-          }
-          REPORT_LEGION_ERROR(ERROR_MISSING_INSTANCE_FIELD,
-                        "Invalid mapper output from 'premap_task' invocation "
-                        "on mapper %s. Mapper failed to specify instances "
-                        "for %zd fields of region requirement %d of task %s "
-                        "(ID %lld) launched in parent task %s (ID %lld). "
-                        "The missing fields are listed below.",
-                        mapper->get_mapper_name(), missing_fields.size(),
-                        *it, get_task_name(), get_unique_id(),
-                        parent_ctx->get_task_name(), 
-                        parent_ctx->get_unique_id())
-          
-        }
-        if (!unacquired.empty())
-        {
-          std::map<InstanceManager*,std::pair<unsigned,bool> > 
-            *acquired_instances = get_acquired_instances_ref();
-          for (std::vector<InstanceManager*>::const_iterator uit = 
-                unacquired.begin(); uit != unacquired.end(); uit++)
-          {
-            if (acquired_instances->find(*uit) == acquired_instances->end())
-              REPORT_LEGION_ERROR(ERROR_INVALID_MAPPER_OUTPUT,
-                            "Invalid mapper output from 'premap_task' "
-                            "invocation on mapper %s. Mapper selected "
-                            "physical instance for region requirement "
-                            "%d of task %s (ID %lld) which has already "
-                            "been collected. If the mapper had properly "
-                            "acquired this instance as part of the mapper "
-                            "call it would have detected this. Please "
-                            "update the mapper to abide by proper mapping "
-                            "conventions.", mapper->get_mapper_name(),
-                            (*it), get_task_name(), get_unique_id())
-          }
-          // If we did successfully acquire them, still issue the warning
-          REPORT_LEGION_WARNING(LEGION_WARNING_MAPPER_FAILED_ACQUIRE,
-                          "mapper %s failed to acquire instances "
-                          "for region requirement %d of task %s (ID %lld) "
-                          "in 'premap_task' call. You may experience "
-                          "undefined behavior as a consequence.",
-                          mapper->get_mapper_name(), *it, 
-                          get_task_name(), get_unique_id());
-        }
-        if (virtual_index >= 0)
-          REPORT_LEGION_ERROR(ERROR_INVALID_MAPPER_OUTPUT,
-                        "Invalid mapper output from 'premap_task' invocation "
-                        "on mapper %s. Mapper requested composite instance "
-                        "creation on region requirement %d of task %s "
-                        "(ID %lld) launched in parent task %s (ID %lld).",
-                        mapper->get_mapper_name(), *it,
-                        get_task_name(), get_unique_id(),
-                        parent_ctx->get_task_name(),
-                        parent_ctx->get_unique_id())
-        if (runtime->legion_spy_enabled)
-          runtime->forest->log_mapping_decision(unique_op_id, parent_ctx, 
-                                                *it, regions[*it],
-                                                chosen_instances);
-        if (!runtime->unsafe_mapper)
-        {
-          std::vector<LogicalRegion> regions_to_check(1, 
-                                        regions[*it].region);
-          for (unsigned check_idx = 0; 
-                check_idx < chosen_instances.size(); check_idx++)
-          {
-            if (!chosen_instances[check_idx].get_manager()->meets_regions(
-                                                          regions_to_check))
-              REPORT_LEGION_ERROR(ERROR_INVALID_MAPPER_OUTPUT,
-                            "Invalid mapper output from invocation of "
-                            "'premap_task' on mapper %s. Mapper specified an "
-                            "instance region requirement %d of task %s "
-                            "(ID %lld) that does not meet the logical region "
-                            "requirement. Task was launched in task %s "
-                            "(ID %lld).", mapper->get_mapper_name(), *it, 
-                            get_task_name(), get_unique_id(), 
-                            parent_ctx->get_task_name(), 
-                            parent_ctx->get_unique_id())
-          }
-        }
-        // TODO: Implement physical tracing for premapped regions
-        if (is_memoizing())
-          assert(false);
-        // Passed all the error checking tests so register it
-        // Always defer the users, the point tasks will do that
-        // for themselves when they map their regions
-        const bool track_effects = 
-          (!atomic_locks.empty() || !arrive_barriers.empty());
-        ApEvent effects_done = 
-          runtime->forest->physical_perform_updates_and_registration(
-                              regions[*it], version_info, 
-                              this, *it, init_precondition, completion_event,
-                              chosen_instances, 
-                              PhysicalTraceInfo(trace_info, *it), 
-                              applied_conditions,
-#ifdef DEBUG_LEGION
-                              get_logging_name(), unique_op_id,
-#endif
-                              track_effects);
-        if (effects_done.exists())
-          effects_postconditions.insert(effects_done);
-      }
-    }
-=======
     } 
->>>>>>> 0e30e2f7
 
     //--------------------------------------------------------------------------
     bool TaskOp::prepare_steal(void)
@@ -7589,7 +7373,7 @@
                         parent_ctx->get_unique_id())
         RegionTreeID bad_tree = 0;
         std::vector<FieldID> missing_fields;
-        std::vector<PhysicalManager*> unacquired;
+        std::vector<InstanceManager*> unacquired;
         int composite_index = runtime->forest->physical_convert_mapping(
             this, regions[*it], finder->second, 
             chosen_instances, bad_tree, missing_fields,
@@ -7631,9 +7415,9 @@
         }
         if (!unacquired.empty())
         {
-          std::map<PhysicalManager*,std::pair<unsigned,bool> > 
+          std::map<InstanceManager*,std::pair<unsigned,bool> > 
             *acquired_instances = get_acquired_instances_ref();
-          for (std::vector<PhysicalManager*>::const_iterator uit = 
+          for (std::vector<InstanceManager*>::const_iterator uit = 
                 unacquired.begin(); uit != unacquired.end(); uit++)
           {
             if (acquired_instances->find(*uit) == acquired_instances->end())
