/* Copyright 2019 Stanford University, NVIDIA Corporation
 *
 * Licensed under the Apache License, Version 2.0 (the "License");
 * you may not use this file except in compliance with the License.
 * You may obtain a copy of the License at
 *
 *     http://www.apache.org/licenses/LICENSE-2.0
 *
 * Unless required by applicable law or agreed to in writing, software
 * distributed under the License is distributed on an "AS IS" BASIS,
 * WITHOUT WARRANTIES OR CONDITIONS OF ANY KIND, either express or implied.
 * See the License for the specific language governing permissions and
 * limitations under the License.
 */

#include "legion/region_tree.h"
#include "legion/legion_tasks.h"
#include "legion/legion_spy.h"
#include "legion/legion_trace.h"
#include "legion/legion_context.h"
#include "legion/legion_profiling.h"
#include "legion/legion_instances.h"
#include "legion/legion_analysis.h"
#include "legion/legion_views.h"
#include "legion/legion_replication.h"

#include <algorithm>

#define PRINT_REG(reg) (reg).index_space.id,(reg).field_space.id, (reg).tree_id

namespace Legion {
  namespace Internal {

    LEGION_EXTERN_LOGGER_DECLARATIONS

    /////////////////////////////////////////////////////////////
    // Resource Tracker 
    /////////////////////////////////////////////////////////////

    //--------------------------------------------------------------------------
    ResourceTracker::ResourceTracker(void)
    //--------------------------------------------------------------------------
    {
    }

    //--------------------------------------------------------------------------
    ResourceTracker::ResourceTracker(const ResourceTracker &rhs)
    //--------------------------------------------------------------------------
    {
      // should never be called
      assert(false);
    }

    //--------------------------------------------------------------------------
    ResourceTracker::~ResourceTracker(void)
    //--------------------------------------------------------------------------
    {
    }

    //--------------------------------------------------------------------------
    ResourceTracker& ResourceTracker::operator=(const ResourceTracker&rhs)
    //--------------------------------------------------------------------------
    {
      // should never be called
      assert(false);
      return *this;
    } 

    //--------------------------------------------------------------------------
    void ResourceTracker::return_resources(ResourceTracker *target,
                                           std::set<RtEvent> &preconditions)
    //--------------------------------------------------------------------------
    {
      if (!created_regions.empty())
      {
        target->register_region_creations(created_regions);
        created_regions.clear();
      }
      if (!deleted_regions.empty())
      {
        target->register_region_deletions(deleted_regions, preconditions);
        deleted_regions.clear();
      }
      if (!created_fields.empty())
      {
        target->register_field_creations(created_fields);
        created_fields.clear();
      }
      if (!deleted_fields.empty())
      {
        target->register_field_deletions(deleted_fields, preconditions);
        deleted_fields.clear();
      }
      if (!created_field_spaces.empty())
      {
        target->register_field_space_creations(created_field_spaces);
        created_field_spaces.clear();
      }
      if (!latent_field_spaces.empty())
      {
        target->register_latent_field_spaces(latent_field_spaces);
        latent_field_spaces.clear();
      }
      if (!deleted_field_spaces.empty())
      {
        target->register_field_space_deletions(deleted_field_spaces,
                                               preconditions);
        deleted_field_spaces.clear();
      }
      if (!created_index_spaces.empty())
      {
        target->register_index_space_creations(created_index_spaces);
        created_index_spaces.clear();
      }
      if (!deleted_index_spaces.empty())
      {
        target->register_index_space_deletions(deleted_index_spaces,
                                               preconditions);
        deleted_index_spaces.clear();
      }
      if (!created_index_partitions.empty())
      {
        target->register_index_partition_creations(created_index_partitions);
        created_index_partitions.clear();
      }
      if (!deleted_index_partitions.empty())
      {
        target->register_index_partition_deletions(deleted_index_partitions,
                                                   preconditions);
        deleted_index_partitions.clear();
      }
    }

    //--------------------------------------------------------------------------
    void ResourceTracker::pack_resources_return(Serializer &rez, 
                                                AddressSpaceID target)
    //--------------------------------------------------------------------------
    {
      // Shouldn't need the lock here since we only do this
      // while there is no one else executing
      RezCheck z(rez);
      rez.serialize<size_t>(created_regions.size());
      if (!created_regions.empty())
      {
        for (std::set<LogicalRegion>::const_iterator it =
              created_regions.begin(); it != created_regions.end(); it++)
          rez.serialize(*it);
        created_regions.clear();
      }
      rez.serialize<size_t>(deleted_regions.size());
      if (!deleted_regions.empty())
      {
        for (std::vector<LogicalRegion>::const_iterator it = 
              deleted_regions.begin(); it != deleted_regions.end(); it++)
          rez.serialize(*it);
        deleted_regions.clear();
      }
      rez.serialize<size_t>(created_fields.size());
      if (!created_fields.empty())
      {
        for (std::set<std::pair<FieldSpace,FieldID> >::const_iterator it =
              created_fields.begin(); it != created_fields.end(); it++)
        {
          rez.serialize(it->first);
          rez.serialize(it->second);
        }
        created_fields.clear();
      }
      rez.serialize<size_t>(deleted_fields.size());
      if (!deleted_fields.empty())
      {
        for (std::vector<std::pair<FieldSpace,FieldID> >::const_iterator it =
              deleted_fields.begin(); it != deleted_fields.end(); it++)
        {
          rez.serialize(it->first);
          rez.serialize(it->second);
        }
        deleted_fields.clear();
      }
      rez.serialize<size_t>(created_field_spaces.size());
      if (!created_field_spaces.empty())
      {
        for (std::set<FieldSpace>::const_iterator it = 
              created_field_spaces.begin(); it != 
              created_field_spaces.end(); it++)
          rez.serialize(*it);
        created_field_spaces.clear();
      } 
      rez.serialize<size_t>(latent_field_spaces.size());
      if (!latent_field_spaces.empty())
      {
        for (std::map<FieldSpace,unsigned>::const_iterator it = 
              latent_field_spaces.begin(); it !=
              latent_field_spaces.end(); it++)
        {
          rez.serialize(it->first);
          rez.serialize(it->second);
        }
        latent_field_spaces.clear();
      }
      rez.serialize<size_t>(deleted_field_spaces.size());
      if (!deleted_field_spaces.empty())
      {
        for (std::vector<FieldSpace>::const_iterator it = 
              deleted_field_spaces.begin(); it != 
              deleted_field_spaces.end(); it++)
          rez.serialize(*it);
        deleted_field_spaces.clear();
      }
      rez.serialize<size_t>(created_index_spaces.size());
      if (!created_index_spaces.empty())
      {
        for (std::set<IndexSpace>::const_iterator it = 
              created_index_spaces.begin(); it != 
              created_index_spaces.end(); it++)
          rez.serialize(*it);
        created_index_spaces.clear();
      }
      rez.serialize<size_t>(deleted_index_spaces.size());
      if (!deleted_index_spaces.empty())
      {
        for (std::vector<IndexSpace>::const_iterator it = 
              deleted_index_spaces.begin(); it !=
              deleted_index_spaces.end(); it++)
          rez.serialize(*it);
        deleted_index_spaces.clear();
      }
      rez.serialize<size_t>(created_index_partitions.size());
      if (!created_index_partitions.empty())
      {
        for (std::set<IndexPartition>::const_iterator it = 
              created_index_partitions.begin(); it !=
              created_index_partitions.end(); it++)
          rez.serialize(*it);
        created_index_partitions.clear();
      }
      rez.serialize<size_t>(deleted_index_partitions.size());
      if (!deleted_index_partitions.empty())
      {
        for (std::vector<IndexPartition>::const_iterator it = 
              deleted_index_partitions.begin(); it !=
              deleted_index_partitions.end(); it++)
          rez.serialize(*it);
        deleted_index_partitions.clear();
      }
    }

    //--------------------------------------------------------------------------
    /*static*/ RtEvent ResourceTracker::unpack_resources_return(
                                   Deserializer &derez, ResourceTracker *target)
    //--------------------------------------------------------------------------
    {
      // Hold the lock while doing the unpack to avoid conflicting
      // with anyone else returning state
      DerezCheck z(derez);
      std::set<RtEvent> preconditions;
      size_t num_created_regions;
      derez.deserialize(num_created_regions);
      if (num_created_regions > 0)
      {
        std::set<LogicalRegion> created_regions;
        for (unsigned idx = 0; idx < num_created_regions; idx++)
        {
          LogicalRegion reg;
          derez.deserialize(reg);
          created_regions.insert(reg);
        }
        target->register_region_creations(created_regions);
      }
      size_t num_deleted_regions;
      derez.deserialize(num_deleted_regions);
      if (num_deleted_regions > 0)
      {
        std::vector<LogicalRegion> deleted_regions(num_deleted_regions);
        for (unsigned idx = 0; idx < num_deleted_regions; idx++)
          derez.deserialize(deleted_regions[idx]);
        target->register_region_deletions(deleted_regions, preconditions);
      }
      size_t num_created_fields;
      derez.deserialize(num_created_fields);
      if (num_created_fields > 0)
      {
        std::set<std::pair<FieldSpace,FieldID> > created_fields;
        for (unsigned idx = 0; idx < num_created_fields; idx++)
        {
          FieldSpace sp;
          derez.deserialize(sp);
          FieldID fid;
          derez.deserialize(fid);
          created_fields.insert(std::pair<FieldSpace,FieldID>(sp,fid));
        }
        target->register_field_creations(created_fields);
      }
      size_t num_deleted_fields;
      derez.deserialize(num_deleted_fields);
      if (num_deleted_fields > 0)
      {
        std::vector<std::pair<FieldSpace,FieldID> > 
          deleted_fields(num_deleted_fields);
        for (unsigned idx = 0; idx < num_deleted_fields; idx++)
        {
          derez.deserialize(deleted_fields[idx].first);
          derez.deserialize(deleted_fields[idx].second);
        }
        target->register_field_deletions(deleted_fields, preconditions);
      }
      size_t num_created_field_spaces;
      derez.deserialize(num_created_field_spaces);
      if (num_created_field_spaces > 0)
      {
        std::set<FieldSpace> created_field_spaces;
        for (unsigned idx = 0; idx < num_created_field_spaces; idx++)
        {
          FieldSpace sp;
          derez.deserialize(sp);
          created_field_spaces.insert(sp);
        }
        target->register_field_space_creations(created_field_spaces);
      }
      size_t num_latent_field_spaces;
      derez.deserialize(num_latent_field_spaces);
      if (num_latent_field_spaces > 0)
      {
        std::map<FieldSpace,unsigned> latent_field_spaces;
        for (unsigned idx = 0; idx < num_latent_field_spaces; idx++)
        {
          FieldSpace sp;
          derez.deserialize(sp);
          derez.deserialize(latent_field_spaces[sp]);
        }
        target->register_latent_field_spaces(latent_field_spaces);
      }
      size_t num_deleted_field_spaces;
      derez.deserialize(num_deleted_field_spaces);
      if (num_deleted_field_spaces > 0)
      {
        std::vector<FieldSpace> deleted_field_spaces(num_deleted_field_spaces);
        for (unsigned idx = 0; idx < num_deleted_field_spaces; idx++)
          derez.deserialize(deleted_field_spaces[idx]);
        target->register_field_space_deletions(deleted_field_spaces,
                                               preconditions);
      }
      size_t num_created_index_spaces;
      derez.deserialize(num_created_index_spaces);
      if (num_created_index_spaces > 0)
      {
        std::set<IndexSpace> created_index_spaces;
        for (unsigned idx = 0; idx < num_created_index_spaces; idx++)
        {
          IndexSpace sp;
          derez.deserialize(sp);
          created_index_spaces.insert(sp);
        }
        target->register_index_space_creations(created_index_spaces);
      }
      size_t num_deleted_index_spaces;
      derez.deserialize(num_deleted_index_spaces);
      if (num_deleted_index_spaces > 0)
      {
        std::vector<IndexSpace> deleted_index_spaces(num_deleted_index_spaces);
        for (unsigned idx = 0; idx < num_deleted_index_spaces; idx++)
          derez.deserialize(deleted_index_spaces[idx]);
        target->register_index_space_deletions(deleted_index_spaces, 
                                               preconditions);
      }
      size_t num_created_index_partitions;
      derez.deserialize(num_created_index_partitions);
      if (num_created_index_partitions > 0)
      {
        std::set<IndexPartition> created_index_partitions;
        for (unsigned idx = 0; idx < num_created_index_partitions; idx++)
        {
          IndexPartition ip;
          derez.deserialize(ip);
          created_index_partitions.insert(ip);
        }
        target->register_index_partition_creations(created_index_partitions);
      }
      size_t num_deleted_index_partitions;
      derez.deserialize(num_deleted_index_partitions);
      if (num_deleted_index_partitions > 0)
      {
        std::vector<IndexPartition> 
          deleted_index_partitions(num_deleted_index_partitions);
        for (unsigned idx = 0; idx < num_deleted_index_partitions; idx++)
          derez.deserialize(deleted_index_partitions[idx]);
        target->register_index_partition_deletions(deleted_index_partitions,
                                                   preconditions);
      }
      if (!preconditions.empty())
        return Runtime::merge_events(preconditions);
      else
        return RtEvent::NO_RT_EVENT;
    }

    /////////////////////////////////////////////////////////////
    // External Task 
    /////////////////////////////////////////////////////////////

    //--------------------------------------------------------------------------
    ExternalTask::ExternalTask(void)
      : Task(), arg_manager(NULL)
    //--------------------------------------------------------------------------
    {
    }

    //--------------------------------------------------------------------------
    void ExternalTask::pack_external_task(Serializer &rez,
                                          AddressSpaceID target) const
    //--------------------------------------------------------------------------
    {
      RezCheck z(rez);
      rez.serialize(task_id);
      rez.serialize(indexes.size());
      for (unsigned idx = 0; idx < indexes.size(); idx++)
        pack_index_space_requirement(indexes[idx], rez);
      rez.serialize(regions.size());
      for (unsigned idx = 0; idx < regions.size(); idx++)
        pack_region_requirement(regions[idx], rez);
      rez.serialize(futures.size());
      // If we are remote we can just do the normal pack
      for (unsigned idx = 0; idx < futures.size(); idx++)
        rez.serialize(futures[idx].impl->did);
      rez.serialize(grants.size());
      for (unsigned idx = 0; idx < grants.size(); idx++)
        pack_grant(grants[idx], rez);
      rez.serialize(wait_barriers.size());
      for (unsigned idx = 0; idx < wait_barriers.size(); idx++)
        pack_phase_barrier(wait_barriers[idx], rez);
      rez.serialize(arrive_barriers.size());
      for (unsigned idx = 0; idx < arrive_barriers.size(); idx++)
        pack_phase_barrier(arrive_barriers[idx], rez);
      rez.serialize<bool>((arg_manager != NULL));
      rez.serialize(arglen);
      rez.serialize(args,arglen);
      pack_mappable(*this, rez);
      rez.serialize(is_index_space);
      rez.serialize(must_epoch_task);
      rez.serialize(index_domain);
      rez.serialize(index_point);
      rez.serialize(sharding_space);
      rez.serialize(local_arglen);
      rez.serialize(local_args,local_arglen);
      rez.serialize(orig_proc);
      // No need to pack current proc, it will get set when we unpack
      rez.serialize(steal_count);
      // No need to pack remote, it will get set
      rez.serialize(speculated);
      rez.serialize<size_t>(get_context_index());
    }

    //--------------------------------------------------------------------------
    void ExternalTask::unpack_external_task(Deserializer &derez,
                                    Runtime *runtime, ReferenceMutator *mutator)
    //--------------------------------------------------------------------------
    {
      DerezCheck z(derez);
      derez.deserialize(task_id);
      size_t num_indexes;
      derez.deserialize(num_indexes);
      indexes.resize(num_indexes);
      for (unsigned idx = 0; idx < indexes.size(); idx++)
        unpack_index_space_requirement(indexes[idx], derez);
      size_t num_regions;
      derez.deserialize(num_regions);
      regions.resize(num_regions);
      for (unsigned idx = 0; idx < regions.size(); idx++)
        unpack_region_requirement(regions[idx], derez); 
      size_t num_futures;
      derez.deserialize(num_futures);
      futures.resize(num_futures);
      for (unsigned idx = 0; idx < futures.size(); idx++)
      {
        DistributedID future_did;
        derez.deserialize(future_did);
        FutureImpl *impl = 
          runtime->find_or_create_future(future_did, mutator);
        impl->add_base_gc_ref(FUTURE_HANDLE_REF, mutator);
        futures[idx] = Future(impl, false/*need reference*/);
      }
      size_t num_grants;
      derez.deserialize(num_grants);
      grants.resize(num_grants);
      for (unsigned idx = 0; idx < grants.size(); idx++)
        unpack_grant(grants[idx], derez);
      size_t num_wait_barriers;
      derez.deserialize(num_wait_barriers);
      wait_barriers.resize(num_wait_barriers);
      for (unsigned idx = 0; idx < wait_barriers.size(); idx++)
        unpack_phase_barrier(wait_barriers[idx], derez);
      size_t num_arrive_barriers;
      derez.deserialize(num_arrive_barriers);
      arrive_barriers.resize(num_arrive_barriers);
      for (unsigned idx = 0; idx < arrive_barriers.size(); idx++)
        unpack_phase_barrier(arrive_barriers[idx], derez);
      bool has_arg_manager;
      derez.deserialize(has_arg_manager);
      derez.deserialize(arglen);
      if (arglen > 0)
      {
        if (has_arg_manager)
        {
#ifdef DEBUG_LEGION
          assert(arg_manager == NULL);
#endif
          arg_manager = new AllocManager(arglen);
          arg_manager->add_reference();
          args = arg_manager->get_allocation();
        }
        else
          args = legion_malloc(TASK_ARGS_ALLOC, arglen);
        derez.deserialize(args,arglen);
      }
      unpack_mappable(*this, derez); 
      derez.deserialize(is_index_space);
      derez.deserialize(must_epoch_task);
      derez.deserialize(index_domain);
      derez.deserialize(index_point);
      derez.deserialize(sharding_space);
      derez.deserialize(local_arglen);
      if (local_arglen > 0)
      {
        local_args = malloc(local_arglen);
        derez.deserialize(local_args,local_arglen);
      }
      derez.deserialize(orig_proc);
      derez.deserialize(steal_count);
      derez.deserialize(speculated);
      size_t index;
      derez.deserialize(index);
      set_context_index(index);
    } 

    /////////////////////////////////////////////////////////////
    // Task Operation 
    /////////////////////////////////////////////////////////////
  
    //--------------------------------------------------------------------------
    TaskOp::TaskOp(Runtime *rt)
      : ExternalTask(), MemoizableOp<SpeculativeOp>(rt)
    //--------------------------------------------------------------------------
    {
    }

    //--------------------------------------------------------------------------
    TaskOp::~TaskOp(void)
    //--------------------------------------------------------------------------
    {
    }

    //--------------------------------------------------------------------------
    UniqueID TaskOp::get_unique_id(void) const
    //--------------------------------------------------------------------------
    {
      return unique_op_id;
    }

    //--------------------------------------------------------------------------
    size_t TaskOp::get_context_index(void) const
    //--------------------------------------------------------------------------
    {
      return context_index;
    }

    //--------------------------------------------------------------------------
    void TaskOp::set_context_index(size_t index)
    //--------------------------------------------------------------------------
    {
      context_index = index;
    }

    //--------------------------------------------------------------------------
    int TaskOp::get_depth(void) const
    //--------------------------------------------------------------------------
    {
#ifdef DEBUG_LEGION
      assert(parent_ctx != NULL);
#endif
      return parent_ctx->get_depth() + 1;
    }

    //--------------------------------------------------------------------------
    const char* TaskOp::get_task_name(void) const
    //--------------------------------------------------------------------------
    {
      TaskImpl *impl = runtime->find_or_create_task_impl(task_id);
      return impl->get_name();
    }

    //--------------------------------------------------------------------------
    void TaskOp::pack_remote_operation(Serializer &rez,
                                       AddressSpaceID target) const
    //--------------------------------------------------------------------------
    {
      pack_local_remote_operation(rez);
      pack_external_task(rez, target);
      pack_profiling_requests(rez);
    }
    
    //--------------------------------------------------------------------------
    void TaskOp::pack_profiling_requests(Serializer &rez) const
    //--------------------------------------------------------------------------
    {
      rez.serialize<size_t>(0);
    }

    //--------------------------------------------------------------------------
    bool TaskOp::is_remote(void) const
    //--------------------------------------------------------------------------
    {
      if (local_cached)
        return !is_local;
      if (!orig_proc.exists())
        is_local = runtime->is_local(parent_ctx->get_executing_processor());
      else
        is_local = runtime->is_local(orig_proc);
      local_cached = true;
      return !is_local;
    }

    //--------------------------------------------------------------------------
    void TaskOp::set_current_proc(Processor current)
    //--------------------------------------------------------------------------
    {
#ifdef DEBUG_LEGION
      assert(current.exists());
      assert(runtime->is_local(current));
#endif
      // Always clear target_proc and the mapper when setting a new current proc
      mapper = NULL;
      current_proc = current;
      target_proc = current;
    }

    //--------------------------------------------------------------------------
    void TaskOp::activate_task(void)
    //--------------------------------------------------------------------------
    {
      activate_speculative();
      activate_memoizable();
      complete_received = false;
      commit_received = false;
      children_complete = false;
      children_commit = false;
      stealable = false;
      options_selected = false;
      map_origin = false;
      request_valid_instances = false;
      replicate = false;
      true_guard = PredEvent::NO_PRED_EVENT;
      false_guard = PredEvent::NO_PRED_EVENT;
      local_cached = false;
      arg_manager = NULL;
      target_proc = Processor::NO_PROC;
      mapper = NULL;
      must_epoch = NULL;
      must_epoch_task = false;
      orig_proc = Processor::NO_PROC; // for is_remote
    }

    //--------------------------------------------------------------------------
    void TaskOp::deactivate_task(void)
    //--------------------------------------------------------------------------
    {
      deactivate_speculative();
      indexes.clear();
      regions.clear();
      futures.clear();
      grants.clear();
      wait_barriers.clear();
      arrive_barriers.clear();
      if (args != NULL)
      {
        if (arg_manager != NULL)
        {
          // If the arg manager is not NULL then we delete the
          // argument manager and just zero out the arguments
          if (arg_manager->remove_reference())
            delete (arg_manager);
          arg_manager = NULL;
        }
        else
          legion_free(TASK_ARGS_ALLOC, args, arglen);
        args = NULL;
        arglen = 0;
      }
      if (local_args != NULL)
      {
        free(local_args);
        local_args = NULL;
        local_arglen = 0;
      }
      if (mapper_data != NULL)
      {
        free(mapper_data);
        mapper_data = NULL;
        mapper_data_size = 0;
      }
      early_mapped_regions.clear();
      atomic_locks.clear(); 
      effects_postconditions.clear();
      parent_req_indexes.clear();
    }

    //--------------------------------------------------------------------------
    void TaskOp::set_must_epoch(MustEpochOp *epoch, unsigned index,
                                bool do_registration)
    //--------------------------------------------------------------------------
    {
      Operation::set_must_epoch(epoch, do_registration);
      must_epoch_index = index;
      must_epoch_task = true;
    }

    //--------------------------------------------------------------------------
    void TaskOp::pack_base_task(Serializer &rez, AddressSpaceID target)
    //--------------------------------------------------------------------------
    {
      DETAILED_PROFILER(runtime, PACK_BASE_TASK_CALL);
      // pack all the user facing data first
      pack_external_task(rez, target); 
      pack_memoizable(rez);
      RezCheck z(rez);
      rez.serialize(parent_req_indexes.size());
      for (unsigned idx = 0; idx < parent_req_indexes.size(); idx++)
        rez.serialize(parent_req_indexes[idx]);
      rez.serialize(map_origin);
      if (map_origin)
      {
        rez.serialize<size_t>(atomic_locks.size());
        for (std::map<Reservation,bool>::const_iterator it = 
              atomic_locks.begin(); it != atomic_locks.end(); it++)
        {
          rez.serialize(it->first);
          rez.serialize(it->second);
        }
      }
      rez.serialize(request_valid_instances);
      rez.serialize(execution_fence_event);
      rez.serialize(replicate);
      rez.serialize(true_guard);
      rez.serialize(false_guard);
      rez.serialize(early_mapped_regions.size());
      for (std::map<unsigned,InstanceSet>::iterator it = 
            early_mapped_regions.begin(); it != 
            early_mapped_regions.end(); it++)
      {
        rez.serialize(it->first);
        it->second.pack_references(rez);
      }
    }

    //--------------------------------------------------------------------------
    void TaskOp::unpack_base_task(Deserializer &derez,
                                  std::set<RtEvent> &ready_events)
    //--------------------------------------------------------------------------
    {
      DETAILED_PROFILER(runtime, UNPACK_BASE_TASK_CALL);
      // unpack all the user facing data
      unpack_external_task(derez, runtime, this); 
      unpack_memoizable(derez);
      DerezCheck z(derez);
      size_t num_indexes;
      derez.deserialize(num_indexes);
      if (num_indexes > 0)
      {
        parent_req_indexes.resize(num_indexes);
        for (unsigned idx = 0; idx < num_indexes; idx++)
          derez.deserialize(parent_req_indexes[idx]);
      }
      derez.deserialize(map_origin);
      if (map_origin)
      {
        size_t num_atomic;
        derez.deserialize(num_atomic);
        for (unsigned idx = 0; idx < num_atomic; idx++)
        {
          Reservation lock;
          derez.deserialize(lock);
          derez.deserialize(atomic_locks[lock]);
        }
      }
      derez.deserialize(request_valid_instances);
      derez.deserialize(execution_fence_event);
      derez.deserialize(replicate);
      derez.deserialize(true_guard);
      derez.deserialize(false_guard);
      size_t num_early;
      derez.deserialize(num_early);
      for (unsigned idx = 0; idx < num_early; idx++)
      {
        unsigned index;
        derez.deserialize(index);
        early_mapped_regions[index].unpack_references(runtime, derez, 
                                                      ready_events);
      }
    }

    //--------------------------------------------------------------------------
    /*static*/ void TaskOp::process_unpack_task(Runtime *rt,Deserializer &derez)
    //--------------------------------------------------------------------------
    {
      // Figure out what kind of task this is and where it came from
      DerezCheck z(derez);
      Processor current;
      derez.deserialize(current);
      TaskKind kind;
      derez.deserialize(kind);
      switch (kind)
      {
        case INDIVIDUAL_TASK_KIND:
          {
            IndividualTask *task = rt->get_available_individual_task();
            std::set<RtEvent> ready_events;
            if (task->unpack_task(derez, current, ready_events))
            {
              RtEvent ready;
              if (!ready_events.empty())
                ready = Runtime::merge_events(ready_events);
              // Origin mapped tasks can go straight to launching 
              // themselves since they are already mapped
              if (task->is_origin_mapped())
              {
                TriggerTaskArgs trigger_args(task);
                rt->issue_runtime_meta_task(trigger_args, 
                      LG_THROUGHPUT_WORK_PRIORITY, ready);
              }
              else
                rt->add_to_ready_queue(current, task, ready);
            }
            break;
          }
        case SLICE_TASK_KIND:
          {
            SliceTask *task = rt->get_available_slice_task();
            std::set<RtEvent> ready_events;
            if (task->unpack_task(derez, current, ready_events))
            {
              RtEvent ready;
              if (!ready_events.empty())
                ready = Runtime::merge_events(ready_events);
              // Origin mapped tasks can go straight to launching 
              // themselves since they are already mapped
              if (task->is_origin_mapped())
              {
                TriggerTaskArgs trigger_args(task);
                rt->issue_runtime_meta_task(trigger_args, 
                      LG_THROUGHPUT_WORK_PRIORITY, ready);
              }
              else
                rt->add_to_ready_queue(current, task, ready);
            }
            break;
          }
        case POINT_TASK_KIND:
        case INDEX_TASK_KIND:
        default:
          assert(false); // no other tasks should be sent anywhere
      }
    }

    //--------------------------------------------------------------------------
    void TaskOp::process_remote_replay(Runtime *rt, Deserializer &derez)
    //--------------------------------------------------------------------------
    {
      // Figure out what kind of task this is and where it came from
      DerezCheck z(derez);
      ApEvent instance_ready;
      derez.deserialize(instance_ready);
      Processor target_proc;
      derez.deserialize(target_proc);
      TaskKind kind;
      derez.deserialize(kind);
      switch (kind)
      {
        case INDIVIDUAL_TASK_KIND:
          {
            IndividualTask *task = rt->get_available_individual_task();
            std::set<RtEvent> ready_events;
            task->unpack_task(derez, target_proc, ready_events);
            if (!ready_events.empty())
            {
              const RtEvent wait_on = Runtime::merge_events(ready_events);
              if (wait_on.exists() && !wait_on.has_triggered())
                wait_on.wait();
            }
            task->complete_replay(instance_ready);
            break;
          }
        case SLICE_TASK_KIND:
          {
            SliceTask *task = rt->get_available_slice_task();
            std::set<RtEvent> ready_events;
            task->unpack_task(derez, target_proc, ready_events);
            if (!ready_events.empty())
            {
              const RtEvent wait_on = Runtime::merge_events(ready_events);
              if (wait_on.exists() && !wait_on.has_triggered())
                wait_on.wait();
            }
            task->complete_replay(instance_ready);
            break;
          }
        case POINT_TASK_KIND:
        case INDEX_TASK_KIND:
        default:
          assert(false); // no other tasks should be sent anywhere
      }
    }

    //--------------------------------------------------------------------------
    void TaskOp::mark_stolen(void)
    //--------------------------------------------------------------------------
    {
      steal_count++;
    }

    //--------------------------------------------------------------------------
    void TaskOp::initialize_base_task(InnerContext *ctx, bool track, 
                  const std::vector<StaticDependence> *dependences,
                  const Predicate &p, Processor::TaskFuncID tid)
    //--------------------------------------------------------------------------
    {
      initialize_speculation(ctx, track, regions.size(), dependences, p);
      initialize_memoizable();
      parent_task = ctx->get_task(); // initialize the parent task
      // Fill in default values for all of the Task fields
      orig_proc = ctx->get_executing_processor();
      current_proc = orig_proc;
      steal_count = 0;
      speculated = false;
    }

    //--------------------------------------------------------------------------
    void TaskOp::check_empty_field_requirements(void)
    //--------------------------------------------------------------------------
    {
      for (unsigned idx = 0; idx < regions.size(); idx++)
      {
        if (regions[idx].privilege != NO_ACCESS && 
            regions[idx].privilege_fields.empty())
        {
          REPORT_LEGION_WARNING(LEGION_WARNING_REGION_REQUIREMENT_TASK,
                           "REGION REQUIREMENT %d OF "
                           "TASK %s (ID %lld) HAS NO PRIVILEGE "
                           "FIELDS! DID YOU FORGET THEM?!?",
                           idx, get_task_name(), get_unique_id());
        }
      }
    }

    //--------------------------------------------------------------------------
    size_t TaskOp::check_future_size(FutureImpl *impl)
    //--------------------------------------------------------------------------
    {
#ifdef DEBUG_LEGION
      assert(impl != NULL);
#endif
      const size_t result_size = impl->get_untyped_size(true);
      // TODO: figure out a way to put this check back in with dynamic task
      // registration where we might not know the return size until later
#ifdef PERFORM_PREDICATE_SIZE_CHECKS
      if (result_size != variants->return_size)
        REPORT_LEGION_ERROR(ERROR_PREDICATED_TASK_LAUNCH,
                      "Predicated task launch for task %s "
                      "in parent task %s (UID %lld) has predicated "
                      "false future of size %ld bytes, but the "
                      "expected return size is %ld bytes.",
                      get_task_name(), parent_ctx->get_task_name(),
                      parent_ctx->get_unique_id(),
                      result_size, variants->return_size)
#endif
      return result_size;
    }

    //--------------------------------------------------------------------------
    bool TaskOp::select_task_options(bool prioritize)
    //--------------------------------------------------------------------------
    {
#ifdef DEBUG_LEGION
      assert(!options_selected);
#endif
      if (mapper == NULL)
        mapper = runtime->find_mapper(current_proc, map_id);
      Mapper::TaskOptions options;
      options.initial_proc = current_proc;
      options.inline_task = false;
      options.stealable = false;
      options.map_locally = false;
      options.valid_instances = mapper->request_valid_instances;
      options.memoize = false;
      options.replicate = false;
      const TaskPriority parent_priority = parent_ctx->is_priority_mutable() ?
        parent_ctx->get_current_priority() : 0;
      options.parent_priority = parent_priority;
      mapper->invoke_select_task_options(this, &options, &prioritize);
      options_selected = true;
      target_proc = options.initial_proc;
      stealable = options.stealable;
      map_origin = options.map_locally;
      replicate = options.replicate;
      if (replicate && !runtime->unsafe_mapper)
      {
        // Reduction-only privileges and relaxed coherence modes
        // are not permitted for tasks that are going to be replicated
        for (unsigned idx = 0; idx < regions.size(); idx++)
        {
          if (IS_REDUCE(regions[idx]))
            REPORT_LEGION_ERROR(ERROR_INVALID_MAPPER_OUTPUT,
                          "Mapper %s requested to replicate task %s (UID %lld) "
                          "but region requirement %d has reduction privileges. "
                          "Tasks with reduction-only privileges are not "
                          "permitted to be replicated.", 
                          mapper->get_mapper_name(), get_task_name(),
                          get_unique_id(), idx)
          else if (!IS_EXCLUSIVE(regions[idx]))
            REPORT_LEGION_ERROR(ERROR_INVALID_MAPPER_OUTPUT,
                          "Mapper %s requested to replicate task %s (UID %lld) "
                          "but region requirement %d has relaxed coherence. "
                          "Tasks with relaxed coherence modes are not "
                          "permitted to be replicated.", 
                          mapper->get_mapper_name(), get_task_name(),
                          get_unique_id(), idx)
        }
      }
      request_valid_instances = options.valid_instances;
      if (parent_priority != options.parent_priority)
      {
        // Request for priority change see if it is legal or not
        if (parent_ctx->is_priority_mutable())
          parent_ctx->set_current_priority(options.parent_priority);
        else
          REPORT_LEGION_WARNING(LEGION_WARNING_INVALID_PRIORITY_CHANGE,
                                "Mapper %s requested change of priority "
                                "for parent task %s (UID %lld) when launching "
                                "child task %s (UID %lld), but the parent "
                                "context does not support parent task priority "
                                "mutation", mapper->get_mapper_name(),
                                parent_ctx->get_task_name(),
                                parent_ctx->get_unique_id(), 
                                get_task_name(), get_unique_id())
      }
      return options.inline_task;
    }

    //--------------------------------------------------------------------------
    const char* TaskOp::get_logging_name(void) const
    //--------------------------------------------------------------------------
    {
      return get_task_name();
    }

    //--------------------------------------------------------------------------
    Operation::OpKind TaskOp::get_operation_kind(void) const
    //--------------------------------------------------------------------------
    {
      return TASK_OP_KIND;
    }

    //--------------------------------------------------------------------------
    size_t TaskOp::get_region_count(void) const
    //--------------------------------------------------------------------------
    {
      return regions.size();
    }

    //--------------------------------------------------------------------------
    Mappable* TaskOp::get_mappable(void)
    //--------------------------------------------------------------------------
    {
      return this;
    }

    //--------------------------------------------------------------------------
    void TaskOp::trigger_complete(void) 
    //--------------------------------------------------------------------------
    {
      bool task_complete = false;
      {
        AutoLock o_lock(op_lock);
#ifdef DEBUG_LEGION
        assert(!complete_received);
        assert(!commit_received);
#endif
        complete_received = true;
        // If all our children are also complete then we are done
        task_complete = children_complete;
      }
      if (task_complete)
        trigger_task_complete();
    }

    //--------------------------------------------------------------------------
    void TaskOp::trigger_commit(void)
    //--------------------------------------------------------------------------
    {
      bool task_commit = false; 
      {
        AutoLock o_lock(op_lock);
#ifdef DEBUG_LEGION
        assert(complete_received);
        assert(!commit_received);
#endif
        commit_received = true;
        // If we already received the child commit then we
        // are ready to commit this task
        task_commit = children_commit;
      }
      if (task_commit)
        trigger_task_commit();
    } 

    //--------------------------------------------------------------------------
    bool TaskOp::query_speculate(bool &value, bool &mapping_only)
    //--------------------------------------------------------------------------
    {
      if (mapper == NULL)  
        mapper = runtime->find_mapper(current_proc, map_id);
      Mapper::SpeculativeOutput output;
      output.speculate = false;
      output.speculate_mapping_only = true;
      mapper->invoke_task_speculate(this, &output);
      if (output.speculate)
      {
        value = output.speculative_value;
        mapping_only = output.speculate_mapping_only;
        if (!mapping_only)
        {
          REPORT_LEGION_ERROR(ERROR_MAPPER_REQUESTED_EXECUTION,
                         "Mapper requested execution speculation for task %s "
                         "(UID %lld). Full execution speculation is a planned "
                         "feature but is not currently supported.",
                         get_task_name(), get_unique_id());
          assert(false);
        }
#ifdef DEBUG_LEGION
        assert(!true_guard.exists());
        assert(!false_guard.exists());
#endif
        predicate->get_predicate_guards(true_guard, false_guard);
        // Switch any write-discard privileges back to read-write
        // so we can make sure we get the right data if we end up
        // predicating false
        for (unsigned idx = 0; idx < regions.size(); idx++)
        {
          RegionRequirement &req = regions[idx];
          if (HAS_WRITE_DISCARD(req))
            req.privilege &= ~DISCARD_MASK;
        }
      }
      return output.speculate;
    }

    //--------------------------------------------------------------------------
    void TaskOp::resolve_true(bool speculated, bool launched)
    //--------------------------------------------------------------------------
    {
      // Nothing to do
    }

    //--------------------------------------------------------------------------
    void TaskOp::select_sources(const unsigned index,
                                const InstanceRef &target,
                                const InstanceSet &sources,
                                std::vector<unsigned> &ranking)
    //--------------------------------------------------------------------------
    {
#ifdef DEBUG_LEGION
      assert(index < regions.size());
#endif
      Mapper::SelectTaskSrcInput input;
      Mapper::SelectTaskSrcOutput output;
      prepare_for_mapping(target, input.target);
      prepare_for_mapping(sources, input.source_instances);
      input.region_req_index = index;
      if (mapper == NULL)
        mapper = runtime->find_mapper(current_proc, map_id);
      mapper->invoke_select_task_sources(this, &input, &output);
    }

    //--------------------------------------------------------------------------
    void TaskOp::update_atomic_locks(const unsigned index,
                                     Reservation lock, bool exclusive)
    //--------------------------------------------------------------------------
    {
      AutoLock o_lock(op_lock);
      std::map<Reservation,bool>::iterator finder = atomic_locks.find(lock);
      if (finder != atomic_locks.end())
      {
        if (!finder->second && exclusive)
          finder->second = true;
      }
      else
        atomic_locks[lock] = exclusive;
    }

    //--------------------------------------------------------------------------
    unsigned TaskOp::find_parent_index(unsigned idx)
    //--------------------------------------------------------------------------
    {
#ifdef DEBUG_LEGION
      assert(idx < parent_req_indexes.size());
#endif
      return parent_req_indexes[idx];
    }

    //--------------------------------------------------------------------------
    VersionInfo& TaskOp::get_version_info(unsigned idx)
    //--------------------------------------------------------------------------
    {
      // This should never be called
      assert(false);
      return (*(new VersionInfo()));
    }

    //--------------------------------------------------------------------------
    const VersionInfo& TaskOp::get_version_info(unsigned idx) const
    //--------------------------------------------------------------------------
    {
      // This should never be called
      assert(false);
      return (*(new VersionInfo()));
    }

    //--------------------------------------------------------------------------
    RegionTreePath& TaskOp::get_privilege_path(unsigned idx)
    //--------------------------------------------------------------------------
    {
      // This should never be called
      assert(false);
      return (*(new RegionTreePath()));
    }

    //--------------------------------------------------------------------------
    ApEvent TaskOp::compute_sync_precondition(const TraceInfo *info) const
    //--------------------------------------------------------------------------
    {
      ApEvent result;
      if (!wait_barriers.empty() || !grants.empty())
      {
        std::set<ApEvent> sync_preconditions;
        if (!wait_barriers.empty())
        {
          for (std::vector<PhaseBarrier>::const_iterator it = 
                wait_barriers.begin(); it != wait_barriers.end(); it++)
          {
            ApEvent e = Runtime::get_previous_phase(it->phase_barrier);
            sync_preconditions.insert(e);
            if (runtime->legion_spy_enabled)
              LegionSpy::log_phase_barrier_wait(unique_op_id, e);
          }
        }
        if (!grants.empty())
        {
          for (std::vector<Grant>::const_iterator it = grants.begin();
                it != grants.end(); it++)
          {
            ApEvent e = it->impl->acquire_grant();
            sync_preconditions.insert(e);
          }
        }
        // For some reason we don't trace these, not sure why
        result = Runtime::merge_events(NULL, sync_preconditions);
      }
      if ((info != NULL) && info->recording)
        info->record_op_sync_event(result);
      return result;
    }

    //--------------------------------------------------------------------------
    void TaskOp::end_inline_task(const void *result, 
                                 size_t result_size, bool owned)
    //--------------------------------------------------------------------------
    {
      // should never be called
      assert(false);
    }

    //--------------------------------------------------------------------------
    RtEvent TaskOp::defer_distribute_task(RtEvent precondition)
    //--------------------------------------------------------------------------
    {
      DeferDistributeArgs args(this);
      return runtime->issue_runtime_meta_task(args,
          LG_THROUGHPUT_DEFERRED_PRIORITY, precondition);
    }

    //--------------------------------------------------------------------------
    RtEvent TaskOp::defer_perform_mapping(RtEvent precondition, MustEpochOp *op,
                                          const DeferMappingArgs *defer_args,
                                          unsigned invocation_count,
                                          std::vector<unsigned> *performed,
                                          std::vector<ApEvent> *effects)
    //--------------------------------------------------------------------------
    {
      const RtUserEvent done_event = (defer_args == NULL) ? 
        Runtime::create_rt_user_event() : defer_args->done_event;
      DeferMappingArgs args(this, op, done_event, invocation_count,
                            performed, effects);
      runtime->issue_runtime_meta_task(args,
          LG_THROUGHPUT_DEFERRED_PRIORITY, precondition);
      return done_event;
    }

    //--------------------------------------------------------------------------
    RtEvent TaskOp::defer_launch_task(RtEvent precondition)
    //--------------------------------------------------------------------------
    {
      DeferLaunchArgs args(this);
      return runtime->issue_runtime_meta_task(args,
          LG_THROUGHPUT_DEFERRED_PRIORITY, precondition);
    }

    //--------------------------------------------------------------------------
    void TaskOp::enqueue_ready_task(bool use_target_processor,
                                    RtEvent wait_on /*=RtEvent::NO_RT_EVENT*/)
    //--------------------------------------------------------------------------
    {
      if (use_target_processor)
      {
        set_current_proc(target_proc);
        runtime->add_to_ready_queue(target_proc, this, wait_on);
      }
      else
        runtime->add_to_ready_queue(current_proc, this, wait_on);
    }

    //--------------------------------------------------------------------------
    void TaskOp::activate_outstanding_task(void)
    //--------------------------------------------------------------------------
    {
      parent_ctx->increment_outstanding();
    }

    //--------------------------------------------------------------------------
    void TaskOp::deactivate_outstanding_task(void)
    //--------------------------------------------------------------------------
    {
      parent_ctx->decrement_outstanding();
    } 

    //--------------------------------------------------------------------------
    void TaskOp::perform_privilege_checks(void)
    //--------------------------------------------------------------------------
    {
      DETAILED_PROFILER(runtime, TASK_PRIVILEGE_CHECK_CALL);
      // First check the index privileges
      for (unsigned idx = 0; idx < indexes.size(); idx++)
      {
        LegionErrorType et = parent_ctx->check_privilege(indexes[idx]);
        switch (et)
        {
          case NO_ERROR:
            break;
          case ERROR_BAD_PARENT_INDEX:
            {
              REPORT_LEGION_ERROR(ERROR_PARENT_TASK_TASK,
                              "Parent task %s (ID %lld) of task %s "
                              "(ID %lld) "
                              "does not have an index requirement for "
                              "index space %x as a parent of "
                              "child task's index requirement index %d",
                              parent_ctx->get_task_name(),
                              parent_ctx->get_unique_id(), get_task_name(),
                              get_unique_id(), indexes[idx].parent.id, idx)
              break;
            }
          case ERROR_BAD_INDEX_PATH:
            {
              REPORT_LEGION_ERROR(ERROR_INDEX_SPACE_NOTSUBSPACE,
                              "Index space %x is not a sub-space "
                              "of parent index space %x for index "
                              "requirement %d of task %s (ID %lld)",
                              indexes[idx].handle.id,
                              indexes[idx].parent.id, idx,
                              get_task_name(), get_unique_id())
              break;
            }
          case ERROR_BAD_INDEX_PRIVILEGES:
            {
              REPORT_LEGION_ERROR(ERROR_PRIVILEGES_INDEX_SPACE,
                              "Privileges %x for index space %x "
                              " are not a subset of privileges of parent "
                              "task's privileges for index space "
                              "requirement %d of task %s (ID %lld)",
                              indexes[idx].privilege,
                              indexes[idx].handle.id, idx,
                              get_task_name(), get_unique_id())
              break;
            }
          default:
            assert(false); // Should never happen
        }
      }
      // Now check the region requirement privileges
      for (unsigned idx = 0; idx < regions.size(); idx++)
      {
        // Verify that the requirement is self-consistent
        FieldID bad_field = AUTO_GENERATE_ID;
        int bad_index = -1;
        LegionErrorType et = runtime->verify_requirement(regions[idx], 
                                                         bad_field); 
        if ((et == NO_ERROR) && !is_index_space && 
            ((regions[idx].handle_type == PART_PROJECTION) || 
             (regions[idx].handle_type == REG_PROJECTION)))
          et = ERROR_BAD_PROJECTION_USE;
        // If that worked, then check the privileges with the parent context
        if (et == NO_ERROR)
          et = parent_ctx->check_privilege(regions[idx], bad_field, bad_index);
        switch (et)
        {
          case NO_ERROR:
            break;
          case ERROR_INVALID_REGION_HANDLE:
            {
              REPORT_LEGION_ERROR(ERROR_INVALID_REGION_HANDLE,
                               "Invalid region handle (%x,%d,%d)"
                               " for region requirement %d of task %s "
                               "(ID %lld)",
                               regions[idx].region.index_space.id,
                               regions[idx].region.field_space.id,
                               regions[idx].region.tree_id, idx,
                               get_task_name(), get_unique_id())
              break;
            }
          case ERROR_INVALID_PARTITION_HANDLE:
            {
              REPORT_LEGION_ERROR(ERROR_INVALID_PARTITION_HANDLE,
                               "Invalid partition handle (%x,%d,%d) "
                               "for partition requirement %d of task %s "
                               "(ID %lld)",
                               regions[idx].partition.index_partition.id,
                               regions[idx].partition.field_space.id,
                               regions[idx].partition.tree_id, idx,
                               get_task_name(), get_unique_id())
              break;
            }
          case ERROR_BAD_PROJECTION_USE:
            {
              REPORT_LEGION_ERROR(ERROR_PROJECTION_REGION_REQUIREMENT,
                               "Projection region requirement %d used "
                               "in non-index space task %s",
                               idx, get_task_name())
              break;
            }
          case ERROR_NON_DISJOINT_PARTITION:
            {
              REPORT_LEGION_ERROR(ERROR_NONDISJOINT_PARTITION_SELECTED,
                               "Non disjoint partition selected for "
                               "writing region requirement %d of task "
                               "%s.  All projection partitions "
                               "which are not read-only and not reduce "
                               "must be disjoint",
                               idx, get_task_name())
              break;
            }
          case ERROR_FIELD_SPACE_FIELD_MISMATCH:
            {
              FieldSpace sp = (regions[idx].handle_type == SINGULAR) ||
                (regions[idx].handle_type == REG_PROJECTION) ? 
                  regions[idx].region.field_space :
                  regions[idx].partition.field_space;
              REPORT_LEGION_ERROR(ERROR_FIELD_NOT_VALID,
                               "Field %d is not a valid field of field "
                               "space %d for region %d of task %s "
                               "(ID %lld)",
                               bad_field, sp.id, idx, get_task_name(),
                               get_unique_id())
              break;
            }
          case ERROR_INVALID_INSTANCE_FIELD:
            {
              REPORT_LEGION_ERROR(ERROR_INSTANCE_FIELD_PRIVILEGE,
                               "Instance field %d is not one of the "
                               "privilege fields for region %d of "
                               "task %s (ID %lld)",
                               bad_field, idx, get_task_name(),
                               get_unique_id())
              break;
            }
          case ERROR_DUPLICATE_INSTANCE_FIELD:
            {
              REPORT_LEGION_ERROR(ERROR_INSTANCE_FIELD_DUPLICATE,
                               "Instance field %d is a duplicate for "
                               "region %d of task %s (ID %lld)",
                               bad_field, idx, get_task_name(),
                               get_unique_id())
              break;
            }
          case ERROR_BAD_PARENT_REGION:
            {
              if (bad_index < 0) 
                REPORT_LEGION_ERROR(ERROR_PARENT_TASK_TASK,
                                 "Parent task %s (ID %lld) of task %s "
                                 "(ID %lld) does not have a region "
                                 "requirement for region "
                                 "(%x,%x,%x) as a parent of child task's "
                                 "region requirement index %d because "
                                 "no 'parent' region had that name.",
                                 parent_ctx->get_task_name(),
                                 parent_ctx->get_unique_id(),
                                 get_task_name(), get_unique_id(),
                                 regions[idx].parent.index_space.id,
                                 regions[idx].parent.field_space.id,
                                 regions[idx].parent.tree_id, idx)
              else if (bad_field == AUTO_GENERATE_ID) 
                REPORT_LEGION_ERROR(ERROR_PARENT_TASK_TASK,
                                 "Parent task %s (ID %lld) of task %s "
                                 "(ID %lld) does not have a region "
                                 "requirement for region "
                                 "(%x,%x,%x) as a parent of child task's "
                                 "region requirement index %d because "
                                 "parent requirement %d did not have "
                                 "sufficient privileges.",
                                 parent_ctx->get_task_name(),
                                 parent_ctx->get_unique_id(),
                                 get_task_name(), get_unique_id(),
                                 regions[idx].parent.index_space.id,
                                 regions[idx].parent.field_space.id,
                                 regions[idx].parent.tree_id, idx, bad_index)
              else 
                REPORT_LEGION_ERROR(ERROR_PARENT_TASK_TASK,
                                 "Parent task %s (ID %lld) of task %s "
                                 "(ID %lld) does not have a region "
                                 "requirement for region "
                                 "(%x,%x,%x) as a parent of child task's "
                                 "region requirement index %d because "
                                 "parent requirement %d was missing field %d.",
                                 parent_ctx->get_task_name(),
                                 parent_ctx->get_unique_id(),
                                 get_task_name(), get_unique_id(),
                                 regions[idx].parent.index_space.id,
                                 regions[idx].parent.field_space.id,
                                 regions[idx].parent.tree_id, idx,
                                 bad_index, bad_field)
              break;
            }
          case ERROR_BAD_REGION_PATH:
            {
              REPORT_LEGION_ERROR(ERROR_REGION_NOT_SUBREGION,
                               "Region (%x,%x,%x) is not a "
                               "sub-region of parent region "
                               "(%x,%x,%x) for region requirement %d of "
                               "task %s (ID %lld)",
                               regions[idx].region.index_space.id,
                               regions[idx].region.field_space.id,
                               regions[idx].region.tree_id,
                               PRINT_REG(regions[idx].parent), idx,
                               get_task_name(), get_unique_id())
              break;
            }
          case ERROR_BAD_PARTITION_PATH:
            {
              REPORT_LEGION_ERROR(ERROR_PARTITION_NOT_SUBPARTITION,
                               "Partition (%x,%x,%x) is not a "
                               "sub-partition of parent region "
                               "(%x,%x,%x) for region "
                               "requirement %d task %s (ID %lld)",
                               regions[idx].partition.index_partition.id,
                               regions[idx].partition.field_space.id,
                               regions[idx].partition.tree_id,
                               PRINT_REG(regions[idx].parent), idx,
                               get_task_name(), get_unique_id())
              break;
            }
          case ERROR_BAD_REGION_TYPE:
            {
              REPORT_LEGION_ERROR(ERROR_REGION_REQUIREMENT_TASK,
                               "Region requirement %d of task %s "
                               "(ID %lld) "
                               "cannot find privileges for field %d in "
                               "parent task",
                               idx, get_task_name(),
                               get_unique_id(), bad_field)
              break;
            }
          case ERROR_BAD_REGION_PRIVILEGES:
            {
              REPORT_LEGION_ERROR(ERROR_PRIVILEGES_REGION_NOTSUBSET,
                               "Privileges %x for region "
                               "(%x,%x,%x) are not a subset of privileges "
                               "of parent task's privileges for "
                               "region requirement %d of task %s "
                               "(ID %lld)",
                               regions[idx].privilege,
                               regions[idx].region.index_space.id,
                               regions[idx].region.field_space.id,
                               regions[idx].region.tree_id, idx,
                               get_task_name(), get_unique_id())
              break;
            }
          case ERROR_BAD_PARTITION_PRIVILEGES:
            {
              REPORT_LEGION_ERROR(ERROR_PRIVILEGES_PARTITION_NOTSUBSET,
                               "Privileges %x for partition (%x,%x,%x) "
                               "are not a subset of privileges of parent "
                               "task's privileges for "
                               "region requirement %d of task %s "
                               "(ID %lld)",
                               regions[idx].privilege,
                               regions[idx].partition.index_partition.id,
                               regions[idx].partition.field_space.id,
                               regions[idx].partition.tree_id, idx,
                               get_task_name(), get_unique_id())
              break;
            }
          default:
            assert(false); // Should never happen
        }
      }
    }

    //--------------------------------------------------------------------------
    void TaskOp::find_early_mapped_region(unsigned idx, InstanceSet &ref)
    //--------------------------------------------------------------------------
    {
      std::map<unsigned,InstanceSet>::const_iterator finder =
        early_mapped_regions.find(idx);
      if (finder != early_mapped_regions.end())
        ref = finder->second;
    }

    //--------------------------------------------------------------------------
    void TaskOp::clone_task_op_from(TaskOp *rhs, Processor p, 
                                    bool can_steal, bool duplicate_args)
    //--------------------------------------------------------------------------
    {
      DETAILED_PROFILER(runtime, CLONE_TASK_CALL);
#ifdef DEBUG_LEGION
      assert(p.exists());
#endif
      // From Operation
      this->parent_ctx = rhs->parent_ctx;
      this->context_index = rhs->context_index;
      this->execution_fence_event = rhs->get_execution_fence_event();
      // Don't register this an operation when setting the must epoch info
      if (rhs->must_epoch != NULL)
        this->set_must_epoch(rhs->must_epoch, rhs->must_epoch_index,
                             false/*do registration*/);
      // From Memoizable
      this->trace_local_id = rhs->trace_local_id;
      // From Task
      this->task_id = rhs->task_id;
      this->indexes = rhs->indexes;
      this->regions = rhs->regions;
      this->futures = rhs->futures;
      this->grants = rhs->grants;
      this->wait_barriers = rhs->wait_barriers;
      this->arrive_barriers = rhs->arrive_barriers;
      this->arglen = rhs->arglen;
      if (rhs->arg_manager != NULL)
      {
        if (duplicate_args)
        {
#ifdef DEBUG_LEGION
          assert(arg_manager == NULL);
#endif
          this->arg_manager = new AllocManager(this->arglen); 
          this->arg_manager->add_reference();
          this->args = this->arg_manager->get_allocation();
          memcpy(this->args, rhs->args, this->arglen);
        }
        else
        {
          // No need to actually do the copy in this case
          this->arg_manager = rhs->arg_manager; 
          this->arg_manager->add_reference();
          this->args = arg_manager->get_allocation();
        }
      }
      else if (arglen > 0)
      {
        // If there is no argument manager then we do the copy no matter what
        this->args = legion_malloc(TASK_ARGS_ALLOC, arglen);
        memcpy(args,rhs->args,arglen);
      }
      this->map_id = rhs->map_id;
      this->tag = rhs->tag;
      if (rhs->mapper_data_size > 0)
      {
#ifdef DEBUG_LEGION
        assert(rhs->mapper_data != NULL);
#endif
        this->mapper_data_size = rhs->mapper_data_size;
        this->mapper_data = malloc(this->mapper_data_size);
        memcpy(this->mapper_data, rhs->mapper_data, this->mapper_data_size);
      }
      this->is_index_space = rhs->is_index_space;
      this->orig_proc = rhs->orig_proc;
      this->current_proc = rhs->current_proc;
      this->steal_count = rhs->steal_count;
      this->stealable = can_steal;
      this->speculated = rhs->speculated;
      this->parent_task = rhs->parent_task;
      this->map_origin = rhs->map_origin;
      this->replicate = rhs->replicate;
      this->sharding_space = rhs->sharding_space;
      this->request_valid_instances = rhs->request_valid_instances;
      // From TaskOp
      this->atomic_locks = rhs->atomic_locks;
      this->early_mapped_regions = rhs->early_mapped_regions;
      this->parent_req_indexes = rhs->parent_req_indexes;
      this->current_proc = rhs->current_proc;
      this->target_proc = p;
      this->true_guard = rhs->true_guard;
      this->false_guard = rhs->false_guard;
    }

    //--------------------------------------------------------------------------
    void TaskOp::update_grants(const std::vector<Grant> &requested_grants)
    //--------------------------------------------------------------------------
    {
      grants = requested_grants;
      for (unsigned idx = 0; idx < grants.size(); idx++)
        grants[idx].impl->register_operation(get_task_completion());
    }

    //--------------------------------------------------------------------------
    void TaskOp::update_arrival_barriers(
                                const std::vector<PhaseBarrier> &phase_barriers)
    //--------------------------------------------------------------------------
    {
      ApEvent arrive_pre = get_task_completion();
      for (std::vector<PhaseBarrier>::const_iterator it = 
            phase_barriers.begin(); it != phase_barriers.end(); it++)
      {
        arrive_barriers.push_back(*it);
        Runtime::phase_barrier_arrive(*it, 1/*count*/, arrive_pre);
        if (runtime->legion_spy_enabled)
          LegionSpy::log_phase_barrier_arrival(unique_op_id, it->phase_barrier);
      }
    }

    //--------------------------------------------------------------------------
    void TaskOp::compute_point_region_requirements(void)
    //--------------------------------------------------------------------------
    {
      DETAILED_PROFILER(runtime, COMPUTE_POINT_REQUIREMENTS_CALL);
      // Update the region requirements for this point
      for (unsigned idx = 0; idx < regions.size(); idx++)
      {
        if (regions[idx].handle_type != SINGULAR)
        {
          ProjectionFunction *function = 
            runtime->find_projection_function(regions[idx].projection);
          if (function->is_invertible)
            assert(false); // TODO: implement dependent launches for inline
          regions[idx].region = function->project_point(this, idx, runtime, 
                                                index_domain, index_point);
          // Update the region requirement kind 
          regions[idx].handle_type = SINGULAR;
        }
        // Check to see if the region is a NO_REGION,
        // if it is then switch the privilege to NO_ACCESS
        if (regions[idx].region == LogicalRegion::NO_REGION)
        {
          regions[idx].privilege = NO_ACCESS;
          continue;
        }
      }
      complete_point_projection(); 
    }

    //--------------------------------------------------------------------------
    void TaskOp::complete_point_projection(void)
    //--------------------------------------------------------------------------
    {
      SingleTask *single_task = dynamic_cast<SingleTask*>(this);
      if (single_task != NULL)
        single_task->update_no_access_regions();
      // Log our requirements that we computed
      if (runtime->legion_spy_enabled)
      {
        UniqueID our_uid = get_unique_id();
        for (unsigned idx = 0; idx < regions.size(); idx++)
          log_requirement(our_uid, idx, regions[idx]);
      }
#ifdef DEBUG_LEGION
      {
        std::vector<RegionTreePath> privilege_paths(regions.size());
        for (unsigned idx = 0; idx < regions.size(); idx++)
          initialize_privilege_path(privilege_paths[idx], regions[idx]);
        perform_intra_task_alias_analysis(false/*tracing*/, NULL/*trace*/,
                                          privilege_paths);
      }
#endif
    }

    //--------------------------------------------------------------------------
    void TaskOp::early_map_regions(std::set<RtEvent> &applied_conditions,
                                   const std::vector<unsigned> &must_premap)
    //--------------------------------------------------------------------------
    {
      DETAILED_PROFILER(runtime, EARLY_MAP_REGIONS_CALL);
      // This always happens on the owner node so we can just do the 
      // normal trace info creation here without needing to check
      // whether we have a remote trace info
      const TraceInfo trace_info(this);
      ApEvent init_precondition = compute_init_precondition(trace_info);;
      // A little bit of suckinesss here, it's unclear if we have
      // our version infos with the proper versioning information
      // so we might need to "page" it in now.  We'll overlap it as
      // much as possible, but it will still suck. The common case is that
      // we don't have anything to premap though so we shouldn't be
      // doing this all that often.
      std::set<RtEvent> version_ready_events;
      for (std::vector<unsigned>::const_iterator it = must_premap.begin();
            it != must_premap.end(); it++)
      {
        VersionInfo &version_info = get_version_info(*it); 
        if (version_info.has_version_info())
          continue;
        runtime->forest->perform_versioning_analysis(this, *it, regions[*it],
                                         version_info, version_ready_events);
      }
      Mapper::PremapTaskInput input;
      Mapper::PremapTaskOutput output;
      // Initialize this to not have a new target processor
      output.new_target_proc = Processor::NO_PROC;
      // Set up the inputs and outputs 
      std::set<Memory> visible_memories;
      runtime->machine.get_visible_memories(target_proc, visible_memories);
      // At this point if we have any version ready events we need to wait
      if (!version_ready_events.empty())
      {
        RtEvent wait_on = Runtime::merge_events(version_ready_events);
        // This wait sucks but whatever for now
        wait_on.wait();
      }
      for (std::vector<unsigned>::const_iterator it = must_premap.begin();
            it != must_premap.end(); it++)
      {
        InstanceSet valid;    
        VersionInfo &version_info = get_version_info(*it);
        // Do the premapping
        if (request_valid_instances)
          runtime->forest->physical_premap_region(this, *it, regions[*it],
                                  version_info, valid, applied_conditions);
        // If we need visible instances, filter them as part of the conversion
        if (regions[*it].is_no_access())
          prepare_for_mapping(valid, input.valid_instances[*it]);
        else
          prepare_for_mapping(valid, visible_memories, 
                              input.valid_instances[*it]);
      }
      // Now invoke the mapper call
      if (mapper == NULL)
        mapper = runtime->find_mapper(current_proc, map_id);
      mapper->invoke_premap_task(this, &input, &output);
      // See if we need to update the new target processor
      if (output.new_target_proc.exists())
        this->target_proc = output.new_target_proc;
      // Now do the registration
      for (std::vector<unsigned>::const_iterator it = must_premap.begin();
            it != must_premap.end(); it++)
      {
        VersionInfo &version_info = get_version_info(*it);
        InstanceSet &chosen_instances = early_mapped_regions[*it];
        std::map<unsigned,std::vector<MappingInstance> >::const_iterator 
          finder = output.premapped_instances.find(*it);
        if (finder == output.premapped_instances.end())
          REPORT_LEGION_ERROR(ERROR_INVALID_MAPPER_OUTPUT,
                        "Invalid mapper output from 'premap_task' invocation "
                        "on mapper %s. Mapper failed to map required premap "
                        "region requirement %d of task %s (ID %lld) launched "
                        "in parent task %s (ID %lld).", 
                        mapper->get_mapper_name(), *it, 
                        get_task_name(), get_unique_id(),
                        parent_ctx->get_task_name(), 
                        parent_ctx->get_unique_id())
        RegionTreeID bad_tree = 0;
        std::vector<FieldID> missing_fields;
        std::vector<PhysicalManager*> unacquired;
        int composite_index = runtime->forest->physical_convert_mapping(
            this, regions[*it], finder->second, 
            chosen_instances, bad_tree, missing_fields,
            runtime->unsafe_mapper ? NULL : get_acquired_instances_ref(),
            unacquired, !runtime->unsafe_mapper);
        if (bad_tree > 0)
          REPORT_LEGION_ERROR(ERROR_INVALID_MAPPER_OUTPUT,
                        "Invalid mapper output from 'premap_task' invocation "
                        "on mapper %s. Mapper provided an instance from "
                        "region tree %d for use in satisfying region "
                        "requirement %d of task %s (ID %lld) whose region "
                        "is from region tree %d.", mapper->get_mapper_name(),
                        bad_tree, *it,get_task_name(),get_unique_id(),
                        regions[*it].region.get_tree_id())
        if (!missing_fields.empty())
        {
          for (std::vector<FieldID>::const_iterator fit = 
                missing_fields.begin(); fit != missing_fields.end(); fit++)
          {
            const void *name; size_t name_size;
            if (!runtime->retrieve_semantic_information(
                regions[*it].region.get_field_space(), *fit,
                NAME_SEMANTIC_TAG, name, name_size, true, false))
              name = "(no name)";
            log_run.error("Missing instance for field %s (FieldID: %d)",
                          static_cast<const char*>(name), *it);
          }
          REPORT_LEGION_ERROR(ERROR_MISSING_INSTANCE_FIELD,
                        "Invalid mapper output from 'premap_task' invocation "
                        "on mapper %s. Mapper failed to specify instances "
                        "for %zd fields of region requirement %d of task %s "
                        "(ID %lld) launched in parent task %s (ID %lld). "
                        "The missing fields are listed below.",
                        mapper->get_mapper_name(), missing_fields.size(),
                        *it, get_task_name(), get_unique_id(),
                        parent_ctx->get_task_name(), 
                        parent_ctx->get_unique_id())
          
        }
        if (!unacquired.empty())
        {
          std::map<PhysicalManager*,std::pair<unsigned,bool> > 
            *acquired_instances = get_acquired_instances_ref();
          for (std::vector<PhysicalManager*>::const_iterator uit = 
                unacquired.begin(); uit != unacquired.end(); uit++)
          {
            if (acquired_instances->find(*uit) == acquired_instances->end())
              REPORT_LEGION_ERROR(ERROR_INVALID_MAPPER_OUTPUT,
                            "Invalid mapper output from 'premap_task' "
                            "invocation on mapper %s. Mapper selected "
                            "physical instance for region requirement "
                            "%d of task %s (ID %lld) which has already "
                            "been collected. If the mapper had properly "
                            "acquired this instance as part of the mapper "
                            "call it would have detected this. Please "
                            "update the mapper to abide by proper mapping "
                            "conventions.", mapper->get_mapper_name(),
                            (*it), get_task_name(), get_unique_id())
          }
          // If we did successfully acquire them, still issue the warning
          REPORT_LEGION_WARNING(LEGION_WARNING_MAPPER_FAILED_ACQUIRE,
                          "mapper %s failed to acquire instances "
                          "for region requirement %d of task %s (ID %lld) "
                          "in 'premap_task' call. You may experience "
                          "undefined behavior as a consequence.",
                          mapper->get_mapper_name(), *it, 
                          get_task_name(), get_unique_id());
        }
        if (composite_index >= 0)
          REPORT_LEGION_ERROR(ERROR_INVALID_MAPPER_OUTPUT,
                        "Invalid mapper output from 'premap_task' invocation "
                        "on mapper %s. Mapper requested composite instance "
                        "creation on region requirement %d of task %s "
                        "(ID %lld) launched in parent task %s (ID %lld).",
                        mapper->get_mapper_name(), *it,
                        get_task_name(), get_unique_id(),
                        parent_ctx->get_task_name(),
                        parent_ctx->get_unique_id())
        if (runtime->legion_spy_enabled)
          runtime->forest->log_mapping_decision(unique_op_id, parent_ctx, 
                                                *it, regions[*it],
                                                chosen_instances);
        if (!runtime->unsafe_mapper)
        {
          std::vector<LogicalRegion> regions_to_check(1, 
                                        regions[*it].region);
          for (unsigned check_idx = 0; 
                check_idx < chosen_instances.size(); check_idx++)
          {
            if (!chosen_instances[check_idx].get_manager()->meets_regions(
                                                          regions_to_check))
              REPORT_LEGION_ERROR(ERROR_INVALID_MAPPER_OUTPUT,
                            "Invalid mapper output from invocation of "
                            "'premap_task' on mapper %s. Mapper specified an "
                            "instance region requirement %d of task %s "
                            "(ID %lld) that does not meet the logical region "
                            "requirement. Task was launched in task %s "
                            "(ID %lld).", mapper->get_mapper_name(), *it, 
                            get_task_name(), get_unique_id(), 
                            parent_ctx->get_task_name(), 
                            parent_ctx->get_unique_id())
          }
        }
        // TODO: Implement physical tracing for premapped regions
        if (is_memoizing())
          assert(false);
        // Passed all the error checking tests so register it
        // Always defer the users, the point tasks will do that
        // for themselves when they map their regions
        const bool track_effects = 
          (!atomic_locks.empty() || !arrive_barriers.empty());
        ApEvent effects_done = 
          runtime->forest->physical_perform_updates_and_registration(
                              regions[*it], version_info, 
                              this, *it, init_precondition, completion_event,
                              chosen_instances, 
                              PhysicalTraceInfo(trace_info, *it), 
                              applied_conditions,
#ifdef DEBUG_LEGION
                              get_logging_name(), unique_op_id,
#endif
                              track_effects);
        if (effects_done.exists())
          effects_postconditions.insert(effects_done);
      }
    }

    //--------------------------------------------------------------------------
    bool TaskOp::prepare_steal(void)
    //--------------------------------------------------------------------------
    {
      if (is_origin_mapped())
        return false;
      if (!is_remote())
        early_map_task();
      return true;
    }

    //--------------------------------------------------------------------------
    void TaskOp::perform_intra_task_alias_analysis(bool is_tracing,
               LegionTrace *trace, std::vector<RegionTreePath> &privilege_paths)
    //--------------------------------------------------------------------------
    {
      DETAILED_PROFILER(runtime, INTRA_TASK_ALIASING_CALL);
#ifdef DEBUG_LEGION
      assert(regions.size() == privilege_paths.size());
#endif
      // Quick out if we've already traced this
      if (!is_tracing && (trace != NULL))
      {
        trace->replay_aliased_children(privilege_paths);
        return;
      }
      std::map<RegionTreeID,std::vector<unsigned> > tree_indexes;
      // Find the indexes of requirements with the same tree
      for (unsigned idx = 0; idx < regions.size(); idx++)
      {
        if (IS_NO_ACCESS(regions[idx]))
          continue;
        tree_indexes[regions[idx].parent.get_tree_id()].push_back(idx);
      }
      // Iterate over the trees with multiple requirements
      for (std::map<RegionTreeID,std::vector<unsigned> >::const_iterator 
            tree_it = tree_indexes.begin(); 
            tree_it != tree_indexes.end(); tree_it++)
      {
        const std::vector<unsigned> &indexes = tree_it->second;
        if (indexes.size() <= 1)
          continue;
        // Get the field masks for each of the requirements
        LegionVector<FieldMask>::aligned field_masks(indexes.size());
        std::vector<IndexTreeNode*> index_nodes(indexes.size());
        {
          FieldSpaceNode *field_space_node = 
           runtime->forest->get_node(regions[indexes[0]].parent)->column_source;
          for (unsigned idx = 0; idx < indexes.size(); idx++)
          {
            field_masks[idx] = field_space_node->get_field_mask(
                                        regions[indexes[idx]].privilege_fields);
            if (regions[indexes[idx]].handle_type == PART_PROJECTION)
              index_nodes[idx] = runtime->forest->get_node(
                        regions[indexes[idx]].partition.get_index_partition());
            else
              index_nodes[idx] = runtime->forest->get_node(
                        regions[indexes[idx]].region.get_index_space());
          }
        }
        // Find the sets of fields which are interfering
        for (unsigned i = 1; i < indexes.size(); i++)
        {
          RegionUsage usage1(regions[indexes[i]]);
          for (unsigned j = 0; j < i; j++)
          {
            FieldMask overlap = field_masks[i] & field_masks[j];
            // No field overlap, so there is nothing to do
            if (!overlap)
              continue;
            // No check for region overlap
            IndexTreeNode *common_ancestor = NULL;
            if (runtime->forest->are_disjoint_tree_only(index_nodes[i],
                  index_nodes[j], common_ancestor))
              continue;
#ifdef DEBUG_LEGION
            assert(common_ancestor != NULL); // should have a counterexample
#endif
            // Get the interference kind and report it if it is bad
            RegionUsage usage2(regions[indexes[j]]);
            DependenceType dtype = check_dependence_type(usage1, usage2);
            // We can only reporting interfering requirements precisely
            // if at least one of these is not a projection requireemnts
            if (((dtype == TRUE_DEPENDENCE) || (dtype == ANTI_DEPENDENCE)) &&
                ((regions[indexes[i]].handle_type == SINGULAR) ||
                 (regions[indexes[j]].handle_type == SINGULAR)))
              report_interfering_requirements(indexes[j], indexes[i]);
            // Special case, if the parents are not the same,
            // then we don't have to do anything cause their
            // path will not overlap
            if (regions[indexes[i]].parent != regions[indexes[j]].parent)
              continue;
            // Record it in the earlier path as the latter path doesn't matter
            privilege_paths[indexes[j]].record_aliased_children(
                                    common_ancestor->depth, overlap);
            // If we have a trace, record the aliased requirements
            if (trace != NULL)
              trace->record_aliased_children(indexes[j], 
                                             common_ancestor->depth, overlap);
          }
        }
      }
    }

    //--------------------------------------------------------------------------
    void TaskOp::compute_parent_indexes(void)
    //--------------------------------------------------------------------------
    {
      parent_req_indexes.resize(regions.size());
      for (unsigned idx = 0; idx < regions.size(); idx++)
      {
        int parent_index = 
          parent_ctx->find_parent_region_req(regions[idx]);
        if (parent_index < 0)
          REPORT_LEGION_ERROR(ERROR_PARENT_TASK_TASK,
                           "Parent task %s (ID %lld) of task %s "
                           "(ID %lld) does not have a region "
                           "requirement for region "
                           "(%x,%x,%x) as a parent of child task's "
                           "region requirement index %d",
                           parent_ctx->get_task_name(), 
                           parent_ctx->get_unique_id(),
                           get_task_name(), get_unique_id(),
                           regions[idx].parent.index_space.id,
                           regions[idx].parent.field_space.id, 
                           regions[idx].parent.tree_id, idx)
        parent_req_indexes[idx] = parent_index;
      }
    }

    //--------------------------------------------------------------------------
    void TaskOp::trigger_children_complete(void)
    //--------------------------------------------------------------------------
    {
      bool task_complete = false;
      {
        AutoLock o_lock(op_lock); 
#ifdef DEBUG_LEGION
        assert(!children_complete);
        // Small race condition here which is alright as
        // long as we haven't committed yet
        assert(!children_commit || !commit_received);
#endif
        children_complete = true;
        task_complete = complete_received;
      }
      if (task_complete)
        trigger_task_complete();
    }

    //--------------------------------------------------------------------------
    void TaskOp::trigger_children_committed(void)
    //--------------------------------------------------------------------------
    {
      bool task_commit = false;
      {
        AutoLock o_lock(op_lock);
#ifdef DEBUG_LEGION
        // There is a small race condition here which is alright
        // as long as we haven't committed yet
        assert(children_complete || !commit_received);
        assert(!children_commit);
#endif
        children_commit = true;
        task_commit = commit_received;
      }
      if (task_commit)
        trigger_task_commit();
    } 

    //--------------------------------------------------------------------------
    /*static*/ void TaskOp::handle_deferred_task_complete(const void *args)
    //--------------------------------------------------------------------------
    {
      const DeferredTaskCompleteArgs *dargs = 
        (const DeferredTaskCompleteArgs*)args;
      dargs->task->trigger_task_complete(true/*deferred*/);
    }

    //--------------------------------------------------------------------------
    /*static*/ void TaskOp::log_requirement(UniqueID uid, unsigned idx,
                                            const RegionRequirement &req)
    //--------------------------------------------------------------------------
    {
      const bool reg = (req.handle_type == SINGULAR) ||
                       (req.handle_type == REG_PROJECTION);
      const bool proj = (req.handle_type == REG_PROJECTION) ||
                        (req.handle_type == PART_PROJECTION); 

      LegionSpy::log_logical_requirement(uid, idx, reg,
          reg ? req.region.index_space.id :
                req.partition.index_partition.id,
          reg ? req.region.field_space.id :
                req.partition.field_space.id,
          reg ? req.region.tree_id : 
                req.partition.tree_id,
          req.privilege, req.prop, req.redop, req.parent.index_space.id);
      LegionSpy::log_requirement_fields(uid, idx, req.privilege_fields);
      if (proj)
        LegionSpy::log_requirement_projection(uid, idx, req.projection);
    }

    ///////////////////////////////////////////////////////////// 
    // Remote Task Op 
    /////////////////////////////////////////////////////////////

    //--------------------------------------------------------------------------
    RemoteTaskOp::RemoteTaskOp(Runtime *rt, Operation *ptr, AddressSpaceID src)
      : ExternalTask(), RemoteOp(rt, ptr, src)
    //--------------------------------------------------------------------------
    {
    }

    //--------------------------------------------------------------------------
    RemoteTaskOp::RemoteTaskOp(const RemoteTaskOp &rhs)
      : ExternalTask(), RemoteOp(rhs)
    //--------------------------------------------------------------------------
    {
      // should never be called
      assert(false);
    }

    //--------------------------------------------------------------------------
    RemoteTaskOp::~RemoteTaskOp(void)
    //--------------------------------------------------------------------------
    {
    }

    //--------------------------------------------------------------------------
    RemoteTaskOp& RemoteTaskOp::operator=(const RemoteTaskOp &rhs)
    //--------------------------------------------------------------------------
    {
      // should never be called
      assert(false);
      return *this;
    }

    //--------------------------------------------------------------------------
    UniqueID RemoteTaskOp::get_unique_id(void) const
    //--------------------------------------------------------------------------
    {
      return unique_op_id;
    }

    //--------------------------------------------------------------------------
    size_t RemoteTaskOp::get_context_index(void) const
    //--------------------------------------------------------------------------
    {
      return context_index;
    }

    //--------------------------------------------------------------------------
    void RemoteTaskOp::set_context_index(size_t index)
    //--------------------------------------------------------------------------
    {
      context_index = index;
    }

    //--------------------------------------------------------------------------
    int RemoteTaskOp::get_depth(void) const
    //--------------------------------------------------------------------------
    {
      return (parent_ctx->get_depth() + 1);
    }

    //--------------------------------------------------------------------------
    const char* RemoteTaskOp::get_task_name(void) const
    //--------------------------------------------------------------------------
    {
      TaskImpl *impl = runtime->find_or_create_task_impl(task_id);
      return impl->get_name();
    }

    //--------------------------------------------------------------------------
    const char* RemoteTaskOp::get_logging_name(void) const
    //--------------------------------------------------------------------------
    {
      return op_names[TASK_OP_KIND];
    }

    //--------------------------------------------------------------------------
    Operation::OpKind RemoteTaskOp::get_operation_kind(void) const
    //--------------------------------------------------------------------------
    {
      return TASK_OP_KIND;
    }

    //--------------------------------------------------------------------------
    void RemoteTaskOp::select_sources(const unsigned index,
                                      const InstanceRef &target,
                                      const InstanceSet &sources,
                                      std::vector<unsigned> &ranking)
    //--------------------------------------------------------------------------
    {
      if (source == runtime->address_space)
      {
        // If we're on the owner node we can just do this
        remote_ptr->select_sources(index, target, sources, ranking);
        return;
      }
      Mapper::SelectTaskSrcInput input;
      Mapper::SelectTaskSrcOutput output;
      prepare_for_mapping(sources, input.source_instances); 
      prepare_for_mapping(target, input.target);
      input.region_req_index = index;
      if (mapper == NULL)
        mapper = runtime->find_mapper(map_id);
      mapper->invoke_select_task_sources(this, &input, &output);
      compute_ranking(mapper, output.chosen_ranking, sources, ranking);
    }

    //--------------------------------------------------------------------------
    void RemoteTaskOp::pack_remote_operation(Serializer &rez,
                                             AddressSpaceID target) const
    //--------------------------------------------------------------------------
    {
      pack_remote_base(rez);
      pack_external_task(rez, target);
      pack_profiling_requests(rez);
    }

    //--------------------------------------------------------------------------
    void RemoteTaskOp::unpack(Deserializer &derez,
                              ReferenceMutator &mutator)
    //--------------------------------------------------------------------------
    {
      unpack_external_task(derez, runtime, &mutator);
      unpack_profiling_requests(derez);
    }

    /////////////////////////////////////////////////////////////
    // Single Task 
    /////////////////////////////////////////////////////////////

    //--------------------------------------------------------------------------
    SingleTask::SingleTask(Runtime *rt)
      : TaskOp(rt)
    //--------------------------------------------------------------------------
    {
    }
    
    //--------------------------------------------------------------------------
    SingleTask::~SingleTask(void)
    //--------------------------------------------------------------------------
    {
    }

    //--------------------------------------------------------------------------
    void SingleTask::activate_single(void)
    //--------------------------------------------------------------------------
    {
      DETAILED_PROFILER(runtime, ACTIVATE_SINGLE_CALL);
      activate_task();
      outstanding_profiling_requests = 1; // start at 1 as a guard
      profiling_priority = LG_THROUGHPUT_WORK_PRIORITY;
      profiling_reported = RtUserEvent::NO_RT_USER_EVENT;
      selected_variant = 0;
      task_priority = 0;
      perform_postmap = false;
      execution_context = NULL;
      remote_trace_info = NULL;
      shard_manager = NULL;
      leaf_cached = false;
      inner_cached = false;
    }

    //--------------------------------------------------------------------------
    void SingleTask::deactivate_single(void)
    //--------------------------------------------------------------------------
    {
      DETAILED_PROFILER(runtime, DEACTIVATE_SINGLE_CALL);
      deactivate_task();
      target_processors.clear();
      physical_instances.clear();
      virtual_mapped.clear();
      no_access_regions.clear();
      version_infos.clear();
      intra_space_mapping_dependences.clear();
      map_applied_conditions.clear();
      task_profiling_requests.clear();
      copy_profiling_requests.clear();
      untracked_valid_regions.clear();
      if ((execution_context != NULL) && execution_context->remove_reference())
        delete execution_context;
      if (remote_trace_info != NULL)
        delete remote_trace_info;
      if ((shard_manager != NULL) && shard_manager->remove_reference())
        delete shard_manager;
#ifdef DEBUG_LEGION
      premapped_instances.clear();
      assert(!deferred_complete_mapping.exists());
#endif
    }

    //--------------------------------------------------------------------------
    bool SingleTask::is_leaf(void) const
    //--------------------------------------------------------------------------
    {
      if (!leaf_cached)
      {
        VariantImpl *var = runtime->find_variant_impl(task_id,selected_variant);
        is_leaf_result = var->is_leaf();
        leaf_cached = true;
      }
      return is_leaf_result;
    }

    //--------------------------------------------------------------------------
    bool SingleTask::is_inner(void) const
    //--------------------------------------------------------------------------
    {
      if (!inner_cached)
      {
        VariantImpl *var = runtime->find_variant_impl(task_id,selected_variant);
        is_inner_result = var->is_inner();
        inner_cached = true;
      }
      return is_inner_result;
    }

    //--------------------------------------------------------------------------
    bool SingleTask::is_created_region(unsigned index) const
    //--------------------------------------------------------------------------
    {
      return (index >= regions.size());
    }

    //--------------------------------------------------------------------------
    void SingleTask::update_no_access_regions(void)
    //--------------------------------------------------------------------------
    {
      no_access_regions.resize(regions.size());
      for (unsigned idx = 0; idx < regions.size(); idx++)
        no_access_regions[idx] = IS_NO_ACCESS(regions[idx]) || 
                                  regions[idx].privilege_fields.empty();
    } 

    //--------------------------------------------------------------------------
    void SingleTask::clone_single_from(SingleTask *rhs)
    //--------------------------------------------------------------------------
    {
      this->clone_task_op_from(rhs, this->target_proc, 
                               false/*stealable*/, true/*duplicate*/);
      this->virtual_mapped = rhs->virtual_mapped;
      this->no_access_regions = rhs->no_access_regions;
      this->target_processors = rhs->target_processors;
      this->physical_instances = rhs->physical_instances;
      // no need to copy the control replication map
      this->selected_variant  = rhs->selected_variant;
      this->task_priority     = rhs->task_priority;
      this->shard_manager     = rhs->shard_manager;
      // For now don't copy anything else below here
      // In the future we may need to copy the profiling requests
    }

    //--------------------------------------------------------------------------
    void SingleTask::pack_single_task(Serializer &rez, AddressSpaceID target)
    //--------------------------------------------------------------------------
    {
      DETAILED_PROFILER(runtime, PACK_SINGLE_TASK_CALL);
      RezCheck z(rez);
      pack_base_task(rez, target);
      if (map_origin)
      {
        rez.serialize(selected_variant);
        rez.serialize(task_priority);
        rez.serialize<size_t>(target_processors.size());
        for (unsigned idx = 0; idx < target_processors.size(); idx++)
          rez.serialize(target_processors[idx]);
        for (unsigned idx = 0; idx < regions.size(); idx++)
          rez.serialize<bool>(virtual_mapped[idx]);
        rez.serialize(deferred_complete_mapping);
        deferred_complete_mapping = RtUserEvent::NO_RT_USER_EVENT;
      }
      else
      {
        if (remote_trace_info == NULL)
        {
          const TraceInfo trace_info(this);
          trace_info.pack_remote_trace_info(rez, target,map_applied_conditions);
        }
        else
        {
#ifdef DEBUG_LEGION
          // Should be empty before
          assert(map_applied_conditions.empty());
#endif
          remote_trace_info->pack_remote_trace_info(rez, target, 
                                                    map_applied_conditions);
#ifdef DEBUG_LEGION
          // Should be empty after too
          assert(map_applied_conditions.empty());
#endif
        }
        rez.serialize<size_t>(copy_profiling_requests.size());
        for (unsigned idx = 0; idx < copy_profiling_requests.size(); idx++)
          rez.serialize(copy_profiling_requests[idx]);
        if (!deferred_complete_mapping.exists())
        {
#ifdef DEBUG_LEGION
          assert(!is_remote()); // should only happen on the owner
#endif
          // Make a user event to send remotely to serve as the 
          // mapping completion trigger
          RtUserEvent remote_deferred_complete_mapping = 
            Runtime::create_rt_user_event();
          rez.serialize(remote_deferred_complete_mapping);
          // We can do the trigger now and defer it
          complete_mapping(remote_deferred_complete_mapping);
        }
        else
        {
          rez.serialize(deferred_complete_mapping);
          // Clear it once we've packed it up
          deferred_complete_mapping = RtUserEvent::NO_RT_USER_EVENT;
        }
      }
      rez.serialize<size_t>(physical_instances.size());
      for (unsigned idx = 0; idx < physical_instances.size(); idx++)
        physical_instances[idx].pack_references(rez);
      rez.serialize<size_t>(task_profiling_requests.size());
      for (unsigned idx = 0; idx < task_profiling_requests.size(); idx++)
        rez.serialize(task_profiling_requests[idx]);
      if (!task_profiling_requests.empty() || !copy_profiling_requests.empty())
        rez.serialize(profiling_priority);
    }

    //--------------------------------------------------------------------------
    void SingleTask::unpack_single_task(Deserializer &derez,
                                        std::set<RtEvent> &ready_events)
    //--------------------------------------------------------------------------
    {
      DETAILED_PROFILER(runtime, UNPACK_SINGLE_TASK_CALL);
      DerezCheck z(derez);
      unpack_base_task(derez, ready_events);
#ifdef DEBUG_LEGION
      assert(!deferred_complete_mapping.exists());
#endif
      if (map_origin)
      {
        derez.deserialize(selected_variant);
        derez.deserialize(task_priority);
        size_t num_target_processors;
        derez.deserialize(num_target_processors);
        target_processors.resize(num_target_processors);
        for (unsigned idx = 0; idx < num_target_processors; idx++)
          derez.deserialize(target_processors[idx]);
        virtual_mapped.resize(regions.size());
        for (unsigned idx = 0; idx < regions.size(); idx++)
        {
          bool result;
          derez.deserialize(result);
          virtual_mapped[idx] = result;
        }
        derez.deserialize(deferred_complete_mapping);
        complete_mapping(deferred_complete_mapping);
      }
      else
      {
#ifdef DEBUG_LEGION
        assert(remote_trace_info == NULL);
#endif
        remote_trace_info = 
          TraceInfo::unpack_remote_trace_info(derez, this, runtime);
        size_t num_copy_requests;
        derez.deserialize(num_copy_requests);
        if (num_copy_requests > 0)
        {
          copy_profiling_requests.resize(num_copy_requests);
          for (unsigned idx = 0; idx < num_copy_requests; idx++)
            derez.deserialize(copy_profiling_requests[idx]);
        }
        derez.deserialize(deferred_complete_mapping);
      }
      size_t num_phy;
      derez.deserialize(num_phy);
      physical_instances.resize(num_phy);
      for (unsigned idx = 0; idx < num_phy; idx++)
        physical_instances[idx].unpack_references(runtime,
                                                  derez, ready_events);
      update_no_access_regions();
      size_t num_task_requests;
      derez.deserialize(num_task_requests);
      if (num_task_requests > 0)
      {
        task_profiling_requests.resize(num_task_requests);
        for (unsigned idx = 0; idx < num_task_requests; idx++)
          derez.deserialize(task_profiling_requests[idx]);
      }
      if (!task_profiling_requests.empty() || !copy_profiling_requests.empty())
        derez.deserialize(profiling_priority);
    } 

    //--------------------------------------------------------------------------
    void SingleTask::send_remote_context(AddressSpaceID remote_instance,
                                         RemoteTask *remote_ctx)
    //--------------------------------------------------------------------------
    {
#ifdef DEBUG_LEGION
      assert(remote_instance != runtime->address_space);
#endif
      Serializer rez;
      {
        RezCheck z(rez);
        rez.serialize(remote_ctx);
        execution_context->pack_remote_context(rez, remote_instance);
      }
      runtime->send_remote_context_response(remote_instance, rez);
      AutoLock o_lock(op_lock);
#ifdef DEBUG_LEGION
      assert(remote_instances.find(remote_instance) == remote_instances.end());
#endif
      remote_instances[remote_instance] = remote_ctx;
    }

    //--------------------------------------------------------------------------
    void SingleTask::shard_off(RtEvent mapped_precondition)
    //--------------------------------------------------------------------------
    {
      // Do the stuff to record that this is mapped and executed
      complete_mapping(mapped_precondition);
      complete_execution();
      trigger_children_complete();
      trigger_children_committed();
    }

    //--------------------------------------------------------------------------
    void SingleTask::trigger_mapping(void)
    //--------------------------------------------------------------------------
    {
      DETAILED_PROFILER(runtime, TRIGGER_SINGLE_CALL);
      if (is_remote())
      {
        if (distribute_task())
        {
          // Still local
          if (is_origin_mapped())
          {
            // Remote and origin mapped means
            // we were already mapped so we can
            // just launch the task
            launch_task();
          }
          else
          {
            // Remote but still need to map
            RtEvent done_mapping = perform_mapping();
            if (done_mapping.exists() && !done_mapping.has_triggered())
              defer_launch_task(done_mapping);
            else
              launch_task();
          }
        }
        // otherwise it was sent away
      }
      else
      {
        // Not remote
        early_map_task();
        // See if we have a must epoch in which case
        // we can simply record ourselves and we are done
        if (must_epoch != NULL)
        {
          must_epoch->register_single_task(this, must_epoch_index);
        }
        else
        {
#ifdef DEBUG_LEGION
          assert(target_proc.exists());
#endif
          // See if this task is going to be sent
          // remotely in which case we need to do the
          // mapping now, otherwise we can defer it
          // until the task ends up on the target processor
          if (is_origin_mapped() && target_proc.exists() &&
              !runtime->is_local(target_proc))
          {
            RtEvent done_mapping = perform_mapping();
            if (done_mapping.exists() && !done_mapping.has_triggered())
              defer_distribute_task(done_mapping);
            else
            {
#ifdef DEBUG_LEGION
#ifndef NDEBUG
              bool still_local = 
#endif
#endif
              distribute_task();
#ifdef DEBUG_LEGION
              assert(!still_local);
#endif
            }
          }
          else
          {
            if (distribute_task())
            {
              // Still local so try mapping and launching
              RtEvent done_mapping = perform_mapping();
              if (done_mapping.exists() && !done_mapping.has_triggered())
                defer_launch_task(done_mapping);
              else
              {
                launch_task();
              }
            }
          }
        }
      }
    } 

    //--------------------------------------------------------------------------
    RtEvent SingleTask::perform_versioning_analysis(const bool post_mapper)
    //--------------------------------------------------------------------------
    {
      if (is_replaying())
        return RtEvent::NO_RT_EVENT;
      // If we're remote and origin mapped, then we are already done
      if (is_remote() && is_origin_mapped())
        return RtEvent::NO_RT_EVENT;
#ifdef DEBUG_LEGION
      assert(version_infos.empty() || (version_infos.size() == regions.size()));
#endif
      version_infos.resize(regions.size());
      std::set<RtEvent> ready_events;
      for (unsigned idx = 0; idx < regions.size(); idx++)
      {
        if (no_access_regions[idx] || 
            (post_mapper && virtual_mapped[idx]) ||
            (early_mapped_regions.find(idx) != early_mapped_regions.end()))
          continue;
        VersionInfo &version_info = version_infos[idx];
        if (version_info.has_version_info())
          continue;
        runtime->forest->perform_versioning_analysis(this, idx, regions[idx],
                                                 version_info, ready_events);
      }
      if (!ready_events.empty())
        return Runtime::merge_events(ready_events);
      return RtEvent::NO_RT_EVENT;
    }

    //--------------------------------------------------------------------------
    void SingleTask::initialize_map_task_input(Mapper::MapTaskInput &input,
                                               Mapper::MapTaskOutput &output,
                                               MustEpochOp *must_epoch_owner,
                                               std::vector<InstanceSet> &valid)
    //--------------------------------------------------------------------------
    {
      DETAILED_PROFILER(runtime, INITIALIZE_MAP_TASK_CALL);
      // Do the traversals for all the non-early mapped regions and find
      // their valid instances, then fill in the mapper input structure
      valid.resize(regions.size());
      input.valid_instances.resize(regions.size());
      output.chosen_instances.resize(regions.size());
      // If we have must epoch owner, we have to check for any 
      // constrained mappings which must be heeded
      if (must_epoch_owner != NULL)
        must_epoch_owner->must_epoch_map_task_callback(this, input, output);
      std::set<Memory> visible_memories;
      runtime->machine.get_visible_memories(target_proc, visible_memories);
      for (unsigned idx = 0; idx < regions.size(); idx++)
      {
        // Skip any early mapped regions
        std::map<unsigned,InstanceSet>::const_iterator early_mapped_finder = 
          early_mapped_regions.find(idx);
        if (early_mapped_finder != early_mapped_regions.end())
        {
          input.premapped_regions.push_back(idx);
          // Still fill in the valid regions so that mappers can use
          // the instance names for constraints
          prepare_for_mapping(early_mapped_finder->second, 
                              input.valid_instances[idx]);
          // We can also copy them over to the output too
          output.chosen_instances[idx] = input.valid_instances[idx];
          continue;
        }
        // Skip any NO_ACCESS or empty privilege field regions
        if (IS_NO_ACCESS(regions[idx]) || regions[idx].privilege_fields.empty())
          continue;
        InstanceSet &current_valid = valid[idx];
        if (request_valid_instances)
          runtime->forest->physical_premap_region(this, idx, regions[idx],
                version_infos[idx], current_valid, map_applied_conditions);
        // See if we've already got an output from a must-epoch mapping
        if (!output.chosen_instances[idx].empty())
        {
#ifdef DEBUG_LEGION
          assert(must_epoch_owner != NULL);
#endif
          // We can skip this since we already know the result
          continue;
        }
        // Now we can prepare this for mapping,
        // filter for visible memories if necessary
        if (regions[idx].is_no_access())
          prepare_for_mapping(current_valid, input.valid_instances[idx]);
        // There are no valid instances for reduction-only cases
        else if (regions[idx].privilege != REDUCE)
          prepare_for_mapping(current_valid, visible_memories,
                              input.valid_instances[idx]);
      }
#ifdef DEBUG_LEGION
      // Save the inputs for premapped regions so we can check them later
      if (!input.premapped_regions.empty())
      {
        for (std::vector<unsigned>::const_iterator it = 
              input.premapped_regions.begin(); it !=
              input.premapped_regions.end(); it++)
          premapped_instances[*it] = output.chosen_instances[*it];
      }
#endif
      // Prepare the output too
      output.chosen_variant = 0;
      output.postmap_task = false;
      output.task_priority = 0;
      output.postmap_task = false;
    }

    //--------------------------------------------------------------------------
    void SingleTask::finalize_map_task_output(Mapper::MapTaskInput &input,
                                              Mapper::MapTaskOutput &output,
                                              MustEpochOp *must_epoch_owner,
                                              std::vector<InstanceSet> &valid)
    //--------------------------------------------------------------------------
    {
      DETAILED_PROFILER(runtime, FINALIZE_MAP_TASK_CALL);
      if (mapper == NULL)
        mapper = runtime->find_mapper(current_proc, map_id);
      // first check the processors to make sure they are all on the
      // same node and of the same kind, if we know we have a must epoch
      // owner then we also know there is only one valid choice
      if (must_epoch_owner == NULL)
      {
        if (output.target_procs.empty())
        {
          REPORT_LEGION_WARNING(LEGION_WARNING_EMPTY_OUTPUT_TARGET,
                          "Empty output target_procs from call to 'map_task' "
                          "by mapper %s for task %s (ID %lld). Adding the "
                          "'target_proc' " IDFMT " as the default.",
                          mapper->get_mapper_name(), get_task_name(),
                          get_unique_id(), this->target_proc.id);
          output.target_procs.push_back(this->target_proc);
        }
        else if (runtime->separate_runtime_instances && 
                  (output.target_procs.size() > 1))
        {
          // Ignore additional processors in separate runtime instances
          output.target_procs.resize(1);
        }
        if (!runtime->unsafe_mapper)
          validate_target_processors(output.target_procs);
        // Save the target processors from the output
        target_processors = output.target_procs;
      }
      else
      {
        if (output.target_procs.size() > 1)
        {
          REPORT_LEGION_WARNING(LEGION_WARNING_IGNORING_SPURIOUS_TARGET,
                          "Ignoring spurious additional target processors "
                          "requested in 'map_task' for task %s (ID %lld) "
                          "by mapper %s because task is part of a must "
                          "epoch launch.", get_task_name(), get_unique_id(),
                          mapper->get_mapper_name());
        }
        if (!output.target_procs.empty() && 
                 (output.target_procs[0] != this->target_proc))
        {
          REPORT_LEGION_WARNING(LEGION_WARNING_IGNORING_PROCESSOR_REQUEST,
                          "Ignoring processor request of " IDFMT " for "
                          "task %s (ID %lld) by mapper %s because task "
                          "has already been mapped to processor " IDFMT
                          " as part of a must epoch launch.", 
                          output.target_procs[0].id, get_task_name(), 
                          get_unique_id(), mapper->get_mapper_name(),
                          this->target_proc.id);
        }
        // Only one valid choice in this case, ignore everything else
        target_processors.push_back(this->target_proc);
      }
      // Sort out any profiling requests that we need to perform
      if (!output.task_prof_requests.empty())
      {
        profiling_priority = output.profiling_priority;
        // If we do any legion specific checks, make sure we ask
        // Realm for the proc profiling info so that we can get
        // a callback to report our profiling information
        bool has_proc_request = false;
        // Filter profiling requests into those for copies and the actual task
        for (std::set<ProfilingMeasurementID>::const_iterator it = 
              output.task_prof_requests.requested_measurements.begin(); it !=
              output.task_prof_requests.requested_measurements.end(); it++)
        {
          if ((*it) > Mapping::PMID_LEGION_FIRST)
          {
            // If we haven't seen a proc usage yet, then add it
            // to the realm requests to ensure we get a callback
            // for this task. We know we'll see it before this
            // because the measurement IDs are in order
            if (!has_proc_request)
              task_profiling_requests.push_back(
                  (ProfilingMeasurementID)Realm::PMID_OP_PROC_USAGE);
            // These are legion profiling requests and currently
            // are only profiling task information
            task_profiling_requests.push_back(*it);
            continue;
          }
          switch ((Realm::ProfilingMeasurementID)*it)
          {
            case Realm::PMID_OP_PROC_USAGE:
              has_proc_request = true; // Then fall through
            case Realm::PMID_OP_STATUS:
            case Realm::PMID_OP_BACKTRACE:
            case Realm::PMID_OP_TIMELINE:
            case Realm::PMID_PCTRS_CACHE_L1I:
            case Realm::PMID_PCTRS_CACHE_L1D:
            case Realm::PMID_PCTRS_CACHE_L2:
            case Realm::PMID_PCTRS_CACHE_L3:
            case Realm::PMID_PCTRS_IPC:
            case Realm::PMID_PCTRS_TLB:
            case Realm::PMID_PCTRS_BP:
              {
                // Just task
                task_profiling_requests.push_back(*it);
                break;
              }
            default:
              {
                REPORT_LEGION_WARNING(LEGION_WARNING_MAPPER_REQUESTED_PROFILING,
                              "Mapper %s requested a profiling "
                    "measurement of type %d which is not applicable to "
                    "task %s (UID %lld) and will be ignored.",
                    mapper->get_mapper_name(), *it, get_task_name(),
                    get_unique_id());
              }
          }
        }
      }
      if (!output.copy_prof_requests.empty())
      {
        filter_copy_request_kinds(mapper, 
            output.copy_prof_requests.requested_measurements,
            copy_profiling_requests, true/*warn*/);
        profiling_priority = output.profiling_priority;
      }
      // See whether the mapper picked a variant or a generator
      VariantImpl *variant_impl = NULL;
      if (output.chosen_variant > 0)
        variant_impl = runtime->find_variant_impl(task_id, 
                                output.chosen_variant, true/*can fail*/);
      else // TODO: invoke a generator if one exists
        REPORT_LEGION_ERROR(ERROR_INVALID_MAPPER_OUTPUT,
                      "Invalid mapper output from invocation of '%s' on "
                      "mapper %s. Mapper specified an invalid task variant "
                      "of ID 0 for task %s (ID %lld), but Legion does not yet "
                      "support task generators.", "map_task", 
                      mapper->get_mapper_name(), 
                      get_task_name(), get_unique_id())
      if (variant_impl == NULL)
        // If we couldn't find or make a variant that is bad
        REPORT_LEGION_ERROR(ERROR_INVALID_MAPPER_OUTPUT,
                      "Invalid mapper output from invocation of '%s' on "
                      "mapper %s. Mapper failed to specify a valid "
                      "task variant or generator capable of create a variant "
                      "implementation of task %s (ID %lld).",
                      "map_task", mapper->get_mapper_name(), get_task_name(),
                      get_unique_id())
      // Save variant validation until we know which instances we'll be using 
#ifdef DEBUG_LEGION
      // Check to see if any premapped region mappings changed
      if (!premapped_instances.empty())
      {
        for (std::map<unsigned,std::vector<Mapping::PhysicalInstance> >::
              const_iterator it = premapped_instances.begin(); it !=
              premapped_instances.end(); it++)
        {
          if (it->second.size() != output.chosen_instances[it->first].size())
            REPORT_LEGION_ERROR(ERROR_INVALID_MAPPER_OUTPUT,
                        "Invalid mapper output from invocation of '%s' on "
                        "mapper %s. Mapper modified the premapped output "
                        "for region requirement %d of task %s (ID %lld).",
                        "map_task", mapper->get_mapper_name(), it->first,
                        get_task_name(), get_unique_id())
          for (unsigned idx = 0; idx < it->second.size(); idx++)
            if (it->second[idx] != output.chosen_instances[it->first][idx])
              REPORT_LEGION_ERROR(ERROR_INVALID_MAPPER_OUTPUT,
                        "Invalid mapper output from invocation of '%s' on "
                        "mapper %s. Mapper modified the premapped output "
                        "for region requirement %d of task %s (ID %lld).",
                        "map_task", mapper->get_mapper_name(), it->first,
                        get_task_name(), get_unique_id())
        }
      }
#endif
      // fill in virtual_mapped
      virtual_mapped.resize(regions.size(),false);
      // Convert all the outputs into our set of physical instances and
      // validate them by checking the following properites:
      // - all are either pure virtual or pure physical 
      // - no missing fields
      // - all satisfy the region requirement
      // - all are visible from all the target processors
      physical_instances.resize(regions.size());
      // If we're doing safety checks, we need the set of memories
      // visible from all the target processors
      std::set<Memory> visible_memories;
      if (!runtime->unsafe_mapper)
      {
        if (target_processors.size() > 1)
        {
          // If we have multiple processor, we want the set of 
          // memories visible to all of them
          Machine::MemoryQuery visible_query(runtime->machine);
          for (std::vector<Processor>::const_iterator it = 
                target_processors.begin(); it != target_processors.end(); it++)
            visible_query.has_affinity_to(*it);
          for (Machine::MemoryQuery::iterator it = visible_query.begin();
                it != visible_query.end(); it++)
            visible_memories.insert(*it);
        }
        else
          runtime->find_visible_memories(target_proc, visible_memories);
      }
      for (unsigned idx = 0; idx < regions.size(); idx++)
      {
        // If it was early mapped then it is easy
        std::map<unsigned,InstanceSet>::const_iterator finder = 
          early_mapped_regions.find(idx);
        if (finder != early_mapped_regions.end())
        {
          physical_instances[idx] = finder->second;
          // Check to see if it is visible or not from the target processors
          if (!runtime->unsafe_mapper && !regions[idx].is_no_access())
          {
            InstanceSet &req_instances = physical_instances[idx];
            for (unsigned idx2 = 0; idx2 < req_instances.size(); idx2++)
            {
              Memory mem = req_instances[idx2].get_memory();
              if (visible_memories.find(mem) == visible_memories.end())
              {
                // Not visible from all target processors
                // Different error messages depending on the cause
                if (regions[idx].is_restricted()) 
                  REPORT_LEGION_ERROR(ERROR_INVALID_MAPPER_OUTPUT,
                                "Invalid mapper output from invocation of '%s' "
                                "on mapper %s. Mapper selected processor(s) "
                                "which restricted instance of region "
                                "requirement %d in memory " IDFMT " is not "
                                "visible for task %s (ID %lld).",
                                "map_task", mapper->get_mapper_name(), idx,
                                mem.id, get_task_name(), get_unique_id())
                else 
                  REPORT_LEGION_ERROR(ERROR_INVALID_MAPPER_OUTPUT,
                                "Invalid mapper output from invocation of '%s' "
                                "on mapper %s. Mapper selected processor(s) "
                                "for which premapped instance of region "
                                "requirement %d in memory " IDFMT " is not "
                                "visible for task %s (ID %lld).",
                                "map_task", mapper->get_mapper_name(), idx,
                                mem.id, get_task_name(), get_unique_id())
              }
            }
          }
          if (runtime->legion_spy_enabled)
            runtime->forest->log_mapping_decision(unique_op_id, parent_ctx, 
                                                  idx, regions[idx],
                                                  physical_instances[idx]);
          continue;
        }
        // Skip any NO_ACCESS or empty privilege field regions
        if (no_access_regions[idx])
          continue;
        // Do the conversion
        InstanceSet &result = physical_instances[idx];
        RegionTreeID bad_tree = 0;
        std::vector<FieldID> missing_fields;
        std::vector<PhysicalManager*> unacquired;
        bool free_acquired = false;
        std::map<PhysicalManager*,std::pair<unsigned,bool> > *acquired = NULL;
        // Get the acquired instances only if we are checking
        if (!runtime->unsafe_mapper)
        {
          if (this->must_epoch != NULL)
          {
            acquired = new std::map<PhysicalManager*,
                     std::pair<unsigned,bool> >(*get_acquired_instances_ref());
            free_acquired = true;
            // Merge the must epoch owners acquired instances too 
            // if we need to check for all our instances being acquired
            std::map<PhysicalManager*,std::pair<unsigned,bool> > 
              *epoch_acquired = this->must_epoch->get_acquired_instances_ref();
            if (epoch_acquired != NULL)
              acquired->insert(epoch_acquired->begin(), epoch_acquired->end());
          }
          else
            acquired = get_acquired_instances_ref();
        }
        int composite_idx = 
          runtime->forest->physical_convert_mapping(this, regions[idx],
                output.chosen_instances[idx], result, bad_tree, missing_fields,
                acquired, unacquired, !runtime->unsafe_mapper);
        if (free_acquired)
          delete acquired;
        if (bad_tree > 0)
          REPORT_LEGION_ERROR(ERROR_INVALID_MAPPER_OUTPUT,
                        "Invalid mapper output from invocation of '%s' on "
                        "mapper %s. Mapper specified an instance from region "
                        "tree %d for use with region requirement %d of task "
                        "%s (ID %lld) whose region is from region tree %d.",
                        "map_task",mapper->get_mapper_name(), bad_tree,
                        idx, get_task_name(), get_unique_id(),
                        regions[idx].region.get_tree_id())
        if (!missing_fields.empty())
        {
          for (std::vector<FieldID>::const_iterator it = 
                missing_fields.begin(); it != missing_fields.end(); it++)
          {
            const void *name; size_t name_size;
            if(!runtime->retrieve_semantic_information(
                regions[idx].region.get_field_space(), *it, NAME_SEMANTIC_TAG,
                name, name_size, true/*can fail*/, false))
	          name = "(no name)";
              log_run.error("Missing instance for field %s (FieldID: %d)",
                          static_cast<const char*>(name), *it);
          }
          REPORT_LEGION_ERROR(ERROR_MISSING_INSTANCE_FIELD,
                        "Invalid mapper output from invocation of '%s' on "
                        "mapper %s. Mapper failed to specify an instance for "
                        "%zd fields of region requirement %d on task %s "
                        "(ID %lld). The missing fields are listed below.",
                        "map_task", mapper->get_mapper_name(), 
                        missing_fields.size(), idx, get_task_name(), 
                        get_unique_id())
          
        }
        if (!unacquired.empty())
        {
          std::map<PhysicalManager*,std::pair<unsigned,bool> > 
            *acquired_instances = get_acquired_instances_ref();
          for (std::vector<PhysicalManager*>::const_iterator it = 
                unacquired.begin(); it != unacquired.end(); it++)
          {
            if (acquired_instances->find(*it) == acquired_instances->end())
              REPORT_LEGION_ERROR(ERROR_INVALID_MAPPER_OUTPUT,
                            "Invalid mapper output from 'map_task' "
                            "invocation on mapper %s. Mapper selected "
                            "physical instance for region requirement "
                            "%d of task %s (ID %lld) which has already "
                            "been collected. If the mapper had properly "
                            "acquired this instance as part of the mapper "
                            "call it would have detected this. Please "
                            "update the mapper to abide by proper mapping "
                            "conventions.", mapper->get_mapper_name(),
                            idx, get_task_name(), get_unique_id())
          }
          // Event if we did successfully acquire them, still issue the warning
          REPORT_LEGION_WARNING(LEGION_WARNING_MAPPER_FAILED_ACQUIRE,
                          "mapper %s failed to acquire instances "
                          "for region requirement %d of task %s (ID %lld) "
                          "in 'map_task' call. You may experience "
                          "undefined behavior as a consequence.",
                          mapper->get_mapper_name(), idx, 
                          get_task_name(), get_unique_id())
        }
        // See if they want a virtual mapping
        if (composite_idx >= 0)
        {
          // Everything better be all virtual or all real
          if (result.size() > 1)
            REPORT_LEGION_ERROR(ERROR_INVALID_MAPPER_OUTPUT,
                          "Invalid mapper output from invocation of '%s' on "
                          "mapper %s. Mapper specified mixed composite and "
                          "concrete instances for region requirement %d of "
                          "task %s (ID %lld). Only full concrete instances "
                          "or a single composite instance is supported.",
                          "map_task", mapper->get_mapper_name(), idx, 
                          get_task_name(), get_unique_id())
          if (IS_REDUCE(regions[idx]))
            REPORT_LEGION_ERROR(ERROR_INVALID_MAPPER_OUTPUT,
                          "Invalid mapper output from invocation of '%s' on "
                          "mapper %s. Illegal composite mapping requested on "
                          "region requirement %d of task %s (UID %lld) which "
                          "has only reduction privileges.", 
                          "map_task", mapper->get_mapper_name(), idx, 
                          get_task_name(), get_unique_id())
          if (!IS_EXCLUSIVE(regions[idx]))
            REPORT_LEGION_ERROR(ERROR_INVALID_MAPPER_OUTPUT,
                          "Invalid mapper output from invocation of '%s' on "
                          "mapper %s. Illegal composite instance requested "
                          "on region requirement %d of task %s (ID %lld) "
                          "which has a relaxed coherence mode. Virtual "
                          "mappings are only permitted for exclusive "
                          "coherence.", "map_task", mapper->get_mapper_name(),
                          idx, get_task_name(), get_unique_id())
          virtual_mapped[idx] = true;
        } 
        if (runtime->legion_spy_enabled)
          runtime->forest->log_mapping_decision(unique_op_id, parent_ctx, 
                                                idx, regions[idx],
                                                physical_instances[idx]);
        // Skip checks if the mapper promises it is safe
        if (runtime->unsafe_mapper)
          continue;
        // If this is anything other than a virtual mapping, check that
        // the instances align with the privileges
        if (!virtual_mapped[idx])
        {
          std::vector<LogicalRegion> regions_to_check(1, regions[idx].region);
          for (unsigned idx2 = 0; idx2 < result.size(); idx2++)
          {
            if (!result[idx2].get_manager()->meets_regions(regions_to_check))
              // Doesn't satisfy the region requirement
              REPORT_LEGION_ERROR(ERROR_INVALID_MAPPER_OUTPUT,
                            "Invalid mapper output from invocation of '%s' on "
                            "mapper %s. Mapper specified instance that does "
                            "not meet region requirement %d for task %s "
                            "(ID %lld). The index space for the instance has "
                            "insufficient space for the requested logical "
                            "region.", "map_task", mapper->get_mapper_name(),
                            idx, get_task_name(), get_unique_id())
          }
          if (!regions[idx].is_no_access() &&
              !variant_impl->is_no_access_region(idx))
          {
            for (unsigned idx2 = 0; idx2 < result.size(); idx2++)
            {
              Memory mem = result[idx2].get_memory();
              if (visible_memories.find(mem) == visible_memories.end())
                // Not visible from all target processors
                REPORT_LEGION_ERROR(ERROR_INVALID_MAPPER_OUTPUT,
                              "Invalid mapper output from invocation of '%s' "
                              "on mapper %s. Mapper selected an instance for "
                              "region requirement %d in memory " IDFMT " "
                              "which is not visible from the target processors "
                              "for task %s (ID %lld).", "map_task", 
                              mapper->get_mapper_name(), idx, mem.id, 
                              get_task_name(), get_unique_id())
            }
          }
          // If this is a reduction region requirement make sure all the 
          // managers are reduction instances
          if (IS_REDUCE(regions[idx]))
          {
            std::map<PhysicalManager*,std::pair<unsigned,bool> > 
              *acquired = get_acquired_instances_ref();
            for (unsigned idx2 = 0; idx2 < result.size(); idx2++)
            {
              if (!result[idx2].get_manager()->is_reduction_manager())
                REPORT_LEGION_ERROR(ERROR_INVALID_MAPPER_OUTPUT,
                              "Invalid mapper output from invocation of '%s' "
                              "on mapper %s. Mapper failed to choose a "
                              "specialized reduction instance for region "
                              "requirement %d of task %s (ID %lld) which has "
                              "reduction privileges.", "map_task", 
                              mapper->get_mapper_name(), idx,
                              get_task_name(), get_unique_id())
              std::map<PhysicalManager*,std::pair<unsigned,bool> >::
                const_iterator finder = acquired->find(
                    result[idx2].get_manager());
#ifdef DEBUG_LEGION
              assert(finder != acquired->end());
#endif
              // Permit this if we are doing replay mapping
              if (!finder->second.second && (runtime->replay_file == NULL))
                REPORT_LEGION_ERROR(ERROR_INVALID_MAPPER_OUTPUT,
                              "Invalid mapper output from invocation of '%s' "
                              "on mapper %s. Mapper made an illegal decision "
                              "to re-use a reduction instance for region "
                              "requirement %d of task %s (ID %lld). Reduction "
                              "instances are not currently permitted to be "
                              "recycled.", "map_task",mapper->get_mapper_name(),
                              idx, get_task_name(), get_unique_id())
            }
          }
          else
          {
            for (unsigned idx2 = 0; idx2 < result.size(); idx2++)
            {
              if (!result[idx2].get_manager()->is_instance_manager())
                REPORT_LEGION_ERROR(ERROR_INVALID_MAPPER_OUTPUT,
                              "Invalid mapper output from invocation of '%s' "
                              "on mapper %s. Mapper selected illegal "
                              "specialized reduction instance for region "
                              "requirement %d of task %s (ID %lld) which "
                              "does not have reduction privileges.", "map_task",
                              mapper->get_mapper_name(), idx, 
                              get_task_name(), get_unique_id())
            }
          }
        }
      }
      // Now that we have our physical instances we can validate the variant
      if (!runtime->unsafe_mapper)
      {
#ifdef DEBUG_LEGION
        assert(!target_processors.empty());
#endif
        validate_variant_selection(mapper, variant_impl, 
            target_processors.front().kind(), "map_task");
      }
      // Record anything else that needs to be recorded 
      selected_variant = output.chosen_variant;
      task_priority = output.task_priority;
      perform_postmap = output.postmap_task;
      if (!output.untracked_valid_regions.empty())
      {
        untracked_valid_regions.swap(output.untracked_valid_regions);
        for (std::set<unsigned>::iterator it = untracked_valid_regions.begin();
              it != untracked_valid_regions.end(); /*nothing*/)
        {
          // Remove it if it is too big or 
          if ((*it >= regions.size()) || !IS_READ_ONLY(regions[*it]))
          {
            std::set<unsigned>::iterator to_remove = it++;
            if (*to_remove < regions.size())
              REPORT_LEGION_WARNING(LEGION_WARNING_NON_READ_ONLY_UNTRACK_VALID,
                  "Ignoring request by mapper %s to not track valid instances "
                  "for region requirement %d of task %s (UID %lld) because "
                  "region requirement does not have read-only privileges.",
                  mapper->get_mapper_name(), *to_remove, 
                  get_task_name(), unique_op_id)
            untracked_valid_regions.erase(to_remove);
          }
          else
            it++;
        }
      }
    }

    //--------------------------------------------------------------------------
    void SingleTask::replay_map_task_output(void)
    //--------------------------------------------------------------------------
    {
      std::vector<Processor> procs;
      tpl->get_mapper_output(this, selected_variant,
          task_priority, perform_postmap, procs, physical_instances);

      if (runtime->separate_runtime_instances)
      {
        target_processors.resize(1);
        target_processors[0] = this->target_proc;
      }
      else // the common case
        target_processors = procs;

      virtual_mapped.resize(regions.size(), false);
      for (unsigned idx = 0; idx < regions.size(); idx++)
      {
        InstanceSet &instances = physical_instances[idx];
        if (IS_NO_ACCESS(regions[idx]))
          continue;
        if (instances.is_virtual_mapping())
          virtual_mapped[idx] = true;
        if (runtime->legion_spy_enabled)
          runtime->forest->log_mapping_decision(unique_op_id, parent_ctx,
                                                idx, regions[idx],
                                                instances);
      }
    }

    //--------------------------------------------------------------------------
    InnerContext* SingleTask::create_implicit_context(void)
    //--------------------------------------------------------------------------
    {
      InnerContext *inner_ctx = new InnerContext(runtime, this, 
          get_depth(), false/*is inner*/, regions, 
          parent_req_indexes, virtual_mapped, unique_op_id);
      if (mapper == NULL)
        mapper = runtime->find_mapper(current_proc, map_id);
      inner_ctx->configure_context(mapper, task_priority);
      execution_context = inner_ctx;
      execution_context->add_reference();
      return inner_ctx;
    }

    //--------------------------------------------------------------------------
    void SingleTask::set_shard_manager(ShardManager *manager)
    //--------------------------------------------------------------------------
    {
#ifdef DEBUG_LEGION
      assert(shard_manager == NULL);
#endif
      shard_manager = manager;
      shard_manager->add_reference();
    }

    //--------------------------------------------------------------------------
    void SingleTask::validate_target_processors(
                                 const std::vector<Processor> &processors) const
    //--------------------------------------------------------------------------
    {
#ifdef DEBUG_LEGION
      assert(!processors.empty());
#endif
      // Make sure that they are all on the same node and of the same kind
      const Processor &first = processors.front();
      const Processor::Kind kind = first.kind();
      const AddressSpace space = first.address_space();
      for (unsigned idx = 0; idx < processors.size(); idx++)
      {
        const Processor &proc = processors[idx];
        if (!proc.exists())
          REPORT_LEGION_ERROR(ERROR_INVALID_MAPPER_OUTPUT,
                        "Invalid mapper output. Mapper %s requested an illegal "
                        "NO_PROC for a target processor when mapping task %s "
                        "(ID %lld).", mapper->get_mapper_name(), 
                        get_task_name(), get_unique_id())
        else if (proc.kind() != kind)
          REPORT_LEGION_ERROR(ERROR_INVALID_MAPPER_OUTPUT,
                        "Invalid mapper output. Mapper %s requested processor "
                        IDFMT " which is of kind %s when mapping task %s "
                        "(ID %lld), but the target processor " IDFMT " has "
                        "kind %s. Only one kind of processor is permitted.",
                        mapper->get_mapper_name(), proc.id, 
                        Processor::get_kind_name(proc.kind()), get_task_name(),
                        get_unique_id(), this->target_proc.id, 
                        Processor::get_kind_name(kind))
        if (proc.address_space() != space)
          REPORT_LEGION_ERROR(ERROR_INVALID_MAPPER_OUTPUT,
                        "Invalid mapper output. Mapper %s requested processor "
                        IDFMT " which is in address space %d when mapping "
                        "task %s (ID %lld) but the target processor " IDFMT 
                        "is in address space %d. All target processors must "
                        "be in the same address space.", 
                        mapper->get_mapper_name(), proc.id,
                        proc.address_space(), get_task_name(), get_unique_id(), 
                        this->target_proc.id, space)
      }
    }

    //--------------------------------------------------------------------------
    void SingleTask::validate_variant_selection(MapperManager *local_mapper,
    VariantImpl *impl, Processor::Kind kind, const char *mapper_call_name) const
    //--------------------------------------------------------------------------
    {
      DETAILED_PROFILER(runtime, VALIDATE_VARIANT_SELECTION_CALL);
      // Check the layout constraints first
      const TaskLayoutConstraintSet &layout_constraints = 
        impl->get_layout_constraints();
      for (std::multimap<unsigned,LayoutConstraintID>::const_iterator it = 
            layout_constraints.layouts.begin(); it != 
            layout_constraints.layouts.end(); it++)
      {
        // Might have constraints for extra region requirements
        if (it->first >= physical_instances.size())
          continue;
        const InstanceSet &instances = physical_instances[it->first]; 
        if (no_access_regions[it->first])
          continue;
        LayoutConstraints *constraints = 
          runtime->find_layout_constraints(it->second);
        // If we don't have any fields then this constraint isn't
        // going to apply to any actual instances
        const std::vector<FieldID> &field_vec = 
          constraints->field_constraint.field_set;
        if (field_vec.empty())
          continue;
        FieldSpaceNode *field_node = runtime->forest->get_node(
                            regions[it->first].region.get_field_space());
        std::set<FieldID> field_set(field_vec.begin(), field_vec.end());
        const FieldMask constraint_mask = field_node->get_field_mask(field_set);
        const LayoutConstraint *conflict_constraint = NULL;
        for (unsigned idx = 0; idx < instances.size(); idx++)
        {
          const InstanceRef &ref = instances[idx];
          // Check to see if we have any fields which overlap
          const FieldMask overlap = constraint_mask & ref.get_valid_fields();
          if (!overlap)
            continue;
          PhysicalManager *manager = ref.get_manager();
          if (manager->conflicts(constraints, &conflict_constraint))
            break;
        }
        if (conflict_constraint != NULL)
        {
          if (local_mapper == NULL)
            local_mapper = runtime->find_mapper(current_proc, map_id);
          const char *constraint_names[] = {
#define CONSTRAINT_NAMES(name, desc) desc,
            LEGION_LAYOUT_CONSTRAINT_KINDS(CONSTRAINT_NAMES)
#undef CONSTRAINT_NAMES
          };
          const char *constraint_name = 
            constraint_names[conflict_constraint->get_constraint_kind()];
          REPORT_LEGION_ERROR(ERROR_INVALID_MAPPER_OUTPUT,
                        "Invalid mapper output. Mapper %s selected variant "
                        "%d for task %s (ID %lld). But instance selected "
                        "for region requirement %d fails to satisfy the "
                        "corresponding %s layout constraint.", 
                        local_mapper->get_mapper_name(), impl->vid,
                        get_task_name(), get_unique_id(), it->first,
                        constraint_name)
        }
      }
      // Now we can test against the execution constraints
      const ExecutionConstraintSet &execution_constraints = 
        impl->get_execution_constraints();
      // TODO: Check ISA, resource, and launch constraints
      // First check the processor constraint
      if (execution_constraints.processor_constraint.is_valid())
      {
        // If the constraint is a no processor constraint we can ignore it
        if (!execution_constraints.processor_constraint.can_use(kind))
        {
          if (local_mapper == NULL)
            local_mapper = runtime->find_mapper(current_proc, map_id);
          REPORT_LEGION_ERROR(ERROR_INVALID_MAPPER_OUTPUT,
                      "Invalid mapper output. Mapper %s selected variant %d "
                      "for task %s (ID %lld). However, this variant does not "
                      "permit running on processors of kind %s.",
                      local_mapper->get_mapper_name(),
                      impl->vid, get_task_name(), get_unique_id(),
                      Processor::get_kind_name(kind))
        }
      }
      // Then check the colocation constraints
      for (std::vector<ColocationConstraint>::const_iterator con_it = 
            execution_constraints.colocation_constraints.begin(); con_it !=
            execution_constraints.colocation_constraints.end(); con_it++)
      {
        if (con_it->indexes.size() < 2)
          continue;
        if (con_it->fields.empty())
          continue;
        // First check to make sure that all these region requirements have
        // the same region tree ID.
        bool first = true;
        FieldSpace handle = FieldSpace::NO_SPACE;
        std::vector<InstanceSet*> instances(con_it->indexes.size());
        unsigned idx = 0;
        for (std::set<unsigned>::const_iterator it = con_it->indexes.begin();
              it != con_it->indexes.end(); it++, idx++)
        {
#ifdef DEBUG_LEGION
          assert(regions[*it].handle_type == SINGULAR);
          for (std::set<FieldID>::const_iterator fit = con_it->fields.begin();
                fit != con_it->fields.end(); fit++)
          {
            if (regions[*it].privilege_fields.find(*fit) ==
                regions[*it].privilege_fields.end())
            {
              REPORT_LEGION_ERROR(ERROR_INVALID_LOCATION_CONSTRAINT,
                            "Invalid location constraint. Location constraint "
                            "specifies field %d which is not included in "
                            "region requirement %d of task %s (ID %lld).",
                            *fit, *it, get_task_name(), get_unique_id());
              assert(false);
            }
          }
#endif
          if (first)
          {
            handle = regions[*it].region.get_field_space();
            first = false;
          }
          else
          {
            if (regions[*it].region.get_field_space() != handle)
            {
              if (local_mapper == NULL)
                local_mapper = runtime->find_mapper(current_proc, map_id);
              REPORT_LEGION_ERROR(ERROR_INVALID_MAPPER_OUTPUT,
                            "Invalid mapper output. Mapper %s selected variant "
                            "%d for task %s (ID %lld). However, this variant "
                            "has colocation constraints for indexes %d and %d "
                            "which have region requirements with different "
                            "field spaces which is illegal.",
                            local_mapper->get_mapper_name(), impl->vid, 
                            get_task_name(), get_unique_id(), 
                            *(con_it->indexes.begin()), *it)
            }
          }
          instances[idx] = const_cast<InstanceSet*>(&physical_instances[*it]);
        }
        // Now do the test for colocation
        unsigned bad1 = 0, bad2 = 0; 
        if (!runtime->forest->are_colocated(instances, handle, 
                                            con_it->fields, bad1, bad2))
        {
          // Used for translating the indexes back from their linearized form
          std::vector<unsigned> lin_indexes(con_it->indexes.begin(),
                                            con_it->indexes.end());
          if (local_mapper == NULL)
            local_mapper = runtime->find_mapper(current_proc, map_id);
          REPORT_LEGION_ERROR(ERROR_INVALID_MAPPER_OUTPUT,
                        "Invalid mapper output. Mapper %s selected variant "
                        "%d for task %s (ID %lld). However, this variant "
                        "requires that region requirements %d and %d be "
                        "co-located for some set of field, but they are not.",
                        local_mapper->get_mapper_name(), impl->vid, 
                        get_task_name(), get_unique_id(), lin_indexes[bad1],
                        lin_indexes[bad2])
        }
      }
    }

    //--------------------------------------------------------------------------
    void SingleTask::invoke_mapper(MustEpochOp *must_epoch_owner)
    //--------------------------------------------------------------------------
    {
      Mapper::MapTaskInput input;
      Mapper::MapTaskOutput output;
      output.profiling_priority = LG_THROUGHPUT_WORK_PRIORITY;
      // Initialize the mapping input which also does all the traversal
      // down to the target nodes
      std::vector<InstanceSet> valid_instances(regions.size());
      initialize_map_task_input(input, output, must_epoch_owner, 
                                valid_instances);
      // Now we can invoke the mapper to do the mapping
      if (mapper == NULL)
        mapper = runtime->find_mapper(current_proc, map_id);
      mapper->invoke_map_task(this, &input, &output);
      // Now we can convert the mapper output into our physical instances
      finalize_map_task_output(input, output, must_epoch_owner, 
                               valid_instances);
      if (is_recording())
      {
#ifdef DEBUG_LEGION
        assert(((tpl != NULL) && tpl->is_recording()) ||
               ((remote_trace_info != NULL) && remote_trace_info->recording));
#endif
        if (tpl != NULL)
          tpl->record_mapper_output(this, output, physical_instances);
        else
          remote_trace_info->record_mapper_output(this, output, 
                                                  physical_instances);
      }
    }

    //--------------------------------------------------------------------------
    void SingleTask::invoke_mapper_replicated(MustEpochOp *must_epoch_owner)
    //--------------------------------------------------------------------------
    {
      if (mapper == NULL)
        mapper = runtime->find_mapper(current_proc, map_id);
      if (must_epoch_owner != NULL)
        REPORT_LEGION_ERROR(ERROR_INVALID_MAPPER_OUTPUT,
                      "Mapper %s requested to replicate task %s (UID %lld) "
                      "which is part of a must epoch launch. Replication of "
                      "tasks in must epoch launches is not permitted.",
                      mapper->get_mapper_name(), get_task_name(),
                      get_unique_id())
      Mapper::MapTaskInput input;
      Mapper::MapTaskOutput default_output;
      Mapper::MapReplicateTaskOutput output;
      // Initialize the mapping input which also does all the traversal
      // down to the target nodes
      std::vector<InstanceSet> valid_instances(regions.size());
      initialize_map_task_input(input, default_output, 
                                must_epoch_owner, valid_instances);
      // Now we can invoke the mapper to do the mapping
      mapper->invoke_map_replicate_task(this, &input, &default_output, &output);
      if (output.task_mappings.empty())
        REPORT_LEGION_ERROR(ERROR_INVALID_MAPPER_OUTPUT,
                      "Mapper %s failed to provide any mappings for task %s "
                      "(UID %lld) in 'map_replicate_task' mapper call.",
                      mapper->get_mapper_name(), get_task_name(),
                      get_unique_id())
      // Quick test to see if there is only one output requested in which
      // case then there is no replication
      else if (output.task_mappings.size() == 1)
      {
        // Set replicate back to false since this is no longer replicated
        replicate = false;
        finalize_map_task_output(input, output.task_mappings[0], 
                                 must_epoch_owner, valid_instances);
        return;
      }
      else
      {
#ifdef DEBUG_LEGION
        assert(shard_manager == NULL);
#endif
        // First make a shard manager to handle the all the shard tasks
        const size_t total_shards = output.task_mappings.size();
        const ReplicationID repl_context = runtime->get_unique_replication_id();
        if (runtime->legion_spy_enabled)
          LegionSpy::log_replication(get_unique_id(), repl_context,
                                     !output.control_replication_map.empty());
        if (!output.control_replication_map.empty())
        {
          shard_manager = new ShardManager(runtime, repl_context, true/*cr*/,
              is_top_level_task(), total_shards, runtime->address_space, this);
          shard_manager->add_reference();
          if (output.control_replication_map.size() != total_shards)
            REPORT_LEGION_ERROR(ERROR_INVALID_MAPPER_OUTPUT,
                          "Mapper %s specified a non-empty control replication "
                          "map of size %zd that does not match the requested "
                          "number of %zd shards for task %s (UID %lld).",
                          mapper->get_mapper_name(), 
                          output.control_replication_map.size(), total_shards,
                          get_task_name(), get_unique_id())
          else
            shard_manager->set_shard_mapping(output.control_replication_map);
          if (!runtime->unsafe_mapper)
          {
            // Check to make sure that they all picked the same variant
            // and that it is a replicable variant
            VariantID chosen_variant = output.task_mappings[0].chosen_variant;
            for (unsigned idx = 1; idx < total_shards; idx++)
            {
              if (output.task_mappings[idx].chosen_variant != chosen_variant)
                REPORT_LEGION_ERROR(ERROR_INVALID_MAPPER_OUTPUT,
                              "Invalid mapper output from invocation of '%s' "
                              "on mapper %s. Mapper picked different variants "
                              "%d and %d for task %s (UID %lld) that was "
                              "designated to be control replicated.", 
                              "map_replicate_task", mapper->get_mapper_name(),
                              chosen_variant, 
                              output.task_mappings[idx].chosen_variant,
                              get_task_name(), get_unique_id())
            }
            VariantImpl *var_impl = runtime->find_variant_impl(task_id,
                                      chosen_variant, true/*can_fail*/);
            // If it's NULL we'll catch it later in the checks
            if ((var_impl != NULL) && !var_impl->is_replicable())
              REPORT_LEGION_ERROR(ERROR_INVALID_MAPPER_OUTPUT,
                            "Invalid mapper output from invocation of '%s' on "
                            "mapper %s. Mapper failed to pick a replicable "
                            "variant for task %s (UID %lld) that was designated"
                            " to be control replicated.", "map_replicate_task",
                            mapper->get_mapper_name(), get_task_name(),
                            get_unique_id())
          }
        }
        else
        {
          shard_manager = new ShardManager(runtime, repl_context, false/*cr*/,
              is_top_level_task(), total_shards, runtime->address_space, this);
          shard_manager->add_reference();
          if (!runtime->unsafe_mapper)
          {
            // Currently we only support non-control replication of 
            // leaf task variants because there is no way to guarantee
            // that the physical instances chosen by the sub-operations
            // launched by the replicated tasks are not the same and we
            // could end up with interfering sub-operations
            for (unsigned idx = 0; idx < total_shards; idx++)
            {
              VariantID variant = output.task_mappings[idx].chosen_variant;
              VariantImpl *var_impl = runtime->find_variant_impl(task_id,
                                                variant, true/*can_fail*/);
              // If it's NULL we'll catch it later in the checks
              if ((var_impl != NULL) && !var_impl->is_leaf())
                REPORT_LEGION_ERROR(ERROR_INVALID_MAPPER_OUTPUT,
                              "Invalid mapper output from invocation of '%s' "
                              "on mapper %s. Mapper failed to pick a leaf task "
                              "variant for task %s (UID %lld) that was chosen "
                              "to be replicated. Only leaf task variants are "
                              "currently permitted for non-control-replicated "
                              "task invocations.", "map_replicate_task",
                              mapper->get_mapper_name(), get_task_name(),
                              get_unique_id())
            }
          }
        }
        // We're going to store the needed instances locally so we can
        // do the mapping when we return on behalf of all the shards
        physical_instances.resize(regions.size());
        // Create the shard tasks and have them complete their mapping
        for (unsigned shard_idx = 0; shard_idx < total_shards; shard_idx++)
        {
          Processor target = output.control_replication_map.empty() ? 
            output.task_mappings[shard_idx].target_procs[0] : 
            output.control_replication_map[shard_idx];
          ShardTask *shard = shard_manager->create_shard(shard_idx, target);
          shard->clone_single_from(this);
          // Shard tasks are always effectively mapped locally
          shard->map_origin = true;
          // Finalize the mapping output
          shard->finalize_map_task_output(input,output.task_mappings[shard_idx],
                                          must_epoch_owner, valid_instances);
          // All shards can just record themselves as being done their 
          // mapping now, their mapping effects will actually come back
          // through the shard manager
          shard->complete_mapping();
          // Now record the instances that we need locally
          const std::deque<InstanceSet> &shard_instances = 
            shard->get_physical_instances();
          for (unsigned region_idx = 0; 
                region_idx < regions.size(); region_idx++)
          {
            if (no_access_regions[region_idx] || 
                !regions[region_idx].region.exists())
              continue;
            const InstanceSet &instances = shard_instances[region_idx];
            InstanceSet &local_instances = physical_instances[region_idx];
            const bool is_write = IS_WRITE(regions[region_idx]);
            // No virtual mappings are permitted
            if (instances.is_virtual_mapping())
              REPORT_LEGION_ERROR(ERROR_INVALID_MAPPER_OUTPUT,
                            "Invalid mapper output from invocation of '%s' on "
                            "mapper %s. Mapper selected a virtual mapping for "
                            "region %d of replicated copy %d of task %s "
                            "(UID %lld). Virtual mappings are not permitted "
                            "for replicated tasks.", "map_replicate_task",
                            mapper->get_mapper_name(), region_idx, shard_idx,
                            get_task_name(), get_unique_id())
            // For each of the shard instances
            for (unsigned idx1 = 0; idx1 < instances.size(); idx1++)
            {
              const InstanceRef &shard_ref = instances[idx1];
              bool found = false;
              for (unsigned idx2 = 0; idx2 < local_instances.size(); idx2++)
              {
                InstanceRef &local_ref = local_instances[idx2];
                if (shard_ref.get_manager() != local_ref.get_manager())
                  continue;
                // If this is a write then we need to check for 
                // overlapping fields to prevent common writes
                if (is_write && !(local_ref.get_valid_fields() * 
                                  shard_ref.get_valid_fields()))
                  REPORT_LEGION_ERROR(ERROR_INVALID_MAPPER_OUTPUT,
                                "Invalid mapper output from invocation of '%s' "
                                "on mapper %s. Mapper selected the same "
                                "physical instance for write privilege region "
                                "%d of two different replicated copies of task "
                                "%s (UID %lld). All regions with write "
                                "privileges must be mapped to different "
                                "physical instances for replicated tasks.",
                                "map_replicate_task", mapper->get_mapper_name(),
                                region_idx, get_task_name(), get_unique_id())
                // Update the set of needed fields
                local_ref.update_fields(shard_ref.get_valid_fields());
                found = true;
                break;
              }
              if (!found)
                local_instances.add_instance(shard_ref);
            }
          }
        }
      }
    }

    //--------------------------------------------------------------------------
    RtEvent SingleTask::map_all_regions(ApEvent local_termination_event,
                                        MustEpochOp *must_epoch_op,
                                        const DeferMappingArgs *defer_args)
    //--------------------------------------------------------------------------
    {
      DETAILED_PROFILER(runtime, MAP_ALL_REGIONS_CALL);
      // Only do this the first or second time through
      if ((defer_args == NULL) || (defer_args->invocation_count < 3))
      {
        if ((defer_args == NULL) || (defer_args->invocation_count < 2))
        {
          if (request_valid_instances)
          {
            // If the mapper wants valid instances we first need to do our
            // versioning analysis and then call the mapper
            if (defer_args == NULL/*first invocation*/)
            {
              const RtEvent version_ready_event = 
                perform_versioning_analysis(false/*post mapper*/);
              if (version_ready_event.exists() && 
                  !version_ready_event.has_triggered())
              return defer_perform_mapping(version_ready_event, must_epoch_op,
                                           defer_args, 1/*invocation count*/);
            }
            // Now do the mapping call
            if (is_replicated())
              invoke_mapper_replicated(must_epoch_op);
            else
              invoke_mapper(must_epoch_op);
          }
          else
          {
            // If the mapper doesn't need valid instances, we do the mapper
            // call first and then see if we need to do any versioning analysis
            if (defer_args == NULL/*first invocation*/)
            {
              if (is_replicated())
                invoke_mapper_replicated(must_epoch_op);
              else
                invoke_mapper(must_epoch_op);
              const RtEvent version_ready_event = 
                perform_versioning_analysis(true/*post mapper*/);
              if (version_ready_event.exists() && 
                  !version_ready_event.has_triggered())
              return defer_perform_mapping(version_ready_event, must_epoch_op,
                                           defer_args, 1/*invocation count*/);
            }
          }
        }
        // If we have any intra-space mapping dependences that haven't triggered
        // then we need to defer ourselves until they have occurred
        if (!intra_space_mapping_dependences.empty())
        {
          const RtEvent ready = 
            Runtime::merge_events(intra_space_mapping_dependences);
          intra_space_mapping_dependences.clear();
          if (ready.exists() && !ready.has_triggered())
            return defer_perform_mapping(ready, must_epoch_op,
                                         defer_args, 2/*invocation count*/);
        }
        // See if we have a remote trace info to use, if we don't then make
        // our trace info and do the initialization
        const TraceInfo trace_info = (remote_trace_info == NULL) ? 
          TraceInfo(this, true/*initialize*/) : 
          TraceInfo(*remote_trace_info, this);
        // Record the get term event here if we're remote since we didn't
        // do it automatically as part of the initialization
        if ((remote_trace_info != NULL) && remote_trace_info->recording)
          trace_info.record_get_term_event();
        ApEvent init_precondition = compute_init_precondition(trace_info);
#ifdef LEGION_SPY
        {
          ApEvent local_completion = get_completion_event();
          // Yes, these events actually trigger in the opposite order, but
          // it is the logical entailement that is important here
          if (local_completion != local_termination_event)
            LegionSpy::log_event_dependence(local_completion, 
                                            local_termination_event);
        }
#endif
        // After we've got our results, apply the state to the region tree
        if (!regions.empty())
        {
          const bool track_effects = 
            (!atomic_locks.empty() || !arrive_barriers.empty());
          if (regions.size() == 1)
          {
            if (early_mapped_regions.empty() && 
                !no_access_regions[0] && !virtual_mapped[0])
            {
              const bool record_valid = (untracked_valid_regions.find(0) == 
                                         untracked_valid_regions.end());
              const ApEvent effects = 
                runtime->forest->physical_perform_updates_and_registration(
                    regions[0], version_infos[0], this, 0, 
                    init_precondition, local_termination_event,
                    physical_instances[0], PhysicalTraceInfo(trace_info, 0),
                                          map_applied_conditions,
#ifdef DEBUG_LEGION
                                          get_logging_name(),
                                          unique_op_id,
#endif
                                          track_effects, record_valid);
              if (effects.exists())
                effects_postconditions.insert(effects);
#ifdef DEBUG_LEGION
              dump_physical_state(&regions[0], 0);
#endif
            }
          }
          else
          {
            std::vector<unsigned> performed_regions;
            std::set<RtEvent> registration_postconditions;
            std::vector<UpdateAnalysis*> analyses(regions.size(), NULL);
            std::vector<ApEvent> effects(regions.size(), ApEvent::NO_AP_EVENT);
            std::vector<RtEvent> reg_pre(regions.size(), RtEvent::NO_RT_EVENT);
            for (unsigned idx = 0; idx < regions.size(); idx++)
            {
              if (early_mapped_regions.find(idx) != early_mapped_regions.end())
              {
                if (runtime->legion_spy_enabled)
                  LegionSpy::log_task_premapping(unique_op_id, idx);
                continue;
              }
              if (no_access_regions[idx])
                continue;
              VersionInfo &local_info = get_version_info(idx);
              // If we virtual mapped it, there is nothing to do
              if (virtual_mapped[idx])
                continue;
              performed_regions.push_back(idx);
              const bool record_valid = (untracked_valid_regions.find(idx) ==
                                         untracked_valid_regions.end());
              // apply the results of the mapping to the tree
              reg_pre[idx] = runtime->forest->physical_perform_updates(
                                          regions[idx], local_info, 
                                          this, idx, init_precondition,
                                          local_termination_event,
                                          physical_instances[idx],
                                          PhysicalTraceInfo(trace_info, idx),
                                          map_applied_conditions,
                                          analyses[idx],
#ifdef DEBUG_LEGION
                                          get_logging_name(),
                                          unique_op_id,
#endif
                                          track_effects, record_valid);
            }
            for (std::vector<unsigned>::const_iterator it = 
                 performed_regions.begin(); it != performed_regions.end(); it++)
            {
              // If we have updates for either copy launcher then defer it
              // in order to avoid blocking here, otherwise we can just do
              // it here as we know that we won't block
              if (reg_pre[*it].exists() || analyses[*it]->has_output_updates())
              {
                const RtEvent registration_post = 
                  runtime->forest->defer_physical_perform_registration(
                                          reg_pre[*it], analyses[*it],
                                          physical_instances[*it],
                                          map_applied_conditions, effects[*it],
                                          PhysicalTraceInfo(trace_info, *it));
                registration_postconditions.insert(registration_post);
              }
              else
                effects[*it] = runtime->forest->physical_perform_registration(
                                          analyses[*it],physical_instances[*it],
                                          PhysicalTraceInfo(trace_info, *it),
                                          map_applied_conditions);
            }
            // Wait for all the registrations to be done
            if (!registration_postconditions.empty())
            {
              const RtEvent registration_post = 
                Runtime::merge_events(registration_postconditions);
              if (registration_post.exists() && 
                  !registration_post.has_triggered())
              {
                std::vector<unsigned> *performed_copy = 
                  new std::vector<unsigned>();
                performed_copy->swap(performed_regions);
                std::vector<ApEvent> *effects_copy = 
                  new std::vector<ApEvent>();
                effects_copy->swap(effects);
                // We'll restart down below with the third possible invocation
                return defer_perform_mapping(registration_post, must_epoch_op,
                                            defer_args, 3/*invocation count*/, 
                                            performed_copy, effects_copy);
              }
            }
            // Now we can do the registrations
            for (std::vector<unsigned>::const_iterator it =
                 performed_regions.begin(); it != performed_regions.end(); it++)
            {
              if (effects[*it].exists())
                effects_postconditions.insert(effects[*it]);
#ifdef DEBUG_LEGION
              dump_physical_state(&regions[*it], *it);
#endif
            }
          }
          if (perform_postmap)
            perform_post_mapping(trace_info);
        } // if (!regions.empty())
      }
      else // third invocation
      {
#ifdef DEBUG_LEGION
        assert(defer_args->invocation_count == 3);
        assert(defer_args->performed_regions != NULL);
        assert(defer_args->effects != NULL);
#endif
        // This is in case we had to defer the second part of the invocation
        for (std::vector<unsigned>::const_iterator it =
              defer_args->performed_regions->begin(); it !=
              defer_args->performed_regions->end(); it++)
        {
          if ((*(defer_args->effects))[*it].exists())
            effects_postconditions.insert((*(defer_args->effects))[*it]);
#ifdef DEBUG_LEGION
          dump_physical_state(&regions[*it], *it);
#endif
        }
        delete defer_args->performed_regions;
        delete defer_args->effects;
        if (perform_postmap)
        {
          const TraceInfo trace_info = (remote_trace_info == NULL) ?
            TraceInfo(this) : TraceInfo(*remote_trace_info, this);
          perform_post_mapping(trace_info);
        }
      }
      // If we are replicating the task then we have to extract the conditions
      // under which each of the instances will be ready to be used
      if (shard_manager != NULL)
        shard_manager->extract_event_preconditions(physical_instances);
      if (is_recording())
      {
        const TraceInfo trace_info = (remote_trace_info == NULL) ?
          TraceInfo(this) : TraceInfo(*remote_trace_info, this);
#ifdef DEBUG_LEGION
        assert(((tpl != NULL) && tpl->is_recording()) ||
               ((remote_trace_info != NULL) && remote_trace_info->recording));
#endif
        std::set<ApEvent> ready_events;
        for (unsigned idx = 0; idx < regions.size(); idx++)
        {
          if (!virtual_mapped[idx] && !no_access_regions[idx])
            physical_instances[idx].update_wait_on_events(ready_events);
        }
        if (tpl != NULL)
          tpl->get_reduction_ready_events(this, ready_events);
        else
          remote_trace_info->get_reduction_ready_events(this, ready_events);
        ApEvent ready_event = Runtime::merge_events(&trace_info, ready_events);
        if (tpl != NULL)
          tpl->record_complete_replay(this, ready_event);
        else
          remote_trace_info->record_complete_replay(this, ready_event);
      }
      return RtEvent::NO_RT_EVENT;
    }

    //--------------------------------------------------------------------------
    void SingleTask::perform_post_mapping(const TraceInfo &trace_info)
    //--------------------------------------------------------------------------
    {
      Mapper::PostMapInput input;
      Mapper::PostMapOutput output;
      input.mapped_regions.resize(regions.size());
      input.valid_instances.resize(regions.size());
      output.chosen_instances.resize(regions.size());
      std::vector<InstanceSet> postmap_valid(regions.size());
      for (unsigned idx = 0; idx < regions.size(); idx++)
      {
        if (early_mapped_regions.find(idx) != early_mapped_regions.end())
          continue;
        if (no_access_regions[idx] || virtual_mapped[idx])
          continue;
        // Don't need to actually traverse very far, but we do need the
        // valid instances for all the regions
        RegionTreePath path;
        initialize_mapping_path(path, regions[idx], regions[idx].region);
        if (request_valid_instances)
          runtime->forest->physical_premap_region(this, idx, regions[idx], 
                                                  get_version_info(idx),
                                                  postmap_valid[idx],
                                                  map_applied_conditions);
        // No need to filter these because they are on the way out
        prepare_for_mapping(postmap_valid[idx], input.valid_instances[idx]);  
        prepare_for_mapping(physical_instances[idx], input.mapped_regions[idx]);
      }
      // Now we can do the mapper call
      if (mapper == NULL)
        mapper = runtime->find_mapper(current_proc, map_id);
      mapper->invoke_post_map_task(this, &input, &output);
      // Check and register the results
      for (unsigned idx = 0; idx < regions.size(); idx++)
      {
        if (early_mapped_regions.find(idx) != early_mapped_regions.end())
          continue;
        if (no_access_regions[idx] || virtual_mapped[idx])
          continue;
        if (output.chosen_instances.empty())
          continue;
        RegionRequirement &req = regions[idx];
        if (req.is_restricted())
        {
          REPORT_LEGION_WARNING(LEGION_WARNING_MAPPER_REQUESTED_POST,
                          "Mapper %s requested post mapping "
                          "instances be created for region requirement %d "
                          "of task %s (ID %lld), but this region requirement "
                          "is restricted. The request is being ignored.",
                          mapper->get_mapper_name(), idx, 
                          get_task_name(), get_unique_id());
          continue;
        }
        if (IS_NO_ACCESS(req))
        {
          REPORT_LEGION_WARNING(LEGION_WARNING_MAPPER_REQUESTED_POST,
                          "Mapper %s requested post mapping "
                          "instances be created for region requirement %d "
                          "of task %s (ID %lld), but this region requirement "
                          "has NO_ACCESS privileges. The request is being "
                          "ignored.", mapper->get_mapper_name(), idx,
                          get_task_name(), get_unique_id());
          continue;
        }
        if (IS_REDUCE(req))
        {
          REPORT_LEGION_WARNING(LEGION_WARNING_MAPPER_REQUESTED_POST,
                          "Mapper %s requested post mapping "
                          "instances be created for region requirement %d "
                          "of task %s (ID %lld), but this region requirement "
                          "has REDUCE privileges. The request is being "
                          "ignored.", mapper->get_mapper_name(), idx,
                          get_task_name(), get_unique_id());
          continue;
        }
        // Convert the post-mapping  
        InstanceSet result;
        RegionTreeID bad_tree = 0;
        std::vector<PhysicalManager*> unacquired;
        bool had_composite = 
          runtime->forest->physical_convert_postmapping(this, req,
                              output.chosen_instances[idx], result, bad_tree,
                              runtime->unsafe_mapper ? NULL : 
                                get_acquired_instances_ref(),
                              unacquired, !runtime->unsafe_mapper);
        if (bad_tree > 0)
          REPORT_LEGION_ERROR(ERROR_INVALID_MAPPER_OUTPUT,
                        "Invalid mapper output from 'postmap_task' invocation "
                        "on mapper %s. Mapper provided an instance from region "
                        "tree %d for use in satisfying region requirement %d "
                        "of task %s (ID %lld) whose region is from region tree "
                        "%d.", mapper->get_mapper_name(), bad_tree,
                        idx, get_task_name(), get_unique_id(), 
                        regions[idx].region.get_tree_id())
        if (!unacquired.empty())
        {
          std::map<PhysicalManager*,std::pair<unsigned,bool> > 
            *acquired_instances = get_acquired_instances_ref();
          for (std::vector<PhysicalManager*>::const_iterator uit = 
                unacquired.begin(); uit != unacquired.end(); uit++)
          {
            if (acquired_instances->find(*uit) == acquired_instances->end())
              REPORT_LEGION_ERROR(ERROR_INVALID_MAPPER_OUTPUT,
                            "Invalid mapper output from 'postmap_task' "
                            "invocation on mapper %s. Mapper selected "
                            "physical instance for region requirement "
                            "%d of task %s (ID %lld) which has already "
                            "been collected. If the mapper had properly "
                            "acquired this instance as part of the mapper "
                            "call it would have detected this. Please "
                            "update the mapper to abide by proper mapping "
                            "conventions.", mapper->get_mapper_name(),
                            idx, get_task_name(), get_unique_id())
          }
          // If we did successfully acquire them, still issue the warning
          REPORT_LEGION_WARNING(LEGION_WARNING_MAPPER_FAILED_ACQUIRE,
                          "mapper %s failed to acquires instances "
                          "for region requirement %d of task %s (ID %lld) "
                          "in 'postmap_task' call. You may experience "
                          "undefined behavior as a consequence.",
                          mapper->get_mapper_name(), idx, 
                          get_task_name(), get_unique_id());
        }
        if (had_composite)
        {
          REPORT_LEGION_WARNING(LEGION_WARNING_MAPPER_REQUESTED_COMPOSITE,
                          "Mapper %s requested a composite "
                          "instance be created for region requirement %d "
                          "of task %s (ID %lld) for a post mapping. The "
                          "request is being ignored.",
                          mapper->get_mapper_name(), idx,
                          get_task_name(), get_unique_id());
          continue;
        }
        if (!runtime->unsafe_mapper)
        {
          std::vector<LogicalRegion> regions_to_check(1, 
                                        regions[idx].region);
          for (unsigned check_idx = 0; check_idx < result.size(); check_idx++)
          {
            if (!result[check_idx].get_manager()->meets_regions(
                                                      regions_to_check))
              REPORT_LEGION_ERROR(ERROR_INVALID_MAPPER_OUTPUT,
                            "Invalid mapper output from invocation of "
                            "'postmap_task' on mapper %s. Mapper specified an "
                            "instance region requirement %d of task %s "
                            "(ID %lld) that does not meet the logical region "
                            "requirement.", mapper->get_mapper_name(), idx, 
                            get_task_name(), get_unique_id())
          }
        }
        if (runtime->legion_spy_enabled)
          runtime->forest->log_mapping_decision(unique_op_id, parent_ctx, 
                                                idx, regions[idx], result,
                                                true/*postmapping*/);
        // TODO: Implement physical tracing for postmapped regions
        if (is_memoizing())
          assert(false);
        // Register this with a no-event so that the instance can
        // be used as soon as it is valid from the copy to it
        // We also use read-only privileges to ensure that it doesn't
        // invalidate the other valid instances
        const PrivilegeMode mode = regions[idx].privilege;
        regions[idx].privilege = READ_ONLY; 
        VersionInfo &local_version_info = get_version_info(idx);
        runtime->forest->physical_perform_updates_and_registration(
                          regions[idx], local_version_info, this, idx,
                          completion_event/*wait for task to be done*/,
                          ApEvent::NO_AP_EVENT/*done immediately*/, 
                          result, PhysicalTraceInfo(trace_info, idx), 
                          map_applied_conditions,
#ifdef DEBUG_LEGION
                          get_logging_name(), unique_op_id,
#endif
                          false/*track effects*/);
        regions[idx].privilege = mode; 
      }
    } 

    //--------------------------------------------------------------------------
    void SingleTask::launch_task(void)
    //--------------------------------------------------------------------------
    {
      DETAILED_PROFILER(runtime, LAUNCH_TASK_CALL);
#ifdef DEBUG_LEGION
      assert(regions.size() == physical_instances.size());
      assert(regions.size() == no_access_regions.size());
#endif 
      // If we have a shard manager that means we were replicated so
      // we just do the launch directly from the shard manager
      if ((shard_manager != NULL) && !is_shard_task())
      {
        shard_manager->launch();
        return;
      }
      // If we haven't computed our virtual mapping information
      // yet (e.g. because we origin mapped) then we have to
      // do that now
      if (virtual_mapped.size() != regions.size())
      {
        virtual_mapped.resize(regions.size());
        for (unsigned idx = 0; idx < regions.size(); idx++)
          virtual_mapped[idx] = physical_instances[idx].is_virtual_mapping();
      }
      VariantImpl *variant = 
        runtime->find_variant_impl(task_id, selected_variant);
      // STEP 1: Compute the precondition for the task launch
      std::set<ApEvent> wait_on_events;
      if (execution_fence_event.exists())
        wait_on_events.insert(execution_fence_event);
#ifdef LEGION_SPY
      // TODO: teach legion spy how to check the inner task optimization
      // for now we'll just turn it off whenever we are going to be
      // validating the runtime analysis
      const bool do_inner_task_optimization = false;
#else
      const bool do_inner_task_optimization = variant->is_inner();
#endif
      // Get the event to wait on unless we are 
      // doing the inner task optimization
      if (!do_inner_task_optimization)
      {
        std::set<ApEvent> ready_events;
        for (unsigned idx = 0; idx < regions.size(); idx++)
        {
          if (!virtual_mapped[idx] && !no_access_regions[idx])
            physical_instances[idx].update_wait_on_events(ready_events);
        }
        wait_on_events.insert(Runtime::merge_events(NULL, ready_events));
      }
      // Now add get all the other preconditions for the launch
      for (unsigned idx = 0; idx < futures.size(); idx++)
      {
        FutureImpl *impl = futures[idx].impl; 
        wait_on_events.insert(impl->subscribe());
      }
      for (unsigned idx = 0; idx < grants.size(); idx++)
      {
        GrantImpl *impl = grants[idx].impl;
        wait_on_events.insert(impl->acquire_grant());
      }
      for (unsigned idx = 0; idx < wait_barriers.size(); idx++)
      {
	ApEvent e = 
          Runtime::get_previous_phase(wait_barriers[idx].phase_barrier);
        wait_on_events.insert(e);
      }

      // STEP 2: Set up the task's context
      {
        if (!variant->is_leaf())
          execution_context = initialize_inner_execution_context(variant);
        else
          execution_context = new LeafContext(runtime, this);
        // Add a reference to our execution context
        execution_context->add_reference();
        std::vector<ApUserEvent> unmap_events(regions.size());
        std::vector<RegionRequirement> clone_requirements(regions.size());
        // Make physical regions for each our region requirements
        for (unsigned idx = 0; idx < regions.size(); idx++)
        {
#ifdef DEBUG_LEGION
          assert(regions[idx].handle_type == SINGULAR);
#endif
          // If it was virtual mapper so it doesn't matter anyway.
          if (virtual_mapped[idx] || no_access_regions[idx])
          {
            clone_requirements[idx] = regions[idx];
            localize_region_requirement(clone_requirements[idx]);
            execution_context->add_physical_region(clone_requirements[idx],
                false/*mapped*/, map_id, tag, unmap_events[idx],
                virtual_mapped[idx], physical_instances[idx]);
            // Don't switch coherence modes since we virtually
            // mapped it which means we will map in the parent's
            // context
          }
          else if (do_inner_task_optimization)
          {
            // If this is an inner task then we don't map
            // the region with a physical region, but instead
            // we mark that the unmap event which marks when
            // the region can be used by child tasks should
            // be the ready event.
            clone_requirements[idx] = regions[idx];
            localize_region_requirement(clone_requirements[idx]);
            // Also make the region requirement read-write to force
            // people to wait on the value
            if (!IS_REDUCE(regions[idx]))
              clone_requirements[idx].privilege = READ_WRITE;
            unmap_events[idx] = Runtime::create_ap_user_event();
            execution_context->add_physical_region(clone_requirements[idx],
                    false/*mapped*/, map_id, tag, unmap_events[idx],
                    false/*virtual mapped*/, physical_instances[idx]);
            // Trigger the user event when the region is 
            // actually ready to be used
            std::set<ApEvent> ready_events;
            physical_instances[idx].update_wait_on_events(ready_events);
            ApEvent precondition = Runtime::merge_events(NULL, ready_events);
            Runtime::trigger_event(unmap_events[idx], precondition);
          }
          else
          { 
            // If this is not virtual mapped, here is where we
            // switch coherence modes from whatever they are in
            // the enclosing context to exclusive within the
            // context of this task
            clone_requirements[idx] = regions[idx];
            localize_region_requirement(clone_requirements[idx]);
            unmap_events[idx] = Runtime::create_ap_user_event();
            execution_context->add_physical_region(clone_requirements[idx],
                    true/*mapped*/, map_id, tag, unmap_events[idx],
                    false/*virtual mapped*/, physical_instances[idx]);
            // We reset the reference below after we've
            // initialized the local contexts and received
            // back the local instance references
          }
        }
        // Initialize any region tree contexts
        execution_context->initialize_region_tree_contexts(clone_requirements,
            unmap_events, wait_on_events, map_applied_conditions);
      }
      // Merge together all the events for the start condition 
      ApEvent start_condition = Runtime::merge_events(NULL, wait_on_events);
      // Take all the locks in order in the proper way
      if (!atomic_locks.empty())
      {
        const ApEvent term_event = get_task_completion();
        for (std::map<Reservation,bool>::const_iterator it = 
              atomic_locks.begin(); it != atomic_locks.end(); it++)
        {
          start_condition = Runtime::acquire_ap_reservation(it->first, 
                                          it->second, start_condition);
          // We can also issue the release now dependent on this
          // task being complete, this way we do it before we launch
          // the task and the atomic_locks might be cleaned up
          Runtime::release_reservation(it->first, term_event);
        }
      }
      // STEP 3: Finally we get to launch the task
      // Mark that we have an outstanding task in this context 
      parent_ctx->increment_pending();
      // If this is a leaf task and we have no virtual instances
      // and the SingleTask sub-type says it is ok
      // we can trigger the task's completion event as soon as
      // the task is done running.  We first need to mark that this
      // is going to occur before actually launching the task to 
      // avoid the race.
      bool perform_chaining_optimization = false; 
      ApUserEvent chain_complete_event;
      if (variant->is_leaf() && can_early_complete(chain_complete_event))
        perform_chaining_optimization = true;
      // Note there is a potential scary race condition to be aware of here: 
      // once we launch this task it's possible for this task to run and 
      // clean up before we finish the execution of this function thereby
      // invalidating this SingleTask object's fields.  This means
      // that we need to save any variables we need for after the task
      // launch here on the stack before they can be invalidated.
#ifdef DEBUG_LEGION
      assert(!target_processors.empty());
#endif
      Processor launch_processor = target_processors[0];
      if (target_processors.size() > 1)
      {
        // Find the processor group for all the target processors
        launch_processor = runtime->find_processor_group(target_processors);
      }
      Realm::ProfilingRequestSet profiling_requests;
      // If the mapper requested profiling add that now too
      if (!task_profiling_requests.empty())
      {
        // See if we have any realm requests
        std::set<Realm::ProfilingMeasurementID> realm_measurements;
        for (std::vector<ProfilingMeasurementID>::const_iterator it = 
              task_profiling_requests.begin(); it != 
              task_profiling_requests.end(); it++)
        {
          if ((*it) < Mapping::PMID_LEGION_FIRST)
            realm_measurements.insert((Realm::ProfilingMeasurementID)(*it));
          else if ((*it) == Mapping::PMID_RUNTIME_OVERHEAD)
            execution_context->initialize_overhead_tracker();
          else
            assert(false); // should never get here
        }
        if (!realm_measurements.empty())
        {
          ProfilingResponseBase base(this);
          Realm::ProfilingRequest &request = profiling_requests.add_request(
              runtime->find_utility_group(), LG_LEGION_PROFILING_ID, 
              &base, sizeof(base));
          request.add_measurements(realm_measurements);
          int previous = 
            __sync_fetch_and_add(&outstanding_profiling_requests, 1);
          if ((previous == 1) && !profiling_reported.exists())
            profiling_reported = Runtime::create_rt_user_event();
        }
      }
      if (runtime->legion_spy_enabled)
      {
        LegionSpy::log_variant_decision(unique_op_id, selected_variant);
#ifdef LEGION_SPY
        if (perform_chaining_optimization)
          LegionSpy::log_operation_events(unique_op_id, start_condition, 
                                          chain_complete_event);
        else
          LegionSpy::log_operation_events(unique_op_id, start_condition, 
                                          get_task_completion());
#endif
        LegionSpy::log_task_priority(unique_op_id, task_priority);
        for (unsigned idx = 0; idx < futures.size(); idx++)
        {
          FutureImpl *impl = futures[idx].impl;
          if (impl->get_ready_event().exists())
            LegionSpy::log_future_use(unique_op_id, impl->get_ready_event());
        }
      }
      ApEvent task_launch_event = variant->dispatch_task(launch_processor, this,
                                 execution_context, start_condition, true_guard,
                                 task_priority, profiling_requests);
      // Finish the chaining optimization if we're doing it
      if (perform_chaining_optimization)
        Runtime::trigger_event(chain_complete_event, task_launch_event);
      // Finally if this is a predicated task and we have a speculative
      // guard then we need to launch a meta task to handle the case
      // where the task misspeculates
      if (false_guard.exists())
      {
        MisspeculationTaskArgs args(this);
        // Make sure this runs on an application processor where the
        // original task was going to go 
        runtime->issue_runtime_meta_task(args, LG_LATENCY_WORK_PRIORITY, 
                                         RtEvent(false_guard));
        // Fun little trick here: decrement the outstanding meta-task
        // counts for the mis-speculation task in case it doesn't run
        // If it does run, we'll increment the counts again
#ifdef DEBUG_LEGION
        runtime->decrement_total_outstanding_tasks(
            MisspeculationTaskArgs::TASK_ID, true/*meta*/);
#else
        runtime->decrement_total_outstanding_tasks();
#endif
#ifdef DEBUG_SHUTDOWN_HANG
        __sync_fetch_and_add(
            &runtime->outstanding_counts[MisspeculationTaskArgs::TASK_ID],-1);
#endif
      }
    }

    //--------------------------------------------------------------------------
    void SingleTask::pack_profiling_requests(Serializer &rez) const
    //--------------------------------------------------------------------------
    {
      rez.serialize<size_t>(copy_profiling_requests.size());
      if (!copy_profiling_requests.empty())
      {
        for (unsigned idx = 0; idx < copy_profiling_requests.size(); idx++)
          rez.serialize(copy_profiling_requests[idx]);
        rez.serialize(profiling_priority);
        rez.serialize(runtime->find_utility_group());
        rez.serialize(RtEvent::NO_RT_EVENT);
        int previous = __sync_fetch_and_add(&outstanding_profiling_requests,
                                        RemoteOp::REMOTE_PROFILING_MAX_COUNT);
        if ((previous == 1) && !profiling_reported.exists())
          profiling_reported = Runtime::create_rt_user_event();
      }
    }

    //--------------------------------------------------------------------------
    void SingleTask::add_copy_profiling_request(
                                           Realm::ProfilingRequestSet &requests)
    //--------------------------------------------------------------------------
    {
      // Nothing to do if we don't have any copy profiling requests
      if (copy_profiling_requests.empty())
        return;
      ProfilingResponseBase base(this);
      Realm::ProfilingRequest &request = requests.add_request(
        runtime->find_utility_group(), LG_LEGION_PROFILING_ID, 
        &base, sizeof(base));
      for (std::vector<ProfilingMeasurementID>::const_iterator it = 
            copy_profiling_requests.begin(); it != 
            copy_profiling_requests.end(); it++)
        request.add_measurement((Realm::ProfilingMeasurementID)(*it));
      int previous = __sync_fetch_and_add(&outstanding_profiling_requests, 1);
      if ((previous == 1) && !profiling_reported.exists())
        profiling_reported = Runtime::create_rt_user_event();
    }

    //--------------------------------------------------------------------------
    void SingleTask::handle_profiling_response(
                                       const Realm::ProfilingResponse &response)
    //--------------------------------------------------------------------------
    {
      if (mapper == NULL)
        mapper = runtime->find_mapper(current_proc, map_id); 
      Mapping::Mapper::TaskProfilingInfo info;
      info.profiling_responses.attach_realm_profiling_response(response);
      if (response.has_measurement<
           Mapping::ProfilingMeasurements::OperationProcessorUsage>())
      {
        info.task_response = true;
        // If we had an overhead tracker 
        // see if this is the callback for the task
        if (execution_context->overhead_tracker != NULL)
        {
          // This is the callback for the task itself
          info.profiling_responses.attach_overhead(
              execution_context->overhead_tracker);
          // Mapper takes ownership
          execution_context->overhead_tracker = NULL;
        }
      }
      else
        info.task_response = false;
      mapper->invoke_task_report_profiling(this, &info);
      handle_profiling_update(-1);
    } 

    //--------------------------------------------------------------------------
    void SingleTask::handle_profiling_update(int count)
    //--------------------------------------------------------------------------
    {
#ifdef DEBUG_LEGION
      assert(outstanding_profiling_requests > 0);
      assert(profiling_reported.exists());
#endif
      const int remaining = 
        __sync_add_and_fetch(&outstanding_profiling_requests, count);
      if (remaining == 0)
        Runtime::trigger_event(profiling_reported);
    }

    //--------------------------------------------------------------------------
    InnerContext* SingleTask::initialize_inner_execution_context(VariantImpl *v)
    //--------------------------------------------------------------------------
    {
      InnerContext *inner_ctx = new InnerContext(runtime, this, 
          get_depth(), v->is_inner(), regions, parent_req_indexes, 
          virtual_mapped, unique_op_id);
      if (mapper == NULL)
        mapper = runtime->find_mapper(current_proc, map_id);
      inner_ctx->configure_context(mapper, task_priority);
      return inner_ctx;
    }

    /////////////////////////////////////////////////////////////
    // Multi Task 
    /////////////////////////////////////////////////////////////

    //--------------------------------------------------------------------------
    MultiTask::MultiTask(Runtime *rt)
      : TaskOp(rt)
    //--------------------------------------------------------------------------
    {
    }
    
    //--------------------------------------------------------------------------
    MultiTask::~MultiTask(void)
    //--------------------------------------------------------------------------
    {
    }

    //--------------------------------------------------------------------------
    void MultiTask::activate_multi(void)
    //--------------------------------------------------------------------------
    {
      DETAILED_PROFILER(runtime, ACTIVATE_MULTI_CALL);
      activate_task();
      launch_space = NULL;
      internal_space = IndexSpace::NO_SPACE;
      sliced = false;
      redop = 0;
      deterministic_redop = false;
      reduction_op = NULL;
      serdez_redop_fns = NULL;
      reduction_state_size = 0;
      reduction_state = NULL;
      children_complete_invoked = false;
      children_commit_invoked = false;
      predicate_false_result = NULL;
      predicate_false_size = 0;
    }

    //--------------------------------------------------------------------------
    void MultiTask::deactivate_multi(void)
    //--------------------------------------------------------------------------
    {
      DETAILED_PROFILER(runtime, DEACTIVATE_MULTI_CALL);
      if (runtime->profiler != NULL)
        runtime->profiler->register_multi_task(this, task_id);
      deactivate_task();
      if (remove_launch_space_reference(launch_space))
        delete launch_space;
      // Remove our reference to the future map
      future_map = FutureMap();
      if (reduction_state != NULL)
      {
        legion_free(REDUCTION_ALLOC, reduction_state, reduction_state_size);
        reduction_state = NULL;
        reduction_state_size = 0;
      }
      if (!temporary_futures.empty())
      {
        for (std::map<DomainPoint,std::pair<void*,size_t> >::const_iterator it =
              temporary_futures.begin(); it != temporary_futures.end(); it++)
        {
          legion_free(FUTURE_RESULT_ALLOC, it->second.first, it->second.second);
        }
        temporary_futures.clear();
      }
      // Remove our reference to the point arguments 
      point_arguments = FutureMap();
      slices.clear(); 
      if (predicate_false_result != NULL)
      {
        legion_free(PREDICATE_ALLOC, predicate_false_result, 
                    predicate_false_size);
        predicate_false_result = NULL;
        predicate_false_size = 0;
      }
      predicate_false_future = Future();
      intra_space_dependences.clear();
    }

    //--------------------------------------------------------------------------
    bool MultiTask::is_sliced(void) const
    //--------------------------------------------------------------------------
    {
      return sliced;
    }

    //--------------------------------------------------------------------------
    void MultiTask::slice_index_space(void)
    //--------------------------------------------------------------------------
    {
      DETAILED_PROFILER(runtime, SLICE_INDEX_SPACE_CALL);
#ifdef DEBUG_LEGION
      assert(!sliced);
#endif
      sliced = true;
      stealable = false; // cannot steal something that has been sliced
      Mapper::SliceTaskInput input;
      Mapper::SliceTaskOutput output;
      input.domain_is = internal_space;
      runtime->forest->find_launch_space_domain(internal_space, input.domain);
      output.verify_correctness = false;
      if (mapper == NULL)
        mapper = runtime->find_mapper(current_proc, map_id);
      mapper->invoke_slice_task(this, &input, &output);
      if (output.slices.empty())
        REPORT_LEGION_ERROR(ERROR_INVALID_MAPPER_OUTPUT,
                      "Invalid mapper output from invocation of 'slice_task' "
                      "call on mapper %s. Mapper failed to specify an slices "
                      "for task %s (ID %lld).", mapper->get_mapper_name(),
                      get_task_name(), get_unique_id())

#ifdef DEBUG_LEGION
      size_t total_points = 0;
#endif
      for (unsigned idx = 0; idx < output.slices.size(); idx++)
      {
        Mapper::TaskSlice &slice = output.slices[idx]; 
        if (!slice.proc.exists())
          REPORT_LEGION_ERROR(ERROR_INVALID_MAPPER_OUTPUT,
                        "Invalid mapper output from invocation of 'slice_task' "
                        "on mapper %s. Mapper returned a slice for task "
                        "%s (ID %lld) with an invalid processor " IDFMT ".",
                        mapper->get_mapper_name(), get_task_name(),
                        get_unique_id(), slice.proc.id)
        // Check to see if we need to get an index space for this domain
        if (!slice.domain_is.exists() && (slice.domain.get_volume() > 0))
          slice.domain_is = 
            runtime->find_or_create_index_slice_space(slice.domain);
        if (slice.domain_is.get_type_tag() != internal_space.get_type_tag())
          REPORT_LEGION_ERROR(ERROR_INVALID_MAPPER_OUTPUT,
                        "Invalid mapper output from invocation of 'slice_task' "
                        "on mapper %s. Mapper returned slice index space %d "
                        "for task %s (UID %lld) with a different type than "
                        "original index space to be sliced.",
                        mapper->get_mapper_name(), slice.domain_is.get_id(),
                        get_task_name(), get_unique_id());
#ifdef DEBUG_LEGION
        // Check to make sure the domain is not empty
        Domain &d = slice.domain;
        if ((d == Domain::NO_DOMAIN) && slice.domain_is.exists())
          runtime->forest->find_launch_space_domain(slice.domain_is, d);
        bool empty = false;
	size_t volume = d.get_volume();
	if (volume == 0)
	  empty = true;
	else
	  total_points += volume;
        if (empty)
          REPORT_LEGION_ERROR(ERROR_INVALID_MAPPER_OUTPUT,
                        "Invalid mapper output from invocation of 'slice_task' "
                        "on mapper %s. Mapper returned an empty slice for task "
                        "%s (ID %lld).", mapper->get_mapper_name(),
                        get_task_name(), get_unique_id())
#endif
        SliceTask *new_slice = this->clone_as_slice_task(slice.domain_is,
                                                         slice.proc,
                                                         slice.recurse,
                                                         slice.stealable);
        slices.push_back(new_slice);
      }
#ifdef DEBUG_LEGION
      // If the volumes don't match, then something bad happend in the mapper
      if (total_points != input.domain.get_volume())
        REPORT_LEGION_ERROR(ERROR_INVALID_MAPPER_OUTPUT,
                      "Invalid mapper output from invocation of 'slice_task' "
                      "on mapper %s. Mapper returned slices with a total "
                      "volume %ld that does not match the expected volume of "
                      "%zd when slicing task %s (ID %lld).", 
                      mapper->get_mapper_name(), long(total_points),
                      input.domain.get_volume(), 
                      get_task_name(), get_unique_id())
#endif
      if (output.verify_correctness)
      {
        std::vector<IndexSpace> slice_spaces(slices.size());
        for (unsigned idx = 0; idx < output.slices.size(); idx++)
          slice_spaces[idx] = output.slices[idx].domain_is;
        runtime->forest->validate_slicing(internal_space, slice_spaces,
                                          this, mapper);
      }
      trigger_slices(); 
      // If we succeeded and this is an intermediate slice task
      // then we can reclaim it, otherwise, if it is the original
      // index task then we want to keep it around. Note it is safe
      // to call get_task_kind here despite the cleanup race because
      // it is a static property of the object.
      if (get_task_kind() == SLICE_TASK_KIND)
        deactivate();
    }

    //--------------------------------------------------------------------------
    void MultiTask::trigger_slices(void)
    //--------------------------------------------------------------------------
    {
      // Add our slices back into the queue of things that are ready to map
      // or send it to its remote node if necessary
      // Watch out for the cleanup race with some acrobatics here
      // to handle the case where the iterator is invalidated
      std::set<RtEvent> wait_for;
      std::list<SliceTask*>::const_iterator it = slices.begin();
      while (true)
      {
        SliceTask *slice = *it;
        // Have to update this before launching the task to avoid 
        // the clean-up race
        it++;
        const bool done = (it == slices.end());
        // Dumb case for must epoch operations, we need these to 
        // be mapped immediately, mapper be damned
        if (must_epoch != NULL)
        {
          TriggerTaskArgs trigger_args(slice);
          RtEvent done = runtime->issue_runtime_meta_task(trigger_args, 
                                           LG_THROUGHPUT_WORK_PRIORITY);
          wait_for.insert(done);
        }
        // Figure out whether this task is local or remote
        else if (!runtime->is_local(slice->target_proc))
        {
          // We can only send it away if it is not origin mapped
          // otherwise it has to stay here until it is fully mapped
          if (!slice->is_origin_mapped())
            runtime->send_task(slice);
          else
            slice->enqueue_ready_task(false/*use target*/);
        }
        else
          slice->enqueue_ready_task(true/*use target*/);
        if (done)
          break;
      }
      // Must-epoch operations are nasty little beasts and have
      // to wait for the effects to finish before returning
      if (!wait_for.empty())
      {
        RtEvent wait_on = Runtime::merge_events(wait_for);
        wait_on.wait();
      }
    }

    //--------------------------------------------------------------------------
    void MultiTask::clone_multi_from(MultiTask *rhs, IndexSpace is,
                                     Processor p, bool recurse, bool stealable)
    //--------------------------------------------------------------------------
    {
      DETAILED_PROFILER(runtime, CLONE_MULTI_CALL);
#ifdef DEBUG_LEGION
      assert(this->launch_space == NULL);
#endif
      this->clone_task_op_from(rhs, p, stealable, false/*duplicate*/);
      this->index_domain = rhs->index_domain;
      this->launch_space = rhs->launch_space;
      add_launch_space_reference(this->launch_space);
      this->internal_space = is;
      this->future_map = rhs->future_map;
      this->must_epoch_task = rhs->must_epoch_task;
      this->sliced = !recurse;
      this->redop = rhs->redop;
      if (this->redop != 0)
      {
        this->deterministic_redop = rhs->deterministic_redop;
        if (!this->deterministic_redop)
        {
          // Only need to initialize this if we're not doing a 
          // deterministic reduction operation
          this->reduction_op = rhs->reduction_op;
          this->serdez_redop_fns = rhs->serdez_redop_fns;
          initialize_reduction_state();
        }
      }
      this->point_arguments = rhs->point_arguments;
      this->predicate_false_future = rhs->predicate_false_future;
      this->predicate_false_size = rhs->predicate_false_size;
      if (this->predicate_false_size > 0)
      {
#ifdef DEBUG_LEGION
        assert(this->predicate_false_result == NULL);
#endif
        this->predicate_false_result = malloc(this->predicate_false_size);
        memcpy(this->predicate_false_result, rhs->predicate_false_result,
               this->predicate_false_size);
      }
    }

    //--------------------------------------------------------------------------
    void MultiTask::trigger_mapping(void)
    //--------------------------------------------------------------------------
    {
      DETAILED_PROFILER(runtime, MULTI_TRIGGER_EXECUTION_CALL);
      if (is_remote())
      {
        // distribute, slice, then map/launch
        if (distribute_task())
        {
          // Still local
          if (is_sliced())
          {
            if (is_origin_mapped())
              launch_task();
            else
              map_and_launch();
          }
          else
            slice_index_space();
        }
      }
      else
      {
        // Not remote
        // If we're doing a must epoch launch then we don't
        // need to early map any regions because any interfering
        // regions that would be handled by this will be handled
        // by the map_must_epoch call
        if (must_epoch == NULL)
          early_map_task();
        if (is_origin_mapped())
        {
          if (is_sliced())
          {
            if (must_epoch != NULL)
              register_must_epoch();
            else
            {
              // See if we're going to send it
              // remotely.  If so we need to do
              // the mapping now.  Otherwise we
              // can defer the mapping until we get
              // on the target processor.
              if (target_proc.exists() && !runtime->is_local(target_proc))
              {
                RtEvent done_mapping = perform_mapping();
                if (done_mapping.exists() && !done_mapping.has_triggered())
                  defer_distribute_task(done_mapping);
                else
                {
#ifdef DEBUG_LEGION
#ifndef NDEBUG
                  bool still_local = 
#endif
#endif
                  distribute_task();
#ifdef DEBUG_LEGION
                  assert(!still_local);
#endif
                }
              }
              else
              {
                // We know that it is staying on one
                // of our local processors.  If it is
                // still this processor then map and run it
                if (distribute_task())
                {
                  // Still local so we can map and launch it
                  map_and_launch();
                }
              }
            }
          }
          else
            slice_index_space();
        }
        else
        {
          if (distribute_task())
          {
            // Still local try slicing, mapping, and launching
            if (is_sliced())
              map_and_launch();
            else
              slice_index_space();
          }
        }
      }
    } 

    //--------------------------------------------------------------------------
    void MultiTask::pack_multi_task(Serializer &rez, AddressSpaceID target)
    //--------------------------------------------------------------------------
    {
      DETAILED_PROFILER(runtime, PACK_MULTI_CALL);
      RezCheck z(rez);
      pack_base_task(rez, target);
      rez.serialize(launch_space->handle);
      rez.serialize(sliced);
      rez.serialize(redop);
      if (redop > 0)
        rez.serialize<bool>(deterministic_redop);
    }

    //--------------------------------------------------------------------------
    void MultiTask::unpack_multi_task(Deserializer &derez,
                                      std::set<RtEvent> &ready_events)
    //--------------------------------------------------------------------------
    {
      DETAILED_PROFILER(runtime, UNPACK_MULTI_CALL);
      DerezCheck z(derez);
      unpack_base_task(derez, ready_events); 
      IndexSpace launch_handle;
      derez.deserialize(launch_handle);
#ifdef DEBUG_LEGION
      assert(launch_space == NULL);
#endif
      launch_space = runtime->forest->get_node(launch_handle);
      WrapperReferenceMutator mutator(ready_events);
      launch_space->add_base_valid_ref(CONTEXT_REF, &mutator);
      derez.deserialize(sliced);
      derez.deserialize(redop);
      if (redop > 0)
      {
        derez.deserialize(deterministic_redop);
        // Only need to fill these in if we're not doing a 
        // deterministic reduction operation
        if (!deterministic_redop)
        {
          reduction_op = Runtime::get_reduction_op(redop);
          serdez_redop_fns = Runtime::get_serdez_redop_fns(redop);
          initialize_reduction_state();
        }
      }
    }

    //--------------------------------------------------------------------------
    void MultiTask::initialize_reduction_state(void)
    //--------------------------------------------------------------------------
    {
#ifdef DEBUG_LEGION
      assert(reduction_op != NULL);
      assert(reduction_op->is_foldable);
      assert(reduction_state == NULL);
#endif
      reduction_state_size = reduction_op->sizeof_rhs;
      reduction_state = legion_malloc(REDUCTION_ALLOC, reduction_state_size);
      // If we need to initialize specially, then we do that with a serdez fn
      if (serdez_redop_fns != NULL)
        (*(serdez_redop_fns->init_fn))(reduction_op, reduction_state, 
                                       reduction_state_size);
      else
        reduction_op->init(reduction_state, 1);
    }

    //--------------------------------------------------------------------------
    void MultiTask::fold_reduction_future(const void *result, 
                                          size_t result_size, 
                                          bool owner, bool exclusive)
    //--------------------------------------------------------------------------
    {
      // Apply the reduction operation
#ifdef DEBUG_LEGION
      assert(reduction_op != NULL);
      assert(reduction_op->is_foldable);
      assert(reduction_state != NULL);
#endif
      // Perform the reduction, see if we have to do serdez reductions
      if (serdez_redop_fns != NULL)
      {
        // Need to hold the lock to make the serialize/deserialize
        // process atomic
        AutoLock o_lock(op_lock);
        (*(serdez_redop_fns->fold_fn))(reduction_op, reduction_state,
                                       reduction_state_size, result);
      }
      else
        reduction_op->fold(reduction_state, result, 1, exclusive);

      // If we're the owner, then free the memory
      if (owner)
        free(const_cast<void*>(result));
    } 

    /////////////////////////////////////////////////////////////
    // Individual Task 
    /////////////////////////////////////////////////////////////

    //--------------------------------------------------------------------------
    IndividualTask::IndividualTask(Runtime *rt)
      : SingleTask(rt)
    //--------------------------------------------------------------------------
    {
    }

    //--------------------------------------------------------------------------
    IndividualTask::IndividualTask(const IndividualTask &rhs)
      : SingleTask(NULL)
    //--------------------------------------------------------------------------
    {
      // should never be called
      assert(false);
    }

    //--------------------------------------------------------------------------
    IndividualTask::~IndividualTask(void)
    //--------------------------------------------------------------------------
    {
    }

    //--------------------------------------------------------------------------
    IndividualTask& IndividualTask::operator=(const IndividualTask &rhs)
    //--------------------------------------------------------------------------
    {
      // should never be called
      assert(false);
      return *this;
    }

    //--------------------------------------------------------------------------
    void IndividualTask::activate(void)
    //--------------------------------------------------------------------------
    {
      DETAILED_PROFILER(runtime, ACTIVATE_INDIVIDUAL_CALL);
      activate_individual_task(); 
    }

    //--------------------------------------------------------------------------
    void IndividualTask::activate_individual_task(void)
    //--------------------------------------------------------------------------
    {
      activate_single();
      predicate_false_result = NULL;
      predicate_false_size = 0;
      orig_task = this;
      remote_owner_uid = 0;
      remote_completion_event = get_completion_event();
      remote_unique_id = get_unique_id();
      sent_remotely = false;
      top_level_task = false;
      implicit_top_level_task = false;
      need_intra_task_alias_analysis = true;
    }

    //--------------------------------------------------------------------------
    void IndividualTask::deactivate(void)
    //--------------------------------------------------------------------------
    {
      DETAILED_PROFILER(runtime, DEACTIVATE_INDIVIDUAL_CALL);
      deactivate_individual_task(); 
      runtime->free_individual_task(this);
    }

    //--------------------------------------------------------------------------
    void IndividualTask::deactivate_individual_task(void)
    //--------------------------------------------------------------------------
    {
      deactivate_single();
<<<<<<< HEAD
      if (future_store != NULL)
      {
        legion_free(FUTURE_RESULT_ALLOC, future_store, future_size);
        future_store = NULL;
        future_size = 0;
=======
      if (!remote_instances.empty())
      {
        UniqueID local_uid = get_unique_id();
        Serializer rez;
        {
          RezCheck z(rez);
          rez.serialize(local_uid);
        }
        for (std::map<AddressSpaceID,RemoteTask*>::const_iterator it = 
              remote_instances.begin(); it != remote_instances.end(); it++)
        {
          runtime->send_remote_context_free(it->first, rez);
        }
        remote_instances.clear();
>>>>>>> 7d55ed73
      }
      if (predicate_false_result != NULL)
      {
        legion_free(PREDICATE_ALLOC, predicate_false_result, 
                    predicate_false_size);
        predicate_false_result = NULL;
        predicate_false_size = 0;
      }
      // Remove our reference on the future
      result = Future();
      predicate_false_future = Future();
      privilege_paths.clear();
      if (!acquired_instances.empty())
        release_acquired_instances(acquired_instances); 
      acquired_instances.clear();
    }

    //--------------------------------------------------------------------------
    Future IndividualTask::initialize_task(InnerContext *ctx,
                                           const TaskLauncher &launcher,
                                           bool track /*=true*/,
                                           bool top_level /*=false*/,
                                           bool implicit_top_level /*=false*/)
    //--------------------------------------------------------------------------
    {
      parent_ctx = ctx;
      task_id = launcher.task_id;
      indexes = launcher.index_requirements;
      regions = launcher.region_requirements;
      if (!launcher.futures.empty())
      {
        // Only allow non-empty futures on the way in
        for (std::vector<Future>::const_iterator it =
              launcher.futures.begin(); it != launcher.futures.end(); it++)
          if (it->impl != NULL)
            futures.push_back(*it);
      }
      // Can't update these here in case we get restricted postconditions
      grants = launcher.grants;
      wait_barriers = launcher.wait_barriers;
      arrive_barriers = launcher.arrive_barriers;
      arglen = launcher.argument.get_size();
      if (arglen > 0)
      {
        args = legion_malloc(TASK_ARGS_ALLOC, arglen);
        memcpy(args,launcher.argument.get_ptr(),arglen);
      }
      map_id = launcher.map_id;
      tag = launcher.tag;
      index_point = launcher.point;
      index_domain = Domain(index_point, index_point);
      sharding_space = launcher.sharding_space;
      is_index_space = false;
      initialize_base_task(ctx, track, launcher.static_dependences,
                           launcher.predicate, task_id);
      remote_owner_uid = ctx->get_unique_id();
      need_intra_task_alias_analysis = !launcher.independent_requirements;
      if (launcher.predicate != Predicate::TRUE_PRED)
      {
        if (launcher.predicate_false_future.impl != NULL)
          predicate_false_future = launcher.predicate_false_future;
        else
        {
          predicate_false_size = launcher.predicate_false_result.get_size();
          if (predicate_false_size == 0)
          {
            // TODO: Put this check back in
#if 0
            if (variants->return_size > 0)
              log_run.error("Predicated task launch for task %s "
                                  "in parent task %s (UID %lld) has non-void "
                                  "return type but no default value for its "
                                  "future if the task predicate evaluates to "
                                  "false.  Please set either the "
                                  "'predicate_false_result' or "
                                  "'predicate_false_future' fields of the "
                                  "TaskLauncher struct.",
                                  get_task_name(), ctx->get_task_name(),
                                  ctx->get_unique_id())
#endif
          }
          else
          {
            // TODO: Put this check back in
#ifdef PERFORM_PREDICATE_SIZE_CHECKS
            if (predicate_false_size != variants->return_size)
              REPORT_LEGION_ERROR(ERROR_PREDICATED_TASK_LAUNCH,
                            "Predicated task launch for task %s "
                                 "in parent task %s (UID %lld) has predicated "
                                 "false return type of size %ld bytes, but the "
                                 "expected return size is %ld bytes.",
                                 get_task_name(), parent_ctx->get_task_name(),
                                 parent_ctx->get_unique_id(),
                                 predicate_false_size, variants->return_size)
#endif
#ifdef DEBUG_LEGION
            assert(predicate_false_result == NULL);
#endif
            predicate_false_result = 
              legion_malloc(PREDICATE_ALLOC, predicate_false_size);
            memcpy(predicate_false_result, 
                   launcher.predicate_false_result.get_ptr(),
                   predicate_false_size);
          }
        }
      } 
      // Get a future from the parent context to use as the result
      result = Future(new FutureImpl(runtime, true/*register*/,
            runtime->get_available_distributed_id(), 
            runtime->address_space, get_completion_event(), this));
      check_empty_field_requirements(); 
      // If this is the top-level task we can record some extra properties
      if (top_level)
      {
        this->top_level_task = true;
        this->implicit_top_level_task = implicit_top_level;
        // Top-level tasks never do dependence analysis, so we
        // need to complete those stages now
        resolve_speculation();
      }
      if (runtime->legion_spy_enabled)
      {
        if (top_level)
          LegionSpy::log_top_level_task(task_id, parent_ctx->get_unique_id(),
                                        unique_op_id, get_task_name());
        LegionSpy::log_individual_task(parent_ctx->get_unique_id(),
                                       unique_op_id,
                                       task_id, get_task_name());
        for (std::vector<PhaseBarrier>::const_iterator it = 
              launcher.wait_barriers.begin(); it !=
              launcher.wait_barriers.end(); it++)
        {
          ApEvent e = Runtime::get_previous_phase(it->phase_barrier);
          LegionSpy::log_phase_barrier_wait(unique_op_id, e);
        }
        LegionSpy::log_future_creation(unique_op_id, 
              result.impl->get_ready_event(), index_point);
      }
      return result;
    }

    //--------------------------------------------------------------------------
    void IndividualTask::initialize_must_epoch(MustEpochOp *epoch, 
                                           unsigned index, bool do_registration)
    //--------------------------------------------------------------------------
    {
      set_must_epoch(epoch, index, do_registration);
      FutureMap map = epoch->get_future_map();
#ifdef DEBUG_LEGION
      map.impl->add_valid_point(index_point);
#endif
      result = map.impl->get_future(index_point);
    }

    //--------------------------------------------------------------------------
    void IndividualTask::trigger_prepipeline_stage(void)
    //--------------------------------------------------------------------------
    {
      // First compute the parent indexes
      compute_parent_indexes();
      privilege_paths.resize(regions.size());
      for (unsigned idx = 0; idx < regions.size(); idx++)
        initialize_privilege_path(privilege_paths[idx], regions[idx]);
      update_no_access_regions();
      if (!options_selected)
      {
        const bool inline_task = select_task_options(false/*prioritize*/);
        if (inline_task) 
        {
          REPORT_LEGION_WARNING(LEGION_WARNING_MAPPER_REQUESTED_INLINE,
                          "Mapper %s requested to inline task %s "
                          "(UID %lld) but the 'enable_inlining' option was "
                          "not set on the task launcher so the request is "
                          "being ignored", mapper->get_mapper_name(),
                          get_task_name(), get_unique_id());
        }
      }
      // If we have a trace, it is unsound to do this until the dependence
      // analysis stage when all the operations are serialized in order
      if (need_intra_task_alias_analysis)
      {
        LegionTrace *local_trace = get_trace();
        if (local_trace == NULL)
          perform_intra_task_alias_analysis(false/*tracing*/, NULL/*trace*/,
                                            privilege_paths);
      }
      if (runtime->legion_spy_enabled)
      {
        for (unsigned idx = 0; idx < regions.size(); idx++)
        {
          log_requirement(unique_op_id, idx, regions[idx]);
        }
      }
    }

    //--------------------------------------------------------------------------
    void IndividualTask::trigger_dependence_analysis(void)
    //--------------------------------------------------------------------------
    {
      perform_base_dependence_analysis();
      ProjectionInfo projection_info;
      for (unsigned idx = 0; idx < regions.size(); idx++)
      {
        runtime->forest->perform_dependence_analysis(this, idx, regions[idx], 
                                                     projection_info,
                                                     privilege_paths[idx]);
      }
    }

    //--------------------------------------------------------------------------
    void IndividualTask::perform_base_dependence_analysis(void)
    //--------------------------------------------------------------------------
    {
#ifdef DEBUG_LEGION
      assert(memo_state != MEMO_REQ);
      assert(privilege_paths.size() == regions.size());
#endif
      if (runtime->check_privileges && !is_top_level_task())
        perform_privilege_checks();
      // If we have a trace we do our alias analysis now
      if (need_intra_task_alias_analysis)
      {
        LegionTrace *local_trace = get_trace();
        if (local_trace != NULL)
          perform_intra_task_alias_analysis(is_tracing(), local_trace,
                                            privilege_paths);
      }
      // To be correct with the new scheduler we also have to 
      // register mapping dependences on futures
      for (std::vector<Future>::const_iterator it = futures.begin();
            it != futures.end(); it++)
        it->impl->register_dependence(this);
      if (predicate_false_future.impl != NULL)
        predicate_false_future.impl->register_dependence(this);
      // Also have to register any dependences on our predicate
      register_predicate_dependence();
    }

    //--------------------------------------------------------------------------
    void IndividualTask::trigger_ready(void)
    //--------------------------------------------------------------------------
    {
      // Dumb case for must epoch operations, we need these to 
      // be mapped immediately, mapper be damned
      if (must_epoch != NULL)
      {
        TriggerTaskArgs trigger_args(this);
        runtime->issue_runtime_meta_task(trigger_args, 
                                         LG_THROUGHPUT_WORK_PRIORITY);
      }
      // Figure out whether this task is local or remote
      else if (!runtime->is_local(target_proc))
      {
        // We can only send it away if it is not origin mapped
        // otherwise it has to stay here until it is fully mapped
        if (!is_origin_mapped())
          runtime->send_task(this);
        else
          enqueue_ready_task(false/*use target*/);
      }
      else
        enqueue_ready_task(true/*use target*/);
    } 

    //--------------------------------------------------------------------------
    void IndividualTask::report_interfering_requirements(unsigned idx1, 
                                                         unsigned idx2)
    //--------------------------------------------------------------------------
    {
#if 1
      REPORT_LEGION_ERROR(ERROR_ALIASED_INTERFERING_REGION,
                    "Aliased and interfering region requirements for "
                    "individual tasks are not permitted. Region requirements "
                    "%d and %d of task %s (UID %lld) in parent task %s "
                    "(UID %lld) are interfering.", idx1, idx2, get_task_name(),
                    get_unique_id(), parent_ctx->get_task_name(),
                    parent_ctx->get_unique_id())
#else
      REPORT_LEGION_WARNING(LEGION_WARNING_REGION_REQUIREMENTS_INDIVIDUAL,
                      "Region requirements %d and %d of individual task "
                      "%s (UID %lld) in parent task %s (UID %lld) are "
                      "interfering.  This behavior is currently "
                      "undefined. You better really know what you are "
                      "doing.", idx1, idx2, get_task_name(), 
                      get_unique_id(), parent_ctx->get_task_name(), 
                      parent_ctx->get_unique_id())
#endif
    }

    //--------------------------------------------------------------------------
    std::map<PhysicalManager*,std::pair<unsigned,bool> >* 
                                IndividualTask::get_acquired_instances_ref(void)
    //--------------------------------------------------------------------------
    {
      return &acquired_instances;
    }

    //--------------------------------------------------------------------------
    void IndividualTask::resolve_false(bool speculated, bool launched)
    //--------------------------------------------------------------------------
    {
      // If we already launched, then return, otherwise continue
      // through and do the work to clean up the task 
      if (launched)
        return;
      // Set the future to the false result
      RtEvent execution_condition;
      if (predicate_false_future.impl != NULL)
      {
        ApEvent wait_on = predicate_false_future.impl->get_ready_event();
        if (wait_on.has_triggered())
        {
          const size_t result_size = 
            check_future_size(predicate_false_future.impl);
          if (result_size > 0)
            result.impl->set_result(
                predicate_false_future.impl->get_untyped_result(true,NULL,true),
                result_size, false/*own*/);
        }
        else
        {
          // Add references so they aren't garbage collected
          result.impl->add_base_gc_ref(DEFERRED_TASK_REF, this);
          predicate_false_future.impl->add_base_gc_ref(DEFERRED_TASK_REF, this);
          DeferredFutureSetArgs args(result.impl, 
                predicate_false_future.impl, this);
          execution_condition = 
            runtime->issue_runtime_meta_task(args,LG_LATENCY_WORK_PRIORITY,
                                             Runtime::protect_event(wait_on));
        }
      }
      else
      {
        if (predicate_false_size > 0)
          result.impl->set_result(predicate_false_result,
                                  predicate_false_size, false/*own*/);
      }
      // Then clean up this task instance
      complete_mapping();
      complete_execution(execution_condition);
      resolve_speculation();
      trigger_children_complete();
    }

    //--------------------------------------------------------------------------
    void IndividualTask::early_map_task(void)
    //--------------------------------------------------------------------------
    {
      // Nothing to do for now
    }

    //--------------------------------------------------------------------------
    bool IndividualTask::distribute_task(void)
    //--------------------------------------------------------------------------
    {
      if (target_proc.exists() && (target_proc != current_proc))
      {
        runtime->send_task(this);
        return false;
      }
      return true;
    }

    //--------------------------------------------------------------------------
    RtEvent IndividualTask::perform_mapping(
                                        MustEpochOp *must_epoch_owner/*=NULL*/, 
                                        const DeferMappingArgs *args/* =NULL*/)
    //--------------------------------------------------------------------------
    {
      DETAILED_PROFILER(runtime, INDIVIDUAL_PERFORM_MAPPING_CALL);
      // Now try to do the mapping, we can just use our completion
      // event since we know this task will object will be active
      // throughout the duration of the computation
      const RtEvent deferred = map_all_regions(get_task_completion(), 
                                               must_epoch_owner, args);
      if (deferred.exists())
        return deferred; 
      // If we mapped, then we are no longer stealable
      stealable = false;
      // We can now apply any arrives or releases
      if (!arrive_barriers.empty() || !grants.empty())
      {
        ApEvent done_event = get_task_completion();
        if (!effects_postconditions.empty())
        {
          const TraceInfo trace_info = (remote_trace_info == NULL) ?
            TraceInfo(this) : TraceInfo(*remote_trace_info, this);
          effects_postconditions.insert(done_event);
          done_event = 
            Runtime::merge_events(&trace_info, effects_postconditions);
        }
        for (unsigned idx = 0; idx < grants.size(); idx++)
          grants[idx].impl->register_operation(done_event);
        for (std::vector<PhaseBarrier>::const_iterator it = 
              arrive_barriers.begin(); it != arrive_barriers.end(); it++)
          Runtime::phase_barrier_arrive(*it, 1/*count*/, done_event);
      }
      // If we succeeded in mapping and it's a leaf task
      // then we get to mark that we are done mapping
      RtEvent applied_condition;
      if (!is_replicated())
      { 
        // The common path
        if (is_leaf())
        {
          if (!map_applied_conditions.empty())
          {
            applied_condition = Runtime::merge_events(map_applied_conditions);
            map_applied_conditions.clear();
          }
          // If we mapped remotely we might have a deferred complete mapping
          // that we can trigger now
          if (deferred_complete_mapping.exists())
          {
#ifdef DEBUG_LEGION
            assert(is_remote());
#endif
            Runtime::trigger_event(deferred_complete_mapping,applied_condition);
            applied_condition = deferred_complete_mapping;
            deferred_complete_mapping = RtUserEvent::NO_RT_USER_EVENT;
          }
        }
        else if (!is_remote())
        {
          // We did this mapping on the owner
#ifdef DEBUG_LEGION
          assert(!deferred_complete_mapping.exists());
#endif
          deferred_complete_mapping = Runtime::create_rt_user_event();
          applied_condition = deferred_complete_mapping;
        }
        else
        {
          // We did this mapping remotely so there better be an event
#ifdef DEBUG_LEGION
          assert(deferred_complete_mapping.exists());
#endif
          applied_condition = deferred_complete_mapping;
        }
      }
      else
      {
        // Replciated case
#ifdef DEBUG_LEGION
        assert(!deferred_complete_mapping.exists());
#endif
        deferred_complete_mapping = Runtime::create_rt_user_event();
        applied_condition = deferred_complete_mapping;
#ifdef LEGION_SPY
        // Still need to do this for Legion Spy
        LegionSpy::log_operation_events(unique_op_id,
            ApEvent::NO_AP_EVENT, ApEvent::NO_AP_EVENT);
#endif
      }
      // Mark that we have completed mapping
      complete_mapping(applied_condition);
      return RtEvent::NO_RT_EVENT;
    }

    //--------------------------------------------------------------------------
    bool IndividualTask::is_stealable(void) const
    //--------------------------------------------------------------------------
    {
      return ((!map_origin) && stealable);
    }

    //--------------------------------------------------------------------------
    bool IndividualTask::can_early_complete(ApUserEvent &chain_event)
    //--------------------------------------------------------------------------
    {
      if (is_remote())
        return false;
      if (runtime->program_order_execution)
        return false;
      // Otherwise we're going to do it mark that we
      // don't need to trigger the underlying completion event.
      // Note we need to do this now to avoid any race condition.
      return request_early_complete_no_trigger(chain_event);
    }

    //--------------------------------------------------------------------------
    VersionInfo& IndividualTask::get_version_info(unsigned idx)
    //--------------------------------------------------------------------------
    {
#ifdef DEBUG_LEGION
      assert(idx < version_infos.size());
#endif
      return version_infos[idx];
    }

    //--------------------------------------------------------------------------
    const VersionInfo& IndividualTask::get_version_info(unsigned idx) const
    //--------------------------------------------------------------------------
    {
#ifdef DEBUG_LEGION
      assert(idx < version_infos.size());
#endif
      return version_infos[idx];
    }

    //--------------------------------------------------------------------------
    RegionTreePath& IndividualTask::get_privilege_path(unsigned idx)
    //--------------------------------------------------------------------------
    {
#ifdef DEBUG_LEGION
      assert(idx < privilege_paths.size());
#endif
      return privilege_paths[idx];
    }

    //--------------------------------------------------------------------------
    ApEvent IndividualTask::get_task_completion(void) const
    //--------------------------------------------------------------------------
    {
      if (is_remote())
        return remote_completion_event;
      else
        return completion_event;
    }

    //--------------------------------------------------------------------------
    TaskOp::TaskKind IndividualTask::get_task_kind(void) const
    //--------------------------------------------------------------------------
    {
      return INDIVIDUAL_TASK_KIND;
    } 

    //--------------------------------------------------------------------------
    void IndividualTask::trigger_task_complete(bool deferred /*=false*/)
    //--------------------------------------------------------------------------
    {
      DETAILED_PROFILER(runtime, INDIVIDUAL_TRIGGER_COMPLETE_CALL);
      // Remove profiling our guard and trigger the profiling event if necessary
      if ((__sync_add_and_fetch(&outstanding_profiling_requests, -1) == 0) &&
          profiling_reported.exists())
        Runtime::trigger_event(profiling_reported);
      // Release any acquired instances that we have
      if (!acquired_instances.empty())
        release_acquired_instances(acquired_instances);
      // Invalidate any state that we had if we didn't already
      // Do this before sending the complete message to avoid the
      // race condition in the remote case where the top-level
      // context cleans on the owner node while we still need it
      if (execution_context != NULL)
      {
        execution_context->invalidate_region_tree_contexts();
        if (runtime->legion_spy_enabled)
          execution_context->log_created_requirements();
      }
      // For remote cases we have to keep track of the events for
      // returning any created logical state, we can't commit until
      // it is returned or we might prematurely release the references
      // that we hold on the version state objects
      std::set<RtEvent> completion_preconditions;
      if (!is_remote())
      {
        // Pass back our created and deleted operations
        if (execution_context != NULL)
        {
          if (top_level_task)
            execution_context->report_leaks_and_duplicates(
                                  completion_preconditions);
          else
            execution_context->return_resources(parent_ctx, 
                                  completion_preconditions);
        }
      }
      else
      {
        Serializer rez;
        pack_remote_complete(rez);
        runtime->send_individual_remote_complete(orig_proc,rez);
      }
      // See if we need to trigger that our children are complete
      // Note it is only safe to do this if we were not sent remotely
      bool need_commit = false;
      if (!sent_remotely && (execution_context != NULL))
        need_commit = execution_context->attempt_children_commit();
      if (must_epoch != NULL)
      {
        if (!completion_preconditions.empty())
        {
          const RtEvent wait_on = 
            Runtime::merge_events(completion_preconditions);
          if (wait_on.exists() && !wait_on.has_triggered())
            wait_on.wait();
        }
        must_epoch->notify_subop_complete(this);
        complete_operation(complete_memoizable());
      }
      else
      {
        // Mark that this operation is complete
        if (!completion_preconditions.empty())
        {
          RtEvent complete_precondition =
            Runtime::merge_events(completion_preconditions);
          complete_operation(complete_memoizable(complete_precondition));
        }
        else
          complete_operation(complete_memoizable());
      }
      if (need_commit)
        trigger_children_committed();
    }

    //--------------------------------------------------------------------------
    void IndividualTask::trigger_task_commit(void)
    //--------------------------------------------------------------------------
    {
      DETAILED_PROFILER(runtime, INDIVIDUAL_TRIGGER_COMMIT_CALL);
      if (is_remote())
      {
        Serializer rez;
        pack_remote_commit(rez);
        runtime->send_individual_remote_commit(orig_proc,rez);
      }
      if (must_epoch != NULL)
      {
        if (profiling_reported.exists() && !profiling_reported.has_triggered())
          profiling_reported.wait();
        must_epoch->notify_subop_commit(this);
        commit_operation(true/*deactivate*/);
      }
      else
        commit_operation(true/*deactivate*/, profiling_reported);
    }

    //--------------------------------------------------------------------------
    void IndividualTask::handle_future(const void *res, size_t res_size,
                                       bool owned)
    //--------------------------------------------------------------------------
    {
      result.impl->set_result(res, res_size, owned);
    }

    //--------------------------------------------------------------------------
    void IndividualTask::handle_post_mapped(bool deferral,
                                            RtEvent mapped_precondition)
    //--------------------------------------------------------------------------
    {
      DETAILED_PROFILER(runtime, INDIVIDUAL_POST_MAPPED_CALL);
      if (deferred_complete_mapping.exists())
      {
        if (mapped_precondition.exists())
          map_applied_conditions.insert(mapped_precondition);
        // Little race condition here so pull it on the stack first
        RtUserEvent to_trigger = deferred_complete_mapping;
        deferred_complete_mapping = RtUserEvent::NO_RT_USER_EVENT;
        if (!map_applied_conditions.empty())
          Runtime::trigger_event(to_trigger, 
              Runtime::merge_events(map_applied_conditions)); 
        else
          Runtime::trigger_event(to_trigger);
      }
      // If we're an implicit top-level we do our complete mapping call here
      else if (top_level_task && implicit_top_level_task)
        complete_mapping(mapped_precondition);
#ifdef DEBUG_LEGION
#ifndef NDEBUG
      else
      {
        assert(!mapped_precondition.exists());
        assert(map_applied_conditions.empty());
      }
#endif
#endif
    } 

    //--------------------------------------------------------------------------
    void IndividualTask::handle_misspeculation(void)
    //--------------------------------------------------------------------------
    {
      // First thing: increment the meta-task counts since we decremented
      // them in case we didn't end up running
#ifdef DEBUG_LEGION
      runtime->increment_total_outstanding_tasks(
          MisspeculationTaskArgs::TASK_ID, true/*meta*/);
#else
      runtime->increment_total_outstanding_tasks();
#endif
#ifdef DEBUG_SHUTDOWN_HANG
      __sync_fetch_and_add(
            &runtime->outstanding_counts[MisspeculationTaskArgs::TASK_ID],1);
#endif
      // Pretend like we executed the task
      execution_context->begin_misspeculation();
      if (predicate_false_future.impl != NULL)
      {
        // Wait for the future to be ready
        ApEvent wait_on = predicate_false_future.impl->get_ready_event();
        wait_on.wait();
        void *ptr = 
          predicate_false_future.impl->get_untyped_result(true, NULL, true);
        size_t size = predicate_false_future.impl->get_untyped_size(true);
        execution_context->end_misspeculation(ptr, size); 
      }
      else
        execution_context->end_misspeculation(predicate_false_result,
                                              predicate_false_size);
    }

    //--------------------------------------------------------------------------
    void IndividualTask::record_reference_mutation_effect(RtEvent event)
    //--------------------------------------------------------------------------
    {
      map_applied_conditions.insert(event);
    }

    //--------------------------------------------------------------------------
    bool IndividualTask::pack_task(Serializer &rez, AddressSpaceID target)
    //--------------------------------------------------------------------------
    {
      DETAILED_PROFILER(runtime, INDIVIDUAL_PACK_TASK_CALL);
      // Check to see if we are stealable, if not and we have not
      // yet been sent remotely, then send the state now
      RezCheck z(rez);
      pack_single_task(rez, target);
      rez.serialize(orig_task);
      rez.serialize(remote_completion_event);
      rez.serialize(remote_unique_id);
      rez.serialize(remote_owner_uid);
      rez.serialize(top_level_task);
      rez.serialize(result.impl->did);
      if (predicate_false_future.impl != NULL)
        rez.serialize(predicate_false_future.impl->did);
      else
        rez.serialize<DistributedID>(0);
      rez.serialize(predicate_false_size);
      if (predicate_false_size > 0)
        rez.serialize(predicate_false_result, predicate_false_size);
      // Mark that we sent this task remotely
      sent_remotely = true;
      // If this task is remote, then deactivate it, otherwise
      // we're local so we don't want to be deactivated for when
      // return messages get sent back.
      return is_remote();
    }

    //--------------------------------------------------------------------------
    bool IndividualTask::unpack_task(Deserializer &derez, Processor current,
                                     std::set<RtEvent> &ready_events)
    //--------------------------------------------------------------------------
    {
      DETAILED_PROFILER(runtime, INDIVIDUAL_UNPACK_TASK_CALL);
      DerezCheck z(derez);
      unpack_single_task(derez, ready_events);
      derez.deserialize(orig_task);
      derez.deserialize(remote_completion_event);
      derez.deserialize(remote_unique_id);
      set_current_proc(current);
      derez.deserialize(remote_owner_uid);
      derez.deserialize(top_level_task);
      // Quick check to see if we've been sent back to our original node
      if (!is_remote())
      {
#ifdef DEBUG_LEGION
        // Need to make the deserializer happy in debug mode
        // 2 *sizeof(size_t) since we're two DerezChecks deep
        derez.advance_pointer(derez.get_remaining_bytes() - 2*sizeof(size_t));
#endif
        // If we were sent back then mark that we are no longer remote
        orig_task->sent_remotely = false;
        // Put the original instance back on the mapping queue and
        // deactivate this version of the task
        runtime->add_to_ready_queue(current_proc, orig_task);
        deactivate();
        return false;
      }
      DistributedID future_did;
      derez.deserialize(future_did);
      {
        WrapperReferenceMutator mutator(ready_events);
        FutureImpl *impl = 
          runtime->find_or_create_future(future_did, &mutator);
        impl->add_base_gc_ref(FUTURE_HANDLE_REF, &mutator);
        result = Future(impl, false/*need reference*/);
      }
      // Unpack the predicate false infos
      DistributedID pred_false_did;
      derez.deserialize(pred_false_did);
      if (pred_false_did != 0)
      {
        WrapperReferenceMutator mutator(ready_events);
        FutureImpl *impl = 
          runtime->find_or_create_future(pred_false_did, &mutator);
        impl->add_base_gc_ref(FUTURE_HANDLE_REF, &mutator);
        predicate_false_future = Future(impl, false/*need reference*/);
      }
      derez.deserialize(predicate_false_size);
      if (predicate_false_size > 0)
      {
#ifdef DEBUG_LEGION
        assert(predicate_false_result == NULL);
#endif
        predicate_false_result = malloc(predicate_false_size);
        derez.deserialize(predicate_false_result, predicate_false_size);
      }
      // Figure out what our parent context is
      RtEvent ctx_ready;
      parent_ctx = runtime->find_context(remote_owner_uid, false, &ctx_ready);
      if (ctx_ready.exists())
        ready_events.insert(ctx_ready);
      // Set our parent task for the user
      parent_task = parent_ctx->get_task();
      // Have to do this before resolving speculation in case
      // we get cleaned up after the resolve speculation call
      if (runtime->legion_spy_enabled)
      {
        LegionSpy::log_point_point(remote_unique_id, get_unique_id());
#ifdef LEGION_SPY
        LegionSpy::log_event_dependence(completion_event, 
                                        remote_completion_event);
#endif
      }
      // If we're remote, we've already resolved speculation for now
      resolve_speculation();
      // Return true to add ourselves to the ready queue
      return true;
    }

    //--------------------------------------------------------------------------
    void IndividualTask::pack_as_shard_task(Serializer &rez,AddressSpace target)
    //--------------------------------------------------------------------------
    {
      pack_single_task(rez, target);
      // Finally pack our context information
      rez.serialize(remote_owner_uid);
    }

    //--------------------------------------------------------------------------
    void IndividualTask::perform_inlining(void)
    //--------------------------------------------------------------------------
    {
      // See if there is anything that we need to wait on before running
      std::set<ApEvent> wait_on_events;
      for (unsigned idx = 0; idx < futures.size(); idx++)
      {
        FutureImpl *impl = futures[idx].impl; 
        wait_on_events.insert(impl->get_ready_event());
      }
      for (unsigned idx = 0; idx < grants.size(); idx++)
      {
        GrantImpl *impl = grants[idx].impl;
        wait_on_events.insert(impl->acquire_grant());
      }
      for (unsigned idx = 0; idx < wait_barriers.size(); idx++)
      {
        ApEvent e = 
          Runtime::get_previous_phase(wait_barriers[idx].phase_barrier);
        wait_on_events.insert(e);
      }
      // Merge together all the events for the start condition 
      ApEvent start_condition = Runtime::merge_events(NULL, wait_on_events);
      // Get the processor that we will be running on
      Processor current = parent_ctx->get_executing_processor();
      // Select the variant to use
      VariantImpl *variant = parent_ctx->select_inline_variant(this);
      if (!runtime->unsafe_mapper)
      {
        MapperManager *mapper = runtime->find_mapper(current, map_id);
        validate_variant_selection(mapper, variant, current.kind(), 
                                    "select_task_variant");
      }
      // Now make an inline context to use for the execution
      InlineContext *inline_ctx = new InlineContext(runtime, parent_ctx, this);
      // Save this for when we are done executing
      TaskContext *enclosing = parent_ctx;
      // Set the context to be the current inline context
      // parent_ctx = inline_ctx;
      // See if we need to wait for anything
      if (start_condition.exists())
        start_condition.wait();
      variant->dispatch_inline(current, inline_ctx); 
      // Return any created privilege state
      std::set<RtEvent> preconditions;
      inline_ctx->return_resources(enclosing, preconditions);
      if (!preconditions.empty())
      {
        const RtEvent wait_on = Runtime::merge_events(preconditions);
        if (wait_on.exists() && !wait_on.has_triggered())
          wait_on.wait();
      }
      // Then delete the inline context
      delete inline_ctx;
    }

    //--------------------------------------------------------------------------
    void IndividualTask::end_inline_task(const void *res, 
                                         size_t res_size, bool owned) 
    //--------------------------------------------------------------------------
    {
      // Save the future result and trigger it
      result.impl->set_result(res, res_size, owned);
      // Trigger our completion event
      Runtime::trigger_event(completion_event);
      // Now we're done, someone else will deactivate us
    }

    //--------------------------------------------------------------------------
    void IndividualTask::pack_remote_complete(Serializer &rez)
    //--------------------------------------------------------------------------
    {
      DETAILED_PROFILER(runtime, INDIVIDUAL_PACK_REMOTE_COMPLETE_CALL);
      AddressSpaceID target = runtime->find_address_space(orig_proc);
      if ((execution_context != NULL) &&
          execution_context->has_created_requirements())
        execution_context->send_back_created_state(target); 
      // Send back the pointer to the task instance, then serialize
      // everything else that needs to be sent back
      rez.serialize(orig_task);
      RezCheck z(rez);
      // Pack the privilege state
<<<<<<< HEAD
      if (execution_context != NULL)
      {
        rez.serialize<bool>(true);
        execution_context->pack_resources_return(rez, target);
      }
      else
        rez.serialize<bool>(false);
      // Then pack the future result
      {
        RezCheck z2(rez);
        rez.serialize(future_size);
        rez.serialize(future_store,future_size);
      }
=======
      execution_context->pack_resources_return(rez, target);
>>>>>>> 7d55ed73
    }
    
    //--------------------------------------------------------------------------
    void IndividualTask::unpack_remote_complete(Deserializer &derez)
    //--------------------------------------------------------------------------
    {
      DETAILED_PROFILER(runtime, INDIVIDUAL_UNPACK_REMOTE_COMPLETE_CALL);
      DerezCheck z(derez);
      // First unpack the privilege state
<<<<<<< HEAD
      bool has_privilege_state;
      derez.deserialize(has_privilege_state);
      RtEvent resources_returned;
      if (has_privilege_state)
        resources_returned = 
          ResourceTracker::unpack_resources_return(derez, parent_ctx);
      // Unpack the future result
      {
        DerezCheck z2(derez);
        size_t future_size;
        derez.deserialize(future_size);
        const void *future_ptr = derez.get_current_pointer();
        handle_future(future_ptr, future_size, false/*owned*/); 
        derez.advance_pointer(future_size);
      }
=======
      const RtEvent resources_returned = 
        ResourceTracker::unpack_resources_return(derez, parent_ctx);
>>>>>>> 7d55ed73
      // Mark that we have both finished executing and that our
      // children are complete
      complete_execution(resources_returned);
      trigger_children_complete();
    }

    //--------------------------------------------------------------------------
    void IndividualTask::pack_remote_commit(Serializer &rez)
    //--------------------------------------------------------------------------
    {
      // Only need to send back the pointer to the task instance
      rez.serialize(orig_task);
    }

    //--------------------------------------------------------------------------
    void IndividualTask::unpack_remote_commit(Deserializer &derez)
    //--------------------------------------------------------------------------
    {
      trigger_children_committed();
    }

    //--------------------------------------------------------------------------
    void IndividualTask::replay_analysis(void)
    //--------------------------------------------------------------------------
    {
#ifdef LEGION_SPY
      LegionSpy::log_replay_operation(unique_op_id);
#endif
      if (runtime->legion_spy_enabled)
      {
        for (unsigned idx = 0; idx < regions.size(); idx++)
          TaskOp::log_requirement(unique_op_id, idx, regions[idx]);
      }
      tpl->register_operation(this);
      complete_mapping();
    }

    //--------------------------------------------------------------------------
    void IndividualTask::complete_replay(ApEvent instance_ready_event)
    //--------------------------------------------------------------------------
    {
#ifdef DEBUG_LEGION
      assert(!target_processors.empty());
#endif
      const AddressSpaceID target_space = 
        runtime->find_address_space(target_processors.front());
      // Check to see if we're replaying this locally or remotely
      if (target_space != runtime->address_space)
      {
        // This is the remote case, pack it up and ship it over
        // Mark that we are effecitvely mapping this at the origin
        map_origin = true;
        // Pack this task up and send it to the remote node
        Serializer rez;
        {
          RezCheck z(rez);
          rez.serialize(instance_ready_event);
          rez.serialize(target_processors.front());
          rez.serialize(INDIVIDUAL_TASK_KIND);
          pack_task(rez, target_space);
        }
        runtime->send_remote_task_replay(target_space, rez);
      }
      else
      { 
        // This is the local case
        if (!arrive_barriers.empty())
        {
          ApEvent done_event = get_task_completion();
          for (std::vector<PhaseBarrier>::const_iterator it =
               arrive_barriers.begin(); it !=
               arrive_barriers.end(); it++)
            Runtime::phase_barrier_arrive(*it, 1/*count*/, done_event);
        }
#ifdef DEBUG_LEGION
        assert(is_leaf());
#endif
        for (std::deque<InstanceSet>::iterator it = physical_instances.begin();
             it != physical_instances.end(); ++it)
          for (unsigned idx = 0; idx < it->size(); ++idx)
            (*it)[idx].set_ready_event(instance_ready_event);
        update_no_access_regions();
        launch_task();
      }
    }

    //--------------------------------------------------------------------------
    /*static*/ void IndividualTask::process_unpack_remote_complete(
                                                            Deserializer &derez)
    //--------------------------------------------------------------------------
    {
      IndividualTask *task;
      derez.deserialize(task);
      task->unpack_remote_complete(derez);
    }

    //--------------------------------------------------------------------------
    /*static*/ void IndividualTask::process_unpack_remote_commit(
                                                            Deserializer &derez)
    //--------------------------------------------------------------------------
    {
      IndividualTask *task;
      derez.deserialize(task);
      task->unpack_remote_commit(derez);
    }

    /////////////////////////////////////////////////////////////
    // Point Task 
    /////////////////////////////////////////////////////////////

    //--------------------------------------------------------------------------
    PointTask::PointTask(Runtime *rt)
      : SingleTask(rt)
    //--------------------------------------------------------------------------
    {
    }

    //--------------------------------------------------------------------------
    PointTask::PointTask(const PointTask &rhs)
      : SingleTask(NULL)
    //--------------------------------------------------------------------------
    {
      // should never be called
      assert(false);
    }

    //--------------------------------------------------------------------------
    PointTask::~PointTask(void)
    //--------------------------------------------------------------------------
    {
    }

    //--------------------------------------------------------------------------
    PointTask& PointTask::operator=(const PointTask &rhs)
    //--------------------------------------------------------------------------
    {
      // should never be called
      assert(false);
      return *this;
    }

    //--------------------------------------------------------------------------
    void PointTask::activate(void)
    //--------------------------------------------------------------------------
    {
      DETAILED_PROFILER(runtime, POINT_ACTIVATE_CALL);
      activate_single();
      // Point tasks never have to resolve speculation
      resolve_speculation();
      slice_owner = NULL;
      point_termination = ApUserEvent::NO_AP_USER_EVENT;
    }

    //--------------------------------------------------------------------------
    void PointTask::deactivate(void)
    //--------------------------------------------------------------------------
    {
      DETAILED_PROFILER(runtime, POINT_DEACTIVATE_CALL);
      if (runtime->profiler != NULL)
        runtime->profiler->register_slice_owner(
            this->slice_owner->get_unique_op_id(),
            this->get_unique_op_id());
      deactivate_single();
      if (!remote_instances.empty())
      {
        UniqueID local_uid = get_unique_id();
        Serializer rez;
        {
          RezCheck z(rez);
          rez.serialize(local_uid);
        }
        for (std::map<AddressSpaceID,RemoteTask*>::const_iterator it = 
              remote_instances.begin(); it != remote_instances.end(); it++)
        {
          runtime->send_remote_context_free(it->first, rez);
        }
        remote_instances.clear();
      }
      runtime->free_point_task(this);
    } 

    //--------------------------------------------------------------------------
    void PointTask::trigger_dependence_analysis(void)
    //--------------------------------------------------------------------------
    {
      // should never be called
      assert(false);
    }

    //--------------------------------------------------------------------------
    void PointTask::report_interfering_requirements(unsigned idx1,
                                                    unsigned idx2)
    //--------------------------------------------------------------------------
    {
      switch (index_point.get_dim())
      {
        case 1:
          {
            REPORT_LEGION_ERROR(ERROR_ALIASED_REGION_REQUIREMENTS,
                    "Aliased and interfering region requirements for "
                    "point tasks are not permitted. Region requirements "
                    "%d and %d of point %lld of index space task %s (UID %lld) "
                    "in parent task %s (UID %lld) are interfering.", 
                    idx1, idx2, index_point[0], get_task_name(),
                    get_unique_id(), parent_ctx->get_task_name(),
                    parent_ctx->get_unique_id());
            break;
          }
#if LEGION_MAX_DIM >= 2
        case 2:
          {
            REPORT_LEGION_ERROR(ERROR_ALIASED_REGION_REQUIREMENTS,
                    "Aliased and interfering region requirements for "
                    "point tasks are not permitted. Region requirements "
                    "%d and %d of point (%lld,%lld) of index space task %s "
                    "(UID %lld) in parent task %s (UID %lld) are interfering.",
                    idx1, idx2, index_point[0], index_point[1], 
                    get_task_name(), get_unique_id(), 
                    parent_ctx->get_task_name(), parent_ctx->get_unique_id());
            break;
          }
#endif
#if LEGION_MAX_DIM >= 3
        case 3:
          {
            REPORT_LEGION_ERROR(ERROR_ALIASED_REGION_REQUIREMENTS,
                    "Aliased and interfering region requirements for "
                    "point tasks are not permitted. Region requirements "
                    "%d and %d of point (%lld,%lld,%lld) of index space task %s"
                    " (UID %lld) in parent task %s (UID %lld) are interfering.",
                    idx1, idx2, index_point[0], index_point[1], 
                    index_point[2], get_task_name(), get_unique_id(), 
                    parent_ctx->get_task_name(), parent_ctx->get_unique_id());
            break;
          }
#endif
#if LEGION_MAX_DIM >= 4
        case 4:
          {
            REPORT_LEGION_ERROR(ERROR_ALIASED_REGION_REQUIREMENTS,
                    "Aliased and interfering region requirements for "
                    "point tasks are not permitted. Region requirements "
                    "%d and %d of point (%lld,%lld,%lld,%lld) of index space " 
                    "task %s (UID %lld) in parent task %s (UID %lld) are "
                    "interfering.", idx1, idx2, index_point[0], index_point[1],
                    index_point[2], index_point[3], get_task_name(), 
                    get_unique_id(), parent_ctx->get_task_name(), 
                    parent_ctx->get_unique_id());
            break;
          }
#endif
#if LEGION_MAX_DIM >= 5
        case 5:
          {
            REPORT_LEGION_ERROR(ERROR_ALIASED_REGION_REQUIREMENTS,
                    "Aliased and interfering region requirements for "
                    "point tasks are not permitted. Region requirements "
                    "%d and %d of point (%lld,%lld,%lld,%lld,%lld) of index "
                    "space task %s (UID %lld) in parent task %s (UID %lld) are "
                    "interfering.", idx1, idx2, index_point[0], index_point[1],
                    index_point[2], index_point[3], index_point[4], 
                    get_task_name(), get_unique_id(), 
                    parent_ctx->get_task_name(), parent_ctx->get_unique_id());
            break;
          }
#endif
#if LEGION_MAX_DIM >= 6
        case 6:
          {
            REPORT_LEGION_ERROR(ERROR_ALIASED_REGION_REQUIREMENTS,
                    "Aliased and interfering region requirements for "
                    "point tasks are not permitted. Region requirements "
                    "%d and %d of point (%lld,%lld,%lld,%lld,%lld,%lld) of "
                    "index space task %s (UID %lld) in parent task %s (UID "
                    "%lld) are interfering.", idx1, idx2, index_point[0], 
                    index_point[1], index_point[2], index_point[3], 
                    index_point[4], index_point[5], get_task_name(), 
                    get_unique_id(), parent_ctx->get_task_name(), 
                    parent_ctx->get_unique_id());
            break;
          }
#endif
#if LEGION_MAX_DIM >= 7
        case 7:
          {
            REPORT_LEGION_ERROR(ERROR_ALIASED_REGION_REQUIREMENTS,
                    "Aliased and interfering region requirements for "
                    "point tasks are not permitted. Region requirements "
                    "%d and %d of point (%lld,%lld,%lld,%lld,%lld,%lld,%lld) of"
                    " index space task %s (UID %lld) in parent task %s (UID "
                    "%lld) are interfering.", idx1, idx2, index_point[0], 
                    index_point[1], index_point[2], index_point[3], 
                    index_point[4], index_point[5], index_point[6],
                    get_task_name(), get_unique_id(), 
                    parent_ctx->get_task_name(), parent_ctx->get_unique_id());
            break;
          }
#endif
#if LEGION_MAX_DIM >= 8
        case 8:
          {
            REPORT_LEGION_ERROR(ERROR_ALIASED_REGION_REQUIREMENTS,
                    "Aliased and interfering region requirements for "
                    "point tasks are not permitted. Region requirements "
                    "%d and %d of point (%lld,%lld,%lld,%lld,%lld,%lld,%lld,"
                    "%lld) of index space task %s (UID %lld) in parent task "
                    "%s (UID %lld) are interfering.", idx1, idx2, 
                    index_point[0], index_point[1], index_point[2], 
                    index_point[3], index_point[4], index_point[5], 
                    index_point[6], index_point[7], get_task_name(), 
                    get_unique_id(), parent_ctx->get_task_name(), 
                    parent_ctx->get_unique_id());
            break;
          }
#endif
#if LEGION_MAX_DIM >= 9
        case 9:
          {
            REPORT_LEGION_ERROR(ERROR_ALIASED_REGION_REQUIREMENTS,
                    "Aliased and interfering region requirements for "
                    "point tasks are not permitted. Region requirements "
                    "%d and %d of point (%lld,%lld,%lld,%lld,%lld,%lld,%lld,"
                    "%lld,%lld) of index space task %s (UID %lld) in parent "
                    "task %s (UID %lld) are interfering.", idx1, idx2, 
                    index_point[0], index_point[1], index_point[2], 
                    index_point[3], index_point[4], index_point[5], 
                    index_point[6], index_point[7], index_point[8],
                    get_task_name(), get_unique_id(), 
                    parent_ctx->get_task_name(), parent_ctx->get_unique_id());
            break;
          }
#endif
        default:
          assert(false);
      }
    }

    //--------------------------------------------------------------------------
    void PointTask::resolve_false(bool speculated, bool launched)
    //--------------------------------------------------------------------------
    {
      // should never be called
      assert(false);
    }

    //--------------------------------------------------------------------------
    void PointTask::early_map_task(void)
    //--------------------------------------------------------------------------
    {
      // Point tasks are always done with early mapping
    }

    //--------------------------------------------------------------------------
    bool PointTask::distribute_task(void)
    //--------------------------------------------------------------------------
    {
      // Point tasks are never sent anywhere
      return true;
    }

    //--------------------------------------------------------------------------
    RtEvent PointTask::perform_mapping(MustEpochOp *must_epoch_owner/*=NULL*/,
                                       const DeferMappingArgs *args/*=NULL*/)
    //--------------------------------------------------------------------------
    {
      // For point tasks we use the point termination event which as the
      // end event for this task since point tasks can be moved and
      // the completion event is therefore not guaranteed to survive
      // the length of the task's execution
      const RtEvent deferred = 
        map_all_regions(point_termination, must_epoch_owner, args);
      if (deferred.exists())
        return deferred;
      RtEvent applied_condition;
      ApEvent effects_condition;
      // If we succeeded in mapping and we're a leaf so we are done mapping
      if (is_leaf() && !is_replicated())
      {
        if (!map_applied_conditions.empty())
        {
          applied_condition = Runtime::merge_events(map_applied_conditions);
          map_applied_conditions.clear();
        }
        if (!effects_postconditions.empty())
        {
          const TraceInfo trace_info = (remote_trace_info == NULL) ? 
            TraceInfo(this) : TraceInfo(*remote_trace_info, this);
          effects_condition = 
            Runtime::merge_events(&trace_info, effects_postconditions);
          effects_postconditions.clear();
        }
        // If we mapped remotely we might have a deferred complete mapping
        // that we can trigger now
        if (deferred_complete_mapping.exists())
        {
#ifdef DEBUG_LEGION
          assert(is_remote());
#endif
          Runtime::trigger_event(deferred_complete_mapping, applied_condition);
          applied_condition = deferred_complete_mapping;
          deferred_complete_mapping = RtUserEvent::NO_RT_USER_EVENT;
        }
        if (deferred_effects.exists())
        {
#ifdef DEBUG_LEGION
          assert(is_remote());
#endif
          Runtime::trigger_event(deferred_effects, effects_condition);
          effects_condition = deferred_effects;
          deferred_effects = ApUserEvent::NO_AP_USER_EVENT;
        }
      }
      else
      {
#ifdef DEBUG_LEGION
        assert(!deferred_complete_mapping.exists());
        assert(!deferred_effects.exists());
#endif
        deferred_complete_mapping = Runtime::create_rt_user_event();
        applied_condition = deferred_complete_mapping;
        deferred_effects = Runtime::create_ap_user_event();
        effects_condition = deferred_effects;
      }
      slice_owner->record_child_mapped(applied_condition, effects_condition);
      complete_mapping(applied_condition);
      return RtEvent::NO_RT_EVENT;
    }

    //--------------------------------------------------------------------------
    void PointTask::shard_off(RtEvent mapped_precondition)
    //--------------------------------------------------------------------------
    {
      slice_owner->record_child_mapped(mapped_precondition, 
                                       ApEvent::NO_AP_EVENT);
      SingleTask::shard_off(mapped_precondition);
    }

    //--------------------------------------------------------------------------
    bool PointTask::is_stealable(void) const
    //--------------------------------------------------------------------------
    {
      // should never be called
      assert(false);
      return false;
    }

    //--------------------------------------------------------------------------
    bool PointTask::can_early_complete(ApUserEvent &chain_event)
    //--------------------------------------------------------------------------
    {
      chain_event = point_termination;
      return true;
    }

    //--------------------------------------------------------------------------
    VersionInfo& PointTask::get_version_info(unsigned idx)
    //--------------------------------------------------------------------------
    {
      // See if we've copied over the versions from our slice
      // if not we can just use our slice owner
      if (idx < version_infos.size())
        return version_infos[idx];
      return slice_owner->get_version_info(idx);
    }

    //--------------------------------------------------------------------------
    const VersionInfo& PointTask::get_version_info(unsigned idx) const
    //--------------------------------------------------------------------------
    {
      // See if we've copied over the versions from our slice
      // if not we can just use our slice owner
      if (idx < version_infos.size())
        return version_infos[idx];
      return slice_owner->get_version_info(idx);
    }

    //--------------------------------------------------------------------------
    ApEvent PointTask::get_task_completion(void) const
    //--------------------------------------------------------------------------
    {
      return point_termination;
    }

    //--------------------------------------------------------------------------
    TaskOp::TaskKind PointTask::get_task_kind(void) const
    //--------------------------------------------------------------------------
    {
      return POINT_TASK_KIND;
    }

    //--------------------------------------------------------------------------
    void PointTask::perform_inlining(void)
    //--------------------------------------------------------------------------
    {
      // Should never be called
      assert(false);
    }

    //--------------------------------------------------------------------------
    std::map<PhysicalManager*,std::pair<unsigned,bool> >* 
                                     PointTask::get_acquired_instances_ref(void)
    //--------------------------------------------------------------------------
    {
      return slice_owner->get_acquired_instances_ref();
    }

    //--------------------------------------------------------------------------
    void PointTask::trigger_task_complete(bool deferred /*=false*/)
    //--------------------------------------------------------------------------
    {
      DETAILED_PROFILER(runtime, POINT_TASK_COMPLETE_CALL);
      // Remove profiling our guard and trigger the profiling event if necessary
      if ((__sync_add_and_fetch(&outstanding_profiling_requests, -1) == 0) &&
          profiling_reported.exists())
        Runtime::trigger_event(profiling_reported);
      // Pass back our created and deleted operations 
      std::set<RtEvent> preconditions;
      if (execution_context != NULL)
      {
        slice_owner->return_privileges(execution_context, preconditions);
        if (runtime->legion_spy_enabled)
          execution_context->log_created_requirements();
        // Invalidate any context that we had so that the child
        // operations can begin committing
        execution_context->invalidate_region_tree_contexts();
        // Since this point is now complete we know
        // that we can trigger it. Note we don't need to do
        // this if we're a leaf task with no virtual mappings
        // because we would have performed the leaf task
        // early complete chaining operation.
        if (!is_leaf())
          Runtime::trigger_event(point_termination);
      }
      else
        Runtime::trigger_event(point_termination);
      if (!preconditions.empty())
        slice_owner->record_child_complete(
            Runtime::merge_events(preconditions));
      else
        slice_owner->record_child_complete(RtEvent::NO_RT_EVENT);
      // See if we need to trigger that our children are complete
      const bool need_commit = (execution_context != NULL) ? 
        execution_context->attempt_children_commit() : false;
      // Mark that this operation is now complete
      complete_operation();
      if (need_commit)
        trigger_children_committed();
    }

    //--------------------------------------------------------------------------
    void PointTask::trigger_task_commit(void)
    //--------------------------------------------------------------------------
    {
      DETAILED_PROFILER(runtime, POINT_TASK_COMMIT_CALL);
      // A little strange here, but we don't directly commit this
      // operation, instead we just tell our slice that we are commited
      // In the deactivation of the slice task is when we will actually
      // have our commit call done
      slice_owner->record_child_committed(profiling_reported);
    }

    //--------------------------------------------------------------------------
    bool PointTask::pack_task(Serializer &rez, AddressSpaceID target)
    //--------------------------------------------------------------------------
    {
      DETAILED_PROFILER(runtime, POINT_PACK_TASK_CALL);
      RezCheck z(rez);
      pack_single_task(rez, target);
      rez.serialize(point_termination); 
#ifdef DEBUG_LEGION
      assert(is_origin_mapped()); // should be origin mapped if we're here
#endif
      rez.serialize(deferred_effects);
      deferred_effects = ApUserEvent::NO_AP_USER_EVENT;
      // Return false since point tasks should always be deactivated
      // once they are sent to a remote node
      return false;
    }

    //--------------------------------------------------------------------------
    bool PointTask::unpack_task(Deserializer &derez, Processor current,
                                std::set<RtEvent> &ready_events)
    //--------------------------------------------------------------------------
    {
      DETAILED_PROFILER(runtime, POINT_UNPACK_TASK_CALL);
      DerezCheck z(derez);
      unpack_single_task(derez, ready_events);
      derez.deserialize(point_termination);
#ifdef DEBUG_LEGION
      assert(!deferred_effects.exists());
#endif
      derez.deserialize(deferred_effects);
      set_current_proc(current);
      // Get the context information from our slice owner
      parent_ctx = slice_owner->get_context();
      parent_task = parent_ctx->get_task();
      // We should always just apply these things now since we were mapped 
      // on the owner node
#ifdef DEBUG_LEGION
      assert(is_origin_mapped());
#endif
      slice_owner->record_child_mapped(deferred_complete_mapping,
                                       deferred_effects);
#ifdef LEGION_SPY
      LegionSpy::log_event_dependence(completion_event, point_termination);
#endif
      return false;
    }

    //--------------------------------------------------------------------------
    void PointTask::pack_as_shard_task(Serializer &rez, AddressSpace target)
    //--------------------------------------------------------------------------
    {
      pack_single_task(rez, target);
      // Finally pack our context information
      rez.serialize(slice_owner->get_remote_owner_uid());
    }

    //--------------------------------------------------------------------------
    void PointTask::handle_future(const void *res, size_t res_size, bool owner)
    //--------------------------------------------------------------------------
    {
      slice_owner->handle_future(index_point, res, res_size, owner);
    }

    //--------------------------------------------------------------------------
    void PointTask::handle_post_mapped(bool deferral, 
                                       RtEvent mapped_precondition)
    //--------------------------------------------------------------------------
    {
      DETAILED_PROFILER(runtime, POINT_TASK_POST_MAPPED_CALL);
      if (deferred_effects.exists())
      {
        if (!effects_postconditions.empty())
        {
          const TraceInfo trace_info = (remote_trace_info == NULL) ?
            TraceInfo(this) : TraceInfo(*remote_trace_info, this);
          Runtime::trigger_event(deferred_effects,
            Runtime::merge_events(&trace_info, effects_postconditions));
        }
        else
          Runtime::trigger_event(deferred_effects);
        deferred_effects = ApUserEvent::NO_AP_USER_EVENT;
      }
#ifdef DEBUG_LEGION
#ifndef NDEBUG
      else
        assert(!effects_postconditions.empty()); 
#endif
#endif
      if (deferred_complete_mapping.exists())
      {
        if (mapped_precondition.exists())
          map_applied_conditions.insert(mapped_precondition);
        // Little race condition here so pull it on the stack first
        RtUserEvent to_trigger = deferred_complete_mapping;
        deferred_complete_mapping = RtUserEvent::NO_RT_USER_EVENT;
        if (!map_applied_conditions.empty())
          Runtime::trigger_event(to_trigger, 
              Runtime::merge_events(map_applied_conditions)); 
        else
          Runtime::trigger_event(to_trigger);
      }
#ifdef DEBUG_LEGION
#ifndef NDEBUG
      else
      {
        assert(!mapped_precondition.exists());
        assert(map_applied_conditions.empty());
      }
#endif
#endif
    }

    //--------------------------------------------------------------------------
    void PointTask::handle_misspeculation(void)
    //--------------------------------------------------------------------------
    {
      // First thing: increment the meta-task counts since we decremented
      // them in case we didn't end up running
#ifdef DEBUG_LEGION
      runtime->increment_total_outstanding_tasks(
          MisspeculationTaskArgs::TASK_ID, true/*meta*/);
#else
      runtime->increment_total_outstanding_tasks();
#endif
#ifdef DEBUG_SHUTDOWN_HANG
      __sync_fetch_and_add(
            &runtime->outstanding_counts[MisspeculationTaskArgs::TASK_ID],1);
#endif
      // Pretend like we executed the task
      execution_context->begin_misspeculation();
      size_t result_size;
      const void *result = slice_owner->get_predicate_false_result(result_size);
      execution_context->end_misspeculation(result, result_size);
    }

    //--------------------------------------------------------------------------
    void PointTask::record_reference_mutation_effect(RtEvent event)
    //--------------------------------------------------------------------------
    {
      map_applied_conditions.insert(event);
    }

    //--------------------------------------------------------------------------
    const DomainPoint& PointTask::get_domain_point(void) const
    //--------------------------------------------------------------------------
    {
      return index_point;
    }

    //--------------------------------------------------------------------------
    void PointTask::set_projection_result(unsigned idx, LogicalRegion result)
    //--------------------------------------------------------------------------
    {
#ifdef DEBUG_LEGION
      assert(idx < regions.size());
#endif
      RegionRequirement &req = regions[idx];
#ifdef DEBUG_LEGION
      assert(req.handle_type != SINGULAR);
#endif
      req.region = result;
      req.handle_type = SINGULAR;
      // Check to see if the region is a NO_REGION,
      // if it is then switch the privilege to NO_ACCESS
      if (req.region == LogicalRegion::NO_REGION)
        req.privilege = NO_ACCESS;
    }

    //--------------------------------------------------------------------------
    void PointTask::initialize_point(SliceTask *owner, const DomainPoint &point,
                                     const FutureMap &point_arguments)
    //--------------------------------------------------------------------------
    {
      slice_owner = owner;
      // Get our point
      index_point = point;
      // Get our argument
      if (point_arguments.impl != NULL)
      {
<<<<<<< HEAD
        Future f = point_arguments.impl->get_future(point, true/*internal*/,
                                                    true/*allow empty*/);
=======
        Future f = point_arguments.impl->get_future(point);
>>>>>>> 7d55ed73
        if (f.impl != NULL)
        {
          ApEvent ready = f.impl->get_ready_event();
          ready.wait();
          local_arglen = f.impl->get_untyped_size(true/*internal*/);
          // Have to make a local copy since the point takes ownership
          if (local_arglen > 0)
          {
            local_args = malloc(local_arglen);
            memcpy(local_args, 
                f.impl->get_untyped_result(true, NULL, true), local_arglen);
          }
        }
      }
      // Really unusual case here, if we're going to be doing remote tracing
      // then we need to get an event from the owner node because some kinds
      // of tracing (e.g. those with control replication) don't work otherwise
      if ((remote_trace_info != NULL) && (remote_trace_info->recording))
        remote_trace_info->request_term_event(point_termination);
      else // Make a new termination event for this point
        point_termination = Runtime::create_ap_user_event();
    }

    //--------------------------------------------------------------------------
    void PointTask::send_back_created_state(AddressSpaceID target)
    //--------------------------------------------------------------------------
    {
      if (execution_context->has_created_requirements())
        execution_context->send_back_created_state(target);
    } 

    //--------------------------------------------------------------------------
    void PointTask::replay_analysis(void)
    //--------------------------------------------------------------------------
    {
#ifdef LEGION_SPY
      LegionSpy::log_replay_operation(unique_op_id);
#endif
      tpl->register_operation(this);
      complete_mapping();
    }

    //--------------------------------------------------------------------------
    void PointTask::complete_replay(ApEvent instance_ready_event)
    //--------------------------------------------------------------------------
    {
#ifdef DEBUG_LEGION
      assert(is_leaf());
      assert(is_origin_mapped());
      assert(!target_processors.empty());
#endif
      const AddressSpaceID target_space = 
        runtime->find_address_space(target_processors.front());
      if (target_space != runtime->address_space)
      {
        // This is the remote case, pack it up and ship it over
        // Update our target_proc so that the sending code is correct 
        Serializer rez;
        {
          RezCheck z(rez);
          rez.serialize(instance_ready_event);
          rez.serialize(target_processors.front());
          rez.serialize(SLICE_TASK_KIND);
          slice_owner->pack_task(rez, target_space);
        }
        runtime->send_remote_task_replay(target_space, rez);
      }
      else
      {
        // This is the local case
        // Check to see if we're replaying this locally or remotely
        for (std::deque<InstanceSet>::iterator it = physical_instances.begin();
             it != physical_instances.end(); ++it)
          for (unsigned idx = 0; idx < it->size(); ++idx)
            (*it)[idx].set_ready_event(instance_ready_event);
        update_no_access_regions();
        launch_task();
      }
    }

    //--------------------------------------------------------------------------
    TraceLocalID PointTask::get_trace_local_id(void) const
    //--------------------------------------------------------------------------
    {
      if (remote_trace_info != NULL)
      {
        TraceLocalID result = 
          slice_owner->remote_trace_info->memo->get_trace_local_id();
        result.second = get_domain_point();
        return result;
      }
      else
        return TraceLocalID(trace_local_id, get_domain_point());
    }

    //--------------------------------------------------------------------------
    void PointTask::record_intra_space_dependences(unsigned index,
                                    const std::vector<DomainPoint> &dependences)
    //--------------------------------------------------------------------------
    {
      // Scan through the list until we find ourself
      for (unsigned idx = 0; idx < dependences.size(); idx++)
      {
        if (dependences[idx] == index_point)
        {
          // If we've got a prior dependence then record it
          if (idx > 0)
          {
            const DomainPoint &prev = dependences[idx-1];
            const RtEvent pre = slice_owner->find_intra_space_dependence(prev);
            intra_space_mapping_dependences.insert(pre);
            if (runtime->legion_spy_enabled)
              LegionSpy::log_intra_space_dependence(unique_op_id, prev);
          }
          // If we're not the last dependence, then send our mapping event
          // so that others can record a dependence on us
          if (idx < (dependences.size()-1))
            slice_owner->record_intra_space_dependence(index_point,
                                                       dependences[idx+1], 
                                                       get_mapped_event());
          return;
        }
      }
      // We should never get here
      assert(false);
    }

    /////////////////////////////////////////////////////////////
    // Shard Task 
    /////////////////////////////////////////////////////////////

    //--------------------------------------------------------------------------
    ShardTask::ShardTask(Runtime *rt, ShardManager *manager,
                         ShardID id, Processor proc)
      : SingleTask(rt), shard_id(id)
    //--------------------------------------------------------------------------
    {
      activate_single();
      target_proc = proc;
      current_proc = proc;
      shard_manager = manager;
      if (manager->original_task != NULL)
        remote_owner_uid = 
          manager->original_task->get_context()->get_unique_id();
    }
    
    //--------------------------------------------------------------------------
    ShardTask::ShardTask(const ShardTask &rhs)
      : SingleTask(NULL), shard_id(0)
    //--------------------------------------------------------------------------
    {
      // should never be called
      assert(false);
    }

    //--------------------------------------------------------------------------
    ShardTask::~ShardTask(void)
    //--------------------------------------------------------------------------
    {
      // Set our shard manager to NULL since we are not supposed to delete it
      shard_manager = NULL;
      // We clear out instance top view here since we know that all
      // our sibling shards are done at this point too, this allows
      // us to remove any references to the context and hopefully to
      // delete it
      if ((execution_context != NULL) && execution_context->is_inner_context())
      {
#ifdef DEBUG_LEGION
        ReplicateContext *repl_ctx = 
          dynamic_cast<ReplicateContext*>(execution_context);
        assert(repl_ctx != NULL);
#else
        ReplicateContext *repl_ctx = 
          static_cast<ReplicateContext*>(execution_context);
#endif
        repl_ctx->clear_instance_top_views();
      }
      deactivate_single();
    }

    //--------------------------------------------------------------------------
    ShardTask& ShardTask::operator=(const ShardTask &rhs)
    //--------------------------------------------------------------------------
    {
      // should never be called
      assert(false);
      return *this;
    }

    //--------------------------------------------------------------------------
    void ShardTask::activate(void)
    //--------------------------------------------------------------------------
    {
      assert(false);
    }

    //--------------------------------------------------------------------------
    void ShardTask::deactivate(void)
    //--------------------------------------------------------------------------
    {
      assert(false);
    }

    //--------------------------------------------------------------------------
    bool ShardTask::is_top_level_task(void) const
    //--------------------------------------------------------------------------
    {
      return shard_manager->top_level_task;
    }

    //--------------------------------------------------------------------------
    void ShardTask::replay_analysis(void)
    //--------------------------------------------------------------------------
    {
      assert(false);
    }

    //--------------------------------------------------------------------------
    void ShardTask::trigger_dependence_analysis(void)
    //--------------------------------------------------------------------------
    {
      assert(false);
    }

    //--------------------------------------------------------------------------
    void ShardTask::resolve_false(bool speculated, bool launched)
    //--------------------------------------------------------------------------
    {
      assert(false);
    }

    //--------------------------------------------------------------------------
    void ShardTask::early_map_task(void)
    //--------------------------------------------------------------------------
    {
      assert(false);
    }

    //--------------------------------------------------------------------------
    bool ShardTask::distribute_task(void)
    //--------------------------------------------------------------------------
    {
      assert(false);
      return false;
    }

    //--------------------------------------------------------------------------
    RtEvent ShardTask::perform_must_epoch_version_analysis(MustEpochOp *own)
    //--------------------------------------------------------------------------
    {
      assert(false);
      return RtEvent::NO_RT_EVENT;
    }

    //--------------------------------------------------------------------------
    RtEvent ShardTask::perform_mapping(MustEpochOp *owner, 
                                       const DeferMappingArgs *args)
    //--------------------------------------------------------------------------
    {
      assert(false);
      return RtEvent::NO_RT_EVENT;
    }
    
    //--------------------------------------------------------------------------
    bool ShardTask::is_stealable(void) const
    //--------------------------------------------------------------------------
    {
      return false;
    }

    //--------------------------------------------------------------------------
    bool ShardTask::can_early_complete(ApUserEvent &chain_event)
    //--------------------------------------------------------------------------
    {
      // no point for early completion for shard tasks
      return false;
    }

    //--------------------------------------------------------------------------
    std::map<PhysicalManager*,std::pair<unsigned,bool> >*
                                     ShardTask::get_acquired_instances_ref(void)
    //--------------------------------------------------------------------------
    {
      // We shouldn't actually have any references for this kind of task
      return NULL;
    }

    //--------------------------------------------------------------------------
    ApEvent ShardTask::get_task_completion(void) const
    //--------------------------------------------------------------------------
    {
      return get_completion_event();
    }

    //--------------------------------------------------------------------------
    TaskOp::TaskKind ShardTask::get_task_kind(void) const
    //--------------------------------------------------------------------------
    {
      return SHARD_TASK_KIND;
    }

    //--------------------------------------------------------------------------
    void ShardTask::trigger_mapping(void)
    //--------------------------------------------------------------------------
    {
      assert(false);
    }

    //--------------------------------------------------------------------------
    void ShardTask::trigger_task_complete(bool deferred /*=false*/)
    //--------------------------------------------------------------------------
    {
      // First do the normal clean-up operations
      // Remove profiling our guard and trigger the profiling event if necessary
      if ((__sync_add_and_fetch(&outstanding_profiling_requests, -1) == 0) &&
          profiling_reported.exists())
        Runtime::trigger_event(profiling_reported);
      // Invalidate any context that we had so that the child
      // operations can begin committing
      execution_context->invalidate_region_tree_contexts();
      if (runtime->legion_spy_enabled)
        execution_context->log_created_requirements();
      // Then invoke the method on the shard manager 
      shard_manager->trigger_task_complete(true/*local*/);
      // See if we need to trigger that our children are complete
      const bool need_commit = execution_context->attempt_children_commit();
      // Mark that this operation is complete
      complete_operation();
      if (need_commit)
        trigger_children_committed();
    }

    //--------------------------------------------------------------------------
    void ShardTask::trigger_task_commit(void)
    //--------------------------------------------------------------------------
    {
      // Commit this operation
      // Dont' deactivate ourselves, the shard manager will do that for us
      commit_operation(false/*deactivate*/, profiling_reported);
      // If we still have to report profiling information then we must
      // block here to avoid a race with the shard manager deactivating
      // us before we are done with this object
      if (profiling_reported.exists() && !profiling_reported.has_triggered())
        profiling_reported.wait();
      // Lastly invoke the method on the shard manager, this could
      // delete us so it has to be last
      shard_manager->trigger_task_commit(true/*local*/);
    }

    //--------------------------------------------------------------------------
    VersionInfo& ShardTask::get_version_info(unsigned idx)
    //--------------------------------------------------------------------------
    {
#ifdef DEBUG_LEGION
      assert(idx < version_infos.size());
#endif
      return version_infos[idx];
    }

    //--------------------------------------------------------------------------
    void ShardTask::perform_physical_traversal(unsigned idx,
                                      RegionTreeContext ctx, InstanceSet &valid)
    //--------------------------------------------------------------------------
    {
      assert(false);
    }

    //--------------------------------------------------------------------------
    bool ShardTask::pack_task(Serializer &rez, AddressSpaceID target)
    //--------------------------------------------------------------------------
    {
      RezCheck z(rez);
      pack_single_task(rez, target);
      rez.serialize(remote_owner_uid);
      return false;
    }

    //--------------------------------------------------------------------------
    bool ShardTask::unpack_task(Deserializer &derez, Processor current,
                                std::set<RtEvent> &ready_events)
    //--------------------------------------------------------------------------
    {
      DerezCheck z(derez);
      unpack_single_task(derez, ready_events);
      derez.deserialize(remote_owner_uid);
      // Figure out what our parent context is
      RtEvent ctx_ready;
      parent_ctx = runtime->find_context(remote_owner_uid, false, &ctx_ready);
      if (ctx_ready.exists())
        ready_events.insert(ctx_ready);
      // Set our parent task for the user
      parent_task = parent_ctx->get_task();
      return false;
    }

    //--------------------------------------------------------------------------
    void ShardTask::pack_as_shard_task(Serializer &rez, AddressSpace target)
    //--------------------------------------------------------------------------
    {
      pack_single_task(rez, target);
      // Finally pack our context information
      rez.serialize(remote_owner_uid);
    }

    //--------------------------------------------------------------------------
    RtEvent ShardTask::unpack_shard_task(Deserializer &derez)
    //--------------------------------------------------------------------------
    {
      std::set<RtEvent> ready_events; 
      unpack_single_task(derez, ready_events);
      derez.deserialize(remote_owner_uid);
      // Figure out our parent context
      RtEvent ctx_ready;
      parent_ctx = runtime->find_context(remote_owner_uid, false, &ctx_ready);
      if (ctx_ready.exists())
        ready_events.insert(ctx_ready);
      // Set our parent task
      parent_task = parent_ctx->get_task();
      if (!ready_events.empty())
        return Runtime::merge_events(ready_events);
      else
        return RtEvent::NO_RT_EVENT;
    }

    //--------------------------------------------------------------------------
    void ShardTask::perform_inlining(void)
    //--------------------------------------------------------------------------
    {
      assert(false);
    }

    //--------------------------------------------------------------------------
    void ShardTask::handle_future(const void *res, size_t res_size, bool owned)
    //--------------------------------------------------------------------------
    {
      shard_manager->handle_post_execution(res, res_size, owned, true/*local*/);
    }

    //--------------------------------------------------------------------------
    void ShardTask::handle_post_mapped(bool deferral, 
                                       RtEvent mapped_precondition)
    //--------------------------------------------------------------------------
    {
      shard_manager->handle_post_mapped(true/*local*/, mapped_precondition);
    }

    //--------------------------------------------------------------------------
    void ShardTask::handle_misspeculation(void)
    //--------------------------------------------------------------------------
    {
      // TODO: figure out how misspeculation works with control replication
      assert(false);
    }

    //--------------------------------------------------------------------------
    InnerContext* ShardTask::initialize_inner_execution_context(VariantImpl *v)
    //--------------------------------------------------------------------------
    {
      if (runtime->legion_spy_enabled)
        LegionSpy::log_shard(shard_manager->repl_id, shard_id, get_unique_id());
      // Check to see if we are control replicated or not
      if (shard_manager->control_replicated)
      {
        // If we have a control replication context then we do the special path
        ReplicateContext *repl_ctx = new ReplicateContext(runtime, this,
            get_depth(), v->is_inner(), regions, parent_req_indexes,
            virtual_mapped, unique_op_id, shard_manager);
        if (mapper == NULL)
          mapper = runtime->find_mapper(current_proc, map_id);
        repl_ctx->configure_context(mapper, task_priority);
        // Save the execution context early since we'll need it
        execution_context = repl_ctx;
        // Wait until all the other shards are ready too
        shard_manager->complete_startup_initialization();
        // Hold a reference during this to prevent collectives 
        // from deleting the context prematurely
        repl_ctx->add_reference();
        // The replicate contexts all need to sync up to exchange resources 
        repl_ctx->exchange_common_resources();
        // Remove our reference, DO NOT CHECK FOR DELETION
        repl_ctx->remove_reference();
        return repl_ctx;
      }
      else // No control replication so do the normal thing
        return SingleTask::initialize_inner_execution_context(v);
    }

    //--------------------------------------------------------------------------
    InnerContext* ShardTask::create_implicit_context(void)
    //--------------------------------------------------------------------------
    {
      ReplicateContext *repl_ctx = new ReplicateContext(runtime, this,
          get_depth(), false/*is inner*/, regions, parent_req_indexes,
          virtual_mapped, unique_op_id, shard_manager);
      if (mapper == NULL)
        mapper = runtime->find_mapper(current_proc, map_id);
      repl_ctx->configure_context(mapper, task_priority);
      // Save the execution context early since we'll need it
      execution_context = repl_ctx;
      // Wait until all the other shards are ready too
      shard_manager->complete_startup_initialization();
      // Hold a reference during this to prevent collectives 
      // from deleting the context prematurely
      repl_ctx->add_reference();
      // The replicate contexts all need to sync up to exchange resources 
      repl_ctx->exchange_common_resources();
      return repl_ctx;
    }

    //--------------------------------------------------------------------------
    void ShardTask::launch_shard(void)
    //--------------------------------------------------------------------------
    {
      // If it is a leaf then we can mark it mapped right now, 
      // otherwise wait for the call back, note we already know
      // that it has no virtual instances because it is a 
      // replicated task
      if (is_leaf())
        shard_manager->handle_post_mapped(true/*local*/, RtEvent::NO_RT_EVENT);
      // Speculation can always be resolved here
      resolve_speculation();
      // Then launch the task for execution
      launch_task();
    }

    //--------------------------------------------------------------------------
    void ShardTask::extract_event_preconditions(
                                   const std::deque<InstanceSet> &all_instances)
    //--------------------------------------------------------------------------
    {
#ifdef DEBUG_LEGION
      assert(all_instances.size() == physical_instances.size());
#endif
      for (unsigned region_idx = 0; 
            region_idx < physical_instances.size(); region_idx++)
      {
        InstanceSet &local_instances = physical_instances[region_idx];
        const InstanceSet &instances = all_instances[region_idx];
        for (unsigned idx1 = 0; idx1 < local_instances.size(); idx1++)
        {
          InstanceRef &ref = local_instances[idx1];
#ifdef DEBUG_LEGION
          bool found = false;
#endif
          for (unsigned idx2 = 0; idx2 < instances.size(); idx2++)
          {
            const InstanceRef &other_ref = instances[idx2];
            if (ref.get_manager() != other_ref.get_manager())
              continue;
            ref.set_ready_event(other_ref.get_ready_event());
#ifdef DEBUG_LEGION
            found = true;
#endif
            break;
          }
#ifdef DEBUG_LEGION
          assert(found);
#endif
        }
      }
    }

    //--------------------------------------------------------------------------
    void ShardTask::return_resources(ResourceTracker *target,
                                     std::set<RtEvent> &preconditions)
    //--------------------------------------------------------------------------
    {
#ifdef DEBUG_LEGION
      assert(execution_context != NULL);
#endif
      execution_context->return_resources(target, preconditions);
    }

    //--------------------------------------------------------------------------
    void ShardTask::report_leaks_and_duplicates(
                                               std::set<RtEvent> &preconditions)
    //--------------------------------------------------------------------------
    {
#ifdef DEBUG_LEGION
      assert(execution_context != NULL);
#endif
      execution_context->report_leaks_and_duplicates(preconditions);
    }

    //--------------------------------------------------------------------------
    void ShardTask::handle_collective_message(Deserializer &derez)
    //--------------------------------------------------------------------------
    {
#ifdef DEBUG_LEGION
      assert(execution_context != NULL);
      ReplicateContext *repl_ctx = 
        dynamic_cast<ReplicateContext*>(execution_context);
      assert(repl_ctx != NULL);
#else
      ReplicateContext *repl_ctx = 
        static_cast<ReplicateContext*>(execution_context);
#endif
      repl_ctx->handle_collective_message(derez);
    }

    //--------------------------------------------------------------------------
    void ShardTask::handle_future_map_request(Deserializer &derez)
    //--------------------------------------------------------------------------
    {
#ifdef DEBUG_LEGION
      assert(execution_context != NULL);
      ReplicateContext *repl_ctx = 
        dynamic_cast<ReplicateContext*>(execution_context);
      assert(repl_ctx != NULL);
#else
      ReplicateContext *repl_ctx = 
        static_cast<ReplicateContext*>(execution_context);
#endif
      repl_ctx->handle_future_map_request(derez);
    }

    //--------------------------------------------------------------------------
    void ShardTask::handle_equivalence_set_request(Deserializer &derez)
    //--------------------------------------------------------------------------
    {
#ifdef DEBUG_LEGION
      assert(execution_context != NULL);
      ReplicateContext *repl_ctx = 
        dynamic_cast<ReplicateContext*>(execution_context);
      assert(repl_ctx != NULL);
#else
      ReplicateContext *repl_ctx = 
        static_cast<ReplicateContext*>(execution_context);
#endif
      repl_ctx->handle_equivalence_set_request(derez);
    }

    //--------------------------------------------------------------------------
    void ShardTask::handle_intra_space_dependence(Deserializer &derez)
    //--------------------------------------------------------------------------
    {
#ifdef DEBUG_LEGION
      assert(execution_context != NULL);
      ReplicateContext *repl_ctx = 
        dynamic_cast<ReplicateContext*>(execution_context);
      assert(repl_ctx != NULL);
#else
      ReplicateContext *repl_ctx = 
        static_cast<ReplicateContext*>(execution_context);
#endif
      repl_ctx->handle_intra_space_dependence(derez);
    }

    //--------------------------------------------------------------------------
    void ShardTask::handle_resource_update(Deserializer &derez,
                                           std::set<RtEvent> &applied)
    //--------------------------------------------------------------------------
    {
#ifdef DEBUG_LEGION
      assert(execution_context != NULL);
      ReplicateContext *repl_ctx = 
        dynamic_cast<ReplicateContext*>(execution_context);
      assert(repl_ctx != NULL);
#else
      ReplicateContext *repl_ctx = 
        static_cast<ReplicateContext*>(execution_context);
#endif
      repl_ctx->handle_resource_update(derez, applied);
    }

    //--------------------------------------------------------------------------
    void ShardTask::handle_trace_update(Deserializer &derez, 
                                        AddressSpaceID source)
    //--------------------------------------------------------------------------
    {
#ifdef DEBUG_LEGION
      assert(execution_context != NULL);
      ReplicateContext *repl_ctx = 
        dynamic_cast<ReplicateContext*>(execution_context);
      assert(repl_ctx != NULL);
#else
      ReplicateContext *repl_ctx = 
        static_cast<ReplicateContext*>(execution_context);
#endif
      repl_ctx->handle_trace_update(derez, source);
    }

    //--------------------------------------------------------------------------
    ApBarrier ShardTask::handle_find_trace_shard_event(size_t template_index,
                                            ApEvent event, ShardID remote_shard)
    //--------------------------------------------------------------------------
    {
#ifdef DEBUG_LEGION
      assert(execution_context != NULL);
      ReplicateContext *repl_ctx = 
        dynamic_cast<ReplicateContext*>(execution_context);
      assert(repl_ctx != NULL);
#else
      ReplicateContext *repl_ctx = 
        static_cast<ReplicateContext*>(execution_context);
#endif
      return repl_ctx->handle_find_trace_shard_event(template_index, event,
                                                     remote_shard);
    }

    //--------------------------------------------------------------------------
    InstanceView* ShardTask::create_instance_top_view(PhysicalManager *manager,
                                                      AddressSpaceID source)
    //--------------------------------------------------------------------------
    {
#ifdef DEBUG_LEGION
      assert(execution_context != NULL);
      ReplicateContext *repl_ctx = 
        dynamic_cast<ReplicateContext*>(execution_context);
      assert(repl_ctx != NULL);
#else
      ReplicateContext *repl_ctx = 
        static_cast<ReplicateContext*>(execution_context);
#endif
      return repl_ctx->create_replicate_instance_top_view(manager, source);
    } 

    //--------------------------------------------------------------------------
    void ShardTask::initialize_implicit_task(InnerContext *context, TaskID tid,
                                             MapperID mid, Processor proxy)
    //--------------------------------------------------------------------------
    {
#ifdef DEBUG_LEGION
      assert(parent_ctx == NULL);
#endif
      parent_ctx = context;
      task_id = tid;
      map_id = mid;
      orig_proc = proxy;
      current_proc = proxy;
    }

    /////////////////////////////////////////////////////////////
    // Index Task 
    /////////////////////////////////////////////////////////////

    //--------------------------------------------------------------------------
    IndexTask::IndexTask(Runtime *rt)
      : MultiTask(rt)
    //--------------------------------------------------------------------------
    {
    }

    //--------------------------------------------------------------------------
    IndexTask::IndexTask(const IndexTask &rhs)
      : MultiTask(NULL)
    //--------------------------------------------------------------------------
    {
      // should never be called
      assert(false);
    }

    //--------------------------------------------------------------------------
    IndexTask::~IndexTask(void)
    //--------------------------------------------------------------------------
    {
    }

    //--------------------------------------------------------------------------
    IndexTask& IndexTask::operator=(const IndexTask &rhs)
    //--------------------------------------------------------------------------
    {
      // should never be called
      assert(false);
      return *this;
    }

    //--------------------------------------------------------------------------
    void IndexTask::activate(void)
    //--------------------------------------------------------------------------
    {
      DETAILED_PROFILER(runtime, INDEX_ACTIVATE_CALL);
      activate_index_task(); 
    }

    //--------------------------------------------------------------------------
    void IndexTask::activate_index_task(void)
    //--------------------------------------------------------------------------
    {
      activate_multi();
      serdez_redop_fns = NULL;
      total_points = 0;
      mapped_points = 0;
      complete_points = 0;
      committed_points = 0;
      need_intra_task_alias_analysis = true;
    }

    //--------------------------------------------------------------------------
    void IndexTask::deactivate(void)
    //--------------------------------------------------------------------------
    {
      DETAILED_PROFILER(runtime, INDEX_DEACTIVATE_CALL);
      deactivate_index_task(); 
      runtime->free_index_task(this);
    }

    //--------------------------------------------------------------------------
    void IndexTask::deactivate_index_task(void)
    //--------------------------------------------------------------------------
    {
      deactivate_multi();
      privilege_paths.clear();
      if (!origin_mapped_slices.empty())
      {
        for (std::deque<SliceTask*>::const_iterator it = 
              origin_mapped_slices.begin(); it != 
              origin_mapped_slices.end(); it++)
        {
          (*it)->deactivate();
        }
        origin_mapped_slices.clear();
      } 
      // Remove our reference to the reduction future
      reduction_future = Future();
      map_applied_conditions.clear();
      complete_preconditions.clear();
      commit_preconditions.clear();
      version_infos.clear();
#ifdef DEBUG_LEGION
      interfering_requirements.clear();
      point_requirements.clear();
      assert(acquired_instances.empty());
      assert(pending_intra_space_dependences.empty());
#endif
      acquired_instances.clear();
    }

    //--------------------------------------------------------------------------
    FutureMap IndexTask::initialize_task(InnerContext *ctx,
                                         const IndexTaskLauncher &launcher,
                                         IndexSpace launch_sp,
                                         bool track /*= true*/)
    //--------------------------------------------------------------------------
    {
      parent_ctx = ctx;
      task_id = launcher.task_id;
      indexes = launcher.index_requirements;
      regions = launcher.region_requirements;
      if (!launcher.futures.empty())
      {
        // Only allow non-empty futures on the way in
        for (std::vector<Future>::const_iterator it =
              launcher.futures.begin(); it != launcher.futures.end(); it++)
          if (it->impl != NULL)
            futures.push_back(*it);
      }
      update_grants(launcher.grants);
      wait_barriers = launcher.wait_barriers;
      update_arrival_barriers(launcher.arrive_barriers);
      arglen = launcher.global_arg.get_size();
      if (arglen > 0)
      {
#ifdef DEBUG_LEGION
        assert(arg_manager == NULL);
#endif
        arg_manager = new AllocManager(arglen);
        arg_manager->add_reference();
        args = arg_manager->get_allocation();
        memcpy(args, launcher.global_arg.get_ptr(), arglen);
      }
      point_arguments = 
        FutureMap(launcher.argument_map.impl->freeze(parent_ctx));
      map_id = launcher.map_id;
      tag = launcher.tag;
      is_index_space = true;
#ifdef DEBUG_LEGION
      assert(launch_sp.exists());
      assert(launch_space == NULL);
#endif
      launch_space = runtime->forest->get_node(launch_sp);
      add_launch_space_reference(launch_space);
      if (!launcher.launch_domain.exists())
        launch_space->get_launch_space_domain(index_domain);
      else
        index_domain = launcher.launch_domain;
      internal_space = launch_space->handle;
      sharding_space = launcher.sharding_space;
      need_intra_task_alias_analysis = !launcher.independent_requirements;
      initialize_base_task(ctx, track, launcher.static_dependences,
                           launcher.predicate, task_id);
      if (launcher.predicate != Predicate::TRUE_PRED)
        initialize_predicate(launcher.predicate_false_future,
                             launcher.predicate_false_result);
      future_map = FutureMap(
        create_future_map(ctx, launch_space->handle, launcher.sharding_space));
#ifdef DEBUG_LEGION
      future_map.impl->add_valid_domain(index_domain);
#endif
      check_empty_field_requirements(); 

      if (runtime->legion_spy_enabled)
      {
        LegionSpy::log_index_task(parent_ctx->get_unique_id(),
                                  unique_op_id, task_id,
                                  get_task_name());
        for (std::vector<PhaseBarrier>::const_iterator it = 
              launcher.wait_barriers.begin(); it !=
              launcher.wait_barriers.end(); it++)
        {
          ApEvent e = Runtime::get_previous_phase(it->phase_barrier);
          LegionSpy::log_phase_barrier_wait(unique_op_id, e);
        }
      }
      return future_map;
    }

    //--------------------------------------------------------------------------
    Future IndexTask::initialize_task(InnerContext *ctx,
                                      const IndexTaskLauncher &launcher,
                                      IndexSpace launch_sp,
                                      ReductionOpID redop_id, 
                                      bool deterministic,
                                      bool track /*= true*/)
    //--------------------------------------------------------------------------
    {
      parent_ctx = ctx;
      task_id = launcher.task_id;
      indexes = launcher.index_requirements;
      regions = launcher.region_requirements;
      if (!launcher.futures.empty())
      {
        // Only allow non-empty futures on the way in
        for (std::vector<Future>::const_iterator it =
              launcher.futures.begin(); it != launcher.futures.end(); it++)
          if (it->impl != NULL)
            futures.push_back(*it);
      }
      update_grants(launcher.grants);
      wait_barriers = launcher.wait_barriers;
      update_arrival_barriers(launcher.arrive_barriers);
      arglen = launcher.global_arg.get_size();
      if (arglen > 0)
      {
#ifdef DEBUG_LEGION
        assert(arg_manager == NULL);
#endif
        arg_manager = new AllocManager(arglen);
        arg_manager->add_reference();
        args = arg_manager->get_allocation();
        memcpy(args, launcher.global_arg.get_ptr(), arglen);
      }
      point_arguments = 
        FutureMap(launcher.argument_map.impl->freeze(parent_ctx));
      map_id = launcher.map_id;
      tag = launcher.tag;
      is_index_space = true;
#ifdef DEBUG_LEGION
      assert(launch_sp.exists());
      assert(launch_space == NULL);
#endif
      launch_space = runtime->forest->get_node(launch_sp);
      add_launch_space_reference(launch_space);
      if (!launcher.launch_domain.exists())
        launch_space->get_launch_space_domain(index_domain);
      else
        index_domain = launcher.launch_domain;
      internal_space = launch_space->handle;
      sharding_space = launcher.sharding_space;
      need_intra_task_alias_analysis = !launcher.independent_requirements;
      redop = redop_id;
      reduction_op = Runtime::get_reduction_op(redop);
      deterministic_redop = deterministic;
      serdez_redop_fns = Runtime::get_serdez_redop_fns(redop);
      if (!reduction_op->is_foldable)
        REPORT_LEGION_ERROR(ERROR_REDUCTION_OPERATION_INDEX,
                      "Reduction operation %d for index task launch %s "
                      "(ID %lld) is not foldable.",
                      redop, get_task_name(), get_unique_id())
      else
        initialize_reduction_state();
      initialize_base_task(ctx, track, launcher.static_dependences,
                           launcher.predicate, task_id);
      if (launcher.predicate != Predicate::TRUE_PRED)
        initialize_predicate(launcher.predicate_false_future,
                             launcher.predicate_false_result);
      reduction_future = Future(new FutureImpl(runtime,
            true/*register*/, runtime->get_available_distributed_id(), 
            runtime->address_space, get_completion_event(), this));
      check_empty_field_requirements();
      if (runtime->legion_spy_enabled)
      {
        LegionSpy::log_index_task(parent_ctx->get_unique_id(),
                                  unique_op_id, task_id,
                                  get_task_name());
        for (std::vector<PhaseBarrier>::const_iterator it = 
              launcher.wait_barriers.begin(); it !=
              launcher.wait_barriers.end(); it++)
        {
          ApEvent e = Runtime::get_previous_phase(it->phase_barrier);
          LegionSpy::log_phase_barrier_wait(unique_op_id, e);
        }
        LegionSpy::log_future_creation(unique_op_id, 
              reduction_future.impl->get_ready_event(), index_point);
      }
      return reduction_future;
    }

    //--------------------------------------------------------------------------
    void IndexTask::initialize_predicate(const Future &pred_future,
                                         const TaskArgument &pred_arg)
    //--------------------------------------------------------------------------
    {
      if (pred_future.impl != NULL)
        predicate_false_future = pred_future;
      else
      {
        predicate_false_size = pred_arg.get_size();
        if (predicate_false_size == 0)
        {
          // TODO: Reenable this error if we want to track predicate defaults
#if 0
          if (variants->return_size > 0)
            log_run.error("Predicated index task launch for task %s "
                          "in parent task %s (UID %lld) has non-void "
                          "return type but no default value for its "
                          "future if the task predicate evaluates to "
                          "false.  Please set either the "
                          "'predicate_false_result' or "
                          "'predicate_false_future' fields of the "
                          "IndexTaskLauncher struct.",
                          get_task_name(), parent_ctx->get_task_name(),
                          parent_ctx->get_unique_id())
          }
#endif
        }
        else
        {
          // TODO: Reenable this error if we want to track predicate defaults
#ifdef PERFORM_PREDICATE_SIZE_CHECKS
          if (predicate_false_size != variants->return_size)
            REPORT_LEGION_ERROR(ERROR_PREDICATED_INDEX_TASK,
                          "Predicated index task launch for task %s "
                          "in parent task %s (UID %lld) has predicated "
                          "false return type of size %ld bytes, but the "
                          "expected return size is %ld bytes.",
                          get_task_name(), parent_ctx->get_task_name(),
                          parent_ctx->get_unique_id(),
                          predicate_false_size, variants->return_size)
#endif
#ifdef DEBUG_LEGION
          assert(predicate_false_result == NULL);
#endif
          predicate_false_result = 
            legion_malloc(PREDICATE_ALLOC, predicate_false_size);
          memcpy(predicate_false_result, pred_arg.get_ptr(),
                 predicate_false_size);
        }
      }
    }

    //--------------------------------------------------------------------------
    void IndexTask::initialize_must_epoch(MustEpochOp *epoch, 
                                          unsigned index, bool do_registration)
    //--------------------------------------------------------------------------
    {
      set_must_epoch(epoch, index, do_registration);
      future_map = epoch->get_future_map();
#ifdef DEBUG_LEGION
      Domain launch_domain;
      launch_space->get_launch_space_domain(launch_domain);
      future_map.impl->add_valid_domain(launch_domain);
#endif
    }

    //--------------------------------------------------------------------------
    void IndexTask::trigger_prepipeline_stage(void)
    //--------------------------------------------------------------------------
    {
      // First compute the parent indexes
      compute_parent_indexes(); 
      // Count how many total points we need for this index space task
      total_points = index_domain.get_volume();
      // Annotate any regions which are going to need to be early mapped
      for (unsigned idx = 0; idx < regions.size(); idx++)
      {
        if (!IS_WRITE(regions[idx]))
          continue;
        if (regions[idx].handle_type == SINGULAR)
          regions[idx].flags |= MUST_PREMAP_FLAG;
        else if (regions[idx].handle_type == REG_PROJECTION)
        {
          ProjectionFunction *function = runtime->find_projection_function(
                                                    regions[idx].projection);
          if (function->depth == 0)
            regions[idx].flags |= MUST_PREMAP_FLAG;
        }
      }
      // Initialize the privilege paths
      privilege_paths.resize(regions.size());
      for (unsigned idx = 0; idx < regions.size(); idx++)
        initialize_privilege_path(privilege_paths[idx], regions[idx]);
      if (!options_selected)
      {
        const bool inline_task = select_task_options(false/*prioritize*/);
        if (inline_task) 
        {
          REPORT_LEGION_WARNING(LEGION_WARNING_MAPPER_REQUESTED_INLINE,
                          "Mapper %s requested to inline task %s "
                          "(UID %lld) but the 'enable_inlining' option was "
                          "not set on the task launcher so the request is "
                          "being ignored", mapper->get_mapper_name(),
                          get_task_name(), get_unique_id());
        }
      }
      if (need_intra_task_alias_analysis)
      {
        // If we don't have a trace, we do our alias analysis now
        LegionTrace *local_trace = get_trace();
        if (local_trace == NULL)
          perform_intra_task_alias_analysis(false/*tracing*/, NULL/*trace*/,
                                            privilege_paths);
      }
      if (runtime->legion_spy_enabled)
      { 
        for (unsigned idx = 0; idx < regions.size(); idx++)
          TaskOp::log_requirement(unique_op_id, idx, regions[idx]);
        runtime->forest->log_launch_space(launch_space->handle, unique_op_id);
      }
    }

    //--------------------------------------------------------------------------
    void IndexTask::trigger_dependence_analysis(void)
    //--------------------------------------------------------------------------
    {
      perform_base_dependence_analysis();
      for (unsigned idx = 0; idx < regions.size(); idx++)
      {
        ProjectionInfo projection_info(runtime, regions[idx], launch_space);
        runtime->forest->perform_dependence_analysis(this, idx, regions[idx], 
                                                     projection_info,
                                                     privilege_paths[idx]);
      }
    }

    //--------------------------------------------------------------------------
    void IndexTask::perform_base_dependence_analysis(void)
    //--------------------------------------------------------------------------
    {
#ifdef DEBUG_LEGION
      assert(memo_state != MEMO_REQ);
      assert(privilege_paths.size() == regions.size());
#endif 
      if (runtime->check_privileges)
        perform_privilege_checks();
      if (need_intra_task_alias_analysis)
      {
        // If we have a trace we do our alias analysis now
        LegionTrace *local_trace = get_trace();
        if (local_trace != NULL)
          perform_intra_task_alias_analysis(is_tracing(), local_trace,
                                            privilege_paths);
      }
      // To be correct with the new scheduler we also have to 
      // register mapping dependences on futures
      for (std::vector<Future>::const_iterator it = futures.begin();
            it != futures.end(); it++)
        it->impl->register_dependence(this);
      if (predicate_false_future.impl != NULL)
        predicate_false_future.impl->register_dependence(this);
      // Also have to register any dependences on our predicate
      register_predicate_dependence();
    }

    //--------------------------------------------------------------------------
    void IndexTask::report_interfering_requirements(unsigned idx1,unsigned idx2)
    //--------------------------------------------------------------------------
    {
#if 0
      REPORT_LEGION_ERROR(ERROR_ALIASED_REGION_REQUIREMENTS,
                          "Aliased region requirements for index tasks "
                          "are not permitted. Region requirements %d and %d "
                          "of task %s (UID %lld) in parent task %s (UID %lld) "
                          "are interfering.", idx1, idx2, get_task_name(),
                          get_unique_id(), parent_ctx->get_task_name(),
                          parent_ctx->get_unique_id())
#else
      REPORT_LEGION_WARNING(LEGION_WARNING_REGION_REQUIREMENTS_INDEX,
                      "Region requirements %d and %d of index task %s "
                      "(UID %lld) in parent task %s (UID %lld) are potentially "
                      "interfering.  It's possible that this is a false "
                      "positive if there are projection region requirements "
                      "and each of the point tasks are non-interfering. "
                      "If the runtime is built in debug mode then it will "
                      "check that the region requirements of all points are "
                      "actually non-interfering. If you see no further error "
                      "messages for this index task launch then everything "
                      "is good.", idx1, idx2, get_task_name(), get_unique_id(),
                      parent_ctx->get_task_name(), parent_ctx->get_unique_id())
#endif
#ifdef DEBUG_LEGION
      interfering_requirements.insert(std::pair<unsigned,unsigned>(idx1,idx2));
#endif
    }

    //--------------------------------------------------------------------------
    RegionTreePath& IndexTask::get_privilege_path(unsigned idx)
    //--------------------------------------------------------------------------
    {
#ifdef DEBUG_LEGION
      assert(idx < privilege_paths.size());
#endif
      return privilege_paths[idx];
    }

    //--------------------------------------------------------------------------
    void IndexTask::resolve_false(bool speculated, bool launched)
    //--------------------------------------------------------------------------
    {
      // If we already launched, then we can just return
      // otherwise continue through to do the cleanup work
      if (launched)
        return;
      RtEvent execution_condition;
      // Fill in the index task map with the default future value
      if (redop == 0)
      {
        // Only need to do this if the internal domain exists, it
        // might not in a control replication context
        if (internal_space.exists())
        {
          // Get the domain that we will have to iterate over
          Domain local_domain;
          runtime->forest->find_launch_space_domain(internal_space, 
                                                    local_domain);
          // Handling the future map case
          if (predicate_false_future.impl != NULL)
          {
            ApEvent wait_on = predicate_false_future.impl->get_ready_event();
            if (wait_on.has_triggered())
            {
<<<<<<< HEAD
              const size_t result_size = 
                check_future_size(predicate_false_future.impl);
              const void *result = 
                predicate_false_future.impl->get_untyped_result(true,NULL,true);
              for (Domain::DomainPointIterator itr(local_domain); itr; itr++)
              {
                Future f = future_map.impl->get_future(itr.p, true/*internal*/);
                if (result_size > 0)
                  f.impl->set_result(result, result_size, false/*own*/);
              }
=======
              Future f = future_map.impl->get_future(itr.p);
              if (result_size > 0)
                f.impl->set_result(result, result_size, false/*own*/);
>>>>>>> 7d55ed73
            }
            else
            {
              // Add references so things won't be prematurely collected
              future_map.impl->add_base_resource_ref(DEFERRED_TASK_REF);
              predicate_false_future.impl->add_base_gc_ref(DEFERRED_TASK_REF,
                                                           this);
              DeferredFutureMapSetArgs args(future_map.impl,
                  predicate_false_future.impl, local_domain, this);
              execution_condition = 
                runtime->issue_runtime_meta_task(args, LG_LATENCY_WORK_PRIORITY,
                                               Runtime::protect_event(wait_on));
            }
          }
          else
          {
<<<<<<< HEAD
            for (Domain::DomainPointIterator itr(local_domain); itr; itr++)
            {
              Future f = future_map.impl->get_future(itr.p, true/*internal*/);
              if (predicate_false_size > 0)
                f.impl->set_result(predicate_false_result,
                                   predicate_false_size, false/*own*/);
            }
=======
            Future f = future_map.impl->get_future(itr.p);
            if (predicate_false_size > 0)
              f.impl->set_result(predicate_false_result,
                                 predicate_false_size, false/*own*/);
>>>>>>> 7d55ed73
          }
        }
      }
      else
      {
        // Handling a reduction case
        if (predicate_false_future.impl != NULL)
        {
          ApEvent wait_on = predicate_false_future.impl->get_ready_event();
          if (wait_on.has_triggered())
          {
            const size_t result_size = 
                        check_future_size(predicate_false_future.impl);
            if (result_size > 0)
              reduction_future.impl->set_result(
                predicate_false_future.impl->get_untyped_result(true,NULL,true),
                result_size, false/*own*/);
          }
          else
          {
            // Add references so they aren't garbage collected 
            reduction_future.impl->add_base_gc_ref(DEFERRED_TASK_REF, this);
            predicate_false_future.impl->add_base_gc_ref(DEFERRED_TASK_REF, 
                                                         this);
            DeferredFutureSetArgs args(reduction_future.impl,
                                    predicate_false_future.impl, this);
            execution_condition = 
              runtime->issue_runtime_meta_task(args, LG_LATENCY_WORK_PRIORITY,
                                               Runtime::protect_event(wait_on));
          }
        }
        else
        {
          if (predicate_false_size > 0)
            reduction_future.impl->set_result(predicate_false_result,
                                  predicate_false_size, false/*own*/);
        }
      }
      // Then clean up this task execution
      complete_mapping();
      complete_execution(execution_condition);
      resolve_speculation();
      trigger_children_complete();
      trigger_children_committed();
    }

    //--------------------------------------------------------------------------
    void IndexTask::early_map_task(void)
    //--------------------------------------------------------------------------
    {
      DETAILED_PROFILER(runtime, INDEX_EARLY_MAP_TASK_CALL);
      std::vector<unsigned> early_map_indexes;
      for (unsigned idx = 0; idx < regions.size(); idx++)
      {
        const RegionRequirement &req = regions[idx];
        if (req.must_premap())
          early_map_indexes.push_back(idx);
      }
      if (!early_map_indexes.empty())
      {
        early_map_regions(map_applied_conditions, early_map_indexes);
        if (!acquired_instances.empty())
          release_acquired_instances(acquired_instances);
      }
    }

    //--------------------------------------------------------------------------
    bool IndexTask::distribute_task(void)
    //--------------------------------------------------------------------------
    {
      DETAILED_PROFILER(runtime, INDEX_DISTRIBUTE_CALL);
      if (is_origin_mapped())
      {
        // This will only get called if we had slices that couldn't map, but
        // they have now all mapped
#ifdef DEBUG_LEGION
        assert(slices.empty());
#endif
        // We're never actually run
        return false;
      }
      else
      {
        if (!is_sliced() && target_proc.exists() && 
            (target_proc != current_proc))
        {
          // Make a slice copy and send it away
          SliceTask *clone = clone_as_slice_task(internal_space, target_proc,
                                                 true/*needs slice*/,
                                                 stealable);
          runtime->send_task(clone);
          return false; // We have now been sent away
        }
        else
          return true; // Still local so we can be sliced
      }
    }

    //--------------------------------------------------------------------------
    RtEvent IndexTask::perform_mapping(MustEpochOp *owner/*=NULL*/,
                                       const DeferMappingArgs *args/*=NULL*/)
    //--------------------------------------------------------------------------
    {
      DETAILED_PROFILER(runtime, INDEX_PERFORM_MAPPING_CALL);
      // This will only get called if we had slices that failed to origin map 
#ifdef DEBUG_LEGION
      assert(!slices.empty());
      // Should never get duplicate invocations here
      assert(args == NULL);
#endif
      for (std::list<SliceTask*>::iterator it = slices.begin();
            it != slices.end(); /*nothing*/)
      {
        (*it)->trigger_mapping();
        it = slices.erase(it);
      }
      return RtEvent::NO_RT_EVENT;
    }

    //--------------------------------------------------------------------------
    void IndexTask::launch_task(void)
    //--------------------------------------------------------------------------
    {
      // should never be called
      assert(false);
    }

    //--------------------------------------------------------------------------
    bool IndexTask::is_stealable(void) const
    //--------------------------------------------------------------------------
    {
      // Index space tasks are never stealable, they must first be
      // split into slices which can then be stolen.  Note that slicing
      // always happens after premapping so we know stealing is safe.
      return false;
    }

    //--------------------------------------------------------------------------
    void IndexTask::map_and_launch(void)
    //--------------------------------------------------------------------------
    {
      // This should only ever be called if we had slices which failed to map
#ifdef DEBUG_LEGION
      assert(is_sliced());
      assert(!slices.empty());
#endif
      trigger_slices();
    }

    //--------------------------------------------------------------------------
    ApEvent IndexTask::get_task_completion(void) const
    //--------------------------------------------------------------------------
    {
      return get_completion_event();
    }

    //--------------------------------------------------------------------------
    TaskOp::TaskKind IndexTask::get_task_kind(void) const
    //--------------------------------------------------------------------------
    {
      return INDEX_TASK_KIND;
    }

    //--------------------------------------------------------------------------
    void IndexTask::trigger_task_complete(bool deferred /*=false*/)
    //--------------------------------------------------------------------------
    {
      DETAILED_PROFILER(runtime, INDEX_COMPLETE_CALL);
      // Trigger all the futures or set the reduction future result
      // and then trigger it
      if (redop != 0)
      {
        // Set the future if we actually ran the task or we speculated
        if ((speculation_state != RESOLVE_FALSE_STATE) || false_guard.exists())
        {
          // If we're doing a deterministic reduction this is the point
          // at which we can collapse all the futures down to a single
          // value since we know we have them all in the temporary futures
          if (deterministic_redop)
          {
            for (std::map<DomainPoint,std::pair<void*,size_t> >::const_iterator
                  it = temporary_futures.begin();
                  it != temporary_futures.end(); it++)
              fold_reduction_future(it->second.first, it->second.second,
                                    false/*owner*/, true/*exclusive*/);
          }
          reduction_future.impl->set_result(reduction_state,
                                            reduction_state_size, 
                                            false/*owner*/);
        }
      }
      if (must_epoch != NULL)
      {
        if (!complete_preconditions.empty())
        {
          const RtEvent wait_on = Runtime::merge_events(complete_preconditions);
          if (wait_on.exists() && !wait_on.has_triggered())
            wait_on.wait();
        }
        must_epoch->notify_subop_complete(this);
      } 
#ifdef LEGION_SPY
      LegionSpy::log_operation_events(unique_op_id, ApEvent::NO_AP_EVENT,
                                      completion_event);
#endif
      // This will only be non-empty if we're doing program order execution
      if (!effects_postconditions.empty())
      {
#ifdef DEBUG_LEGION
        assert(runtime->program_order_execution);
#endif
        const RtEvent done = 
          Runtime::protect_merge_events(effects_postconditions);
        if (done.exists() && !done.has_triggered())
          done.wait();
      }
      if (!complete_preconditions.empty())
        complete_operation(Runtime::merge_events(complete_preconditions));
      else
        complete_operation();
    }

    //--------------------------------------------------------------------------
    void IndexTask::trigger_task_commit(void)
    //--------------------------------------------------------------------------
    {
      DETAILED_PROFILER(runtime, INDEX_COMMIT_CALL);
      if (must_epoch != NULL)
      {
        if (!commit_preconditions.empty())
        {
          const RtEvent wait_on = Runtime::merge_events(commit_preconditions);
          if (wait_on.exists() && !wait_on.has_triggered())
            wait_on.wait();
        }
        must_epoch->notify_subop_commit(this);
        commit_operation(true/*deactivate*/);
      }
      else
      {
        // Mark that this operation is now committed
        if (!commit_preconditions.empty())
          commit_operation(true/*deactivate*/, 
              Runtime::merge_events(commit_preconditions));
        else
          commit_operation(true/*deactivate*/);
      }
    }

    //--------------------------------------------------------------------------
    bool IndexTask::pack_task(Serializer &rez, AddressSpaceID target)
    //--------------------------------------------------------------------------
    {
      // should never be called
      assert(false);
      return false;
    }

    //--------------------------------------------------------------------------
    bool IndexTask::unpack_task(Deserializer &derez, Processor current,
                                std::set<RtEvent> &ready_events)
    //--------------------------------------------------------------------------
    {
      // should never be called
      assert(false);
      return false;
    }

    //--------------------------------------------------------------------------
    void IndexTask::perform_inlining(void)
    //--------------------------------------------------------------------------
    {
      DETAILED_PROFILER(runtime, INDEX_PERFORM_INLINING_CALL);
      // See if there is anything to wait for
      std::set<ApEvent> wait_on_events;
      for (unsigned idx = 0; idx < futures.size(); idx++)
      {
        FutureImpl *impl = futures[idx].impl; 
        wait_on_events.insert(impl->get_ready_event());
      }
      for (unsigned idx = 0; idx < grants.size(); idx++)
      {
        GrantImpl *impl = grants[idx].impl;
        wait_on_events.insert(impl->acquire_grant());
      }
      for (unsigned idx = 0; idx < wait_barriers.size(); idx++)
      {
	ApEvent e = 
          Runtime::get_previous_phase(wait_barriers[idx].phase_barrier);
        wait_on_events.insert(e);
      }
      // Merge together all the events for the start condition 
      ApEvent start_condition = Runtime::merge_events(NULL, wait_on_events);
      // Enumerate all of the points of our index space and run
      // the task for each one of them either saving or reducing their futures
      Processor current = parent_ctx->get_executing_processor();
      // Select the variant to use
      VariantImpl *variant = parent_ctx->select_inline_variant(this);
      // See if we need to wait for anything
      if (start_condition.exists())
        start_condition.wait();
      // Save this for when things are being returned
      TaskContext *enclosing = parent_ctx;
      // Make a copy of our region requirements
      std::vector<RegionRequirement> copy_requirements(regions.size());
      for (unsigned idx = 0; idx < regions.size(); idx++)
        copy_requirements[idx] = regions[idx];
      bool first = true;
      for (Domain::DomainPointIterator itr(index_domain); itr; itr++)
      {
        // If this is not the first we have to restore the region
        // requirements from copy that we made before hand
        if (!first)
        {
          for (unsigned idx = 0; idx < regions.size(); idx++)
            regions[idx] = copy_requirements[idx];
        }
        else
          first = false;
        index_point = itr.p; 
        // Get our local args
        if (point_arguments.impl != NULL)
        {
          Future local_arg = 
            point_arguments.impl->get_future(index_point, false/*internal*/);
          if (local_arg.impl != NULL)
          {
            local_args = local_arg.impl->get_untyped_result(true, NULL, true);
            local_arglen = local_arg.impl->get_untyped_size(true);
          }
          else
          {
            local_args = NULL;
            local_arglen = 0;
          }
        }
        else
        {
          local_args = NULL;
          local_arglen = 0;
        }
        compute_point_region_requirements();
        InlineContext *inline_ctx = new InlineContext(runtime, enclosing, this);
        // Save the inner context as the parent ctx
        // parent_ctx = inline_ctx;
        variant->dispatch_inline(current, inline_ctx);
        // Return any created privilege state
        std::set<RtEvent> preconditions;
        inline_ctx->return_resources(enclosing, preconditions);
        if (!preconditions.empty())
        {
          const RtEvent wait_on = Runtime::merge_events(preconditions);
          if (wait_on.exists() && !wait_on.has_triggered())
            wait_on.wait();
        }
        // Then we can delete the inline context
        delete inline_ctx;
      }
      if (redop != 0)
        reduction_future.impl->set_result(reduction_state,
                                          reduction_state_size,false/*owner*/);
      // Trigger all our events event
      Runtime::trigger_event(completion_event);
    }

    //--------------------------------------------------------------------------
    void IndexTask::end_inline_task(const void *res, size_t res_size,bool owned)
    //--------------------------------------------------------------------------
    {
      if (redop == 0)
      {
        Future f = future_map.impl->get_future(index_point, true/*internal*/);
        f.impl->set_result(res, res_size, owned);
      }
      else
        fold_reduction_future(res, res_size, owned, true/*exclusive*/);
    }

    //--------------------------------------------------------------------------
    VersionInfo& IndexTask::get_version_info(unsigned idx)
    //--------------------------------------------------------------------------
    {
      return version_infos[idx];
    }

    //--------------------------------------------------------------------------
    std::map<PhysicalManager*,std::pair<unsigned,bool> >* 
                                     IndexTask::get_acquired_instances_ref(void)
    //--------------------------------------------------------------------------
    {
      return &acquired_instances;
    }

    //--------------------------------------------------------------------------
    SliceTask* IndexTask::clone_as_slice_task(IndexSpace is, Processor p,
                                              bool recurse, bool stealable)
    //--------------------------------------------------------------------------
    {
      DETAILED_PROFILER(runtime, INDEX_CLONE_AS_SLICE_CALL);
      SliceTask *result = runtime->get_available_slice_task(); 
      result->initialize_base_task(parent_ctx, false/*track*/, NULL/*deps*/,
                                   Predicate::TRUE_PRED, this->task_id);
      result->clone_multi_from(this, is, p, recurse, stealable);
      result->index_complete = this->completion_event;
      result->index_owner = this;
      result->remote_owner_uid = parent_ctx->get_unique_id();
      result->tpl = tpl;
      result->memo_state = memo_state;
      if (runtime->legion_spy_enabled)
        LegionSpy::log_index_slice(get_unique_id(), 
                                   result->get_unique_id());
      if (runtime->profiler != NULL)
        runtime->profiler->register_slice_owner(get_unique_op_id(),
                                                result->get_unique_op_id());
      return result;
    }

    //--------------------------------------------------------------------------
    void IndexTask::handle_future(const DomainPoint &point, const void *result,
                                  size_t result_size, bool owner)
    //--------------------------------------------------------------------------
    {
      DETAILED_PROFILER(runtime, INDEX_HANDLE_FUTURE);
#ifdef DEBUG_LEGION
      assert(reduction_op != NULL);
#endif
      // If we're doing a deterministic reduction then we need to 
      // buffer up these future values until we get all of them so
      // that we can fold them in a deterministic way
      if (deterministic_redop)
      {
        // Store it in our temporary futures
        if (owner)
        {
          // Hold the lock to protect the data structure
          AutoLock o_lock(op_lock);
#ifdef DEBUG_LEGION
          assert(temporary_futures.find(point) == temporary_futures.end());
#endif
          temporary_futures[point] = 
            std::pair<void*,size_t>(const_cast<void*>(result),result_size);
        }
        else
        {
<<<<<<< HEAD
          Future f = future_map.impl->get_future(point, true/*internal*/);
          f.impl->set_result(result, result_size, owner);
=======
          void *copy = legion_malloc(FUTURE_RESULT_ALLOC, result_size);
          memcpy(copy,result,result_size);
          // Hold the lock to protect the data structure
          AutoLock o_lock(op_lock);
#ifdef DEBUG_LEGION
          assert(temporary_futures.find(point) == temporary_futures.end());
#endif
          temporary_futures[point] = 
            std::pair<void*,size_t>(copy,result_size);
>>>>>>> 7d55ed73
        }
      }
      else
        fold_reduction_future(result, result_size, owner, false/*exclusive*/);
    }

    //--------------------------------------------------------------------------
    void IndexTask::add_copy_profiling_request(Realm::ProfilingRequestSet &reqs)
    //--------------------------------------------------------------------------
    {
      // Nothing to do, there are no copy profiling requests for premap_task
      // If that ever changes then we need to put something here
    }

    //--------------------------------------------------------------------------
    void IndexTask::register_must_epoch(void)
    //--------------------------------------------------------------------------
    {
      // should never be called
      assert(false);
    }

    //--------------------------------------------------------------------------
    FutureMapImpl* IndexTask::create_future_map(TaskContext *ctx,
                             IndexSpace launch_space, IndexSpace sharding_space) 
    //--------------------------------------------------------------------------
    {
      return new FutureMapImpl(ctx, this, runtime,
            runtime->get_available_distributed_id(), runtime->address_space);
    }

    //--------------------------------------------------------------------------
    RtEvent IndexTask::find_intra_space_dependence(const DomainPoint &point)
    //--------------------------------------------------------------------------
    {
      AutoLock o_lock(op_lock);
      // Check to see if we already have it
      std::map<DomainPoint,RtEvent>::const_iterator finder = 
        intra_space_dependences.find(point);
      if (finder != intra_space_dependences.end())
        return finder->second;
      // Otherwise make a temporary one and record it for now
      const RtUserEvent pending_event = Runtime::create_rt_user_event();
      intra_space_dependences[point] = pending_event;
      pending_intra_space_dependences[point] = pending_event;
      return pending_event;
    }
    
    //--------------------------------------------------------------------------
    void IndexTask::record_intra_space_dependence(const DomainPoint &point,
                                                  const DomainPoint &next,
                                                  RtEvent point_mapped)
    //--------------------------------------------------------------------------
    {
      AutoLock o_lock(op_lock);
      std::map<DomainPoint,RtEvent>::iterator finder = 
        intra_space_dependences.find(point);
      if (finder != intra_space_dependences.end())
      {
        if (finder->second != point_mapped)
        {
          std::map<DomainPoint,RtUserEvent>::iterator pending_finder = 
            pending_intra_space_dependences.find(point);
#ifdef DEBUG_LEGION
          assert(pending_finder != pending_intra_space_dependences.end());
#endif
          Runtime::trigger_event(pending_finder->second, point_mapped);
          pending_intra_space_dependences.erase(pending_finder);
          finder->second = point_mapped;
        }
      }
      else
        intra_space_dependences[point] = point_mapped;
    }

    //--------------------------------------------------------------------------
    void IndexTask::record_reference_mutation_effect(RtEvent event)
    //--------------------------------------------------------------------------
    {
      AutoLock o_lock(op_lock);
      map_applied_conditions.insert(event);
    }

    //--------------------------------------------------------------------------
    void IndexTask::record_origin_mapped_slice(SliceTask *local_slice)
    //--------------------------------------------------------------------------
    {
      AutoLock o_lock(op_lock);
      origin_mapped_slices.push_back(local_slice);
    }

    //--------------------------------------------------------------------------
    void IndexTask::return_slice_mapped(unsigned points,
                                RtEvent applied_condition, ApEvent effects_done)
    //--------------------------------------------------------------------------
    {
      DETAILED_PROFILER(runtime, INDEX_RETURN_SLICE_MAPPED_CALL);
      bool need_trigger = false;
      bool trigger_children_completed = false;
      bool trigger_children_commit = false;
      {
        AutoLock o_lock(op_lock);
        mapped_points += points;
        if (applied_condition.exists())
          map_applied_conditions.insert(applied_condition);
        if (effects_done.exists())
          effects_postconditions.insert(effects_done);
        // Already know that mapped points is the same as total points
        if (mapped_points == total_points)
        {
          need_trigger = true;
          if ((complete_points == total_points) &&
              !children_complete_invoked)
          {
            trigger_children_completed = true;
            children_complete_invoked = true;
          }
          if ((committed_points == total_points) &&
              !children_commit_invoked)
          {
            trigger_children_commit = true;
            children_commit_invoked = true;
          }
        }
      }
      if (need_trigger)
      {
        // Do this before we record ourselves as being mapped or bad
        // things can happen with regards to tracing
        if (!effects_postconditions.empty())
        {
          ApUserEvent to_trigger;
          if (request_early_complete_no_trigger(to_trigger))
          {
            const TraceInfo trace_info(this);
            const ApEvent done = 
              Runtime::merge_events(&trace_info, effects_postconditions);
            effects_postconditions.clear();
            // TODO: Something needs to go here for this to work with tracing
#if 0
            if (is_recording())
            {
#ifdef DEBUG_LEGION
              assert((tpl != NULL) && tpl->is_recording());
#endif
              tpl->record_trigger_event(to_trigger, done);
            }
#endif
            Runtime::trigger_event(to_trigger, done);
          }
          // Don't worry about the else case because that only happens
          // with inorder execution and we'll wait for it before completing
          // See IndexTask::trigger_task_complete
        }
        // Get the mapped precondition note we can now access this
        // without holding the lock because we know we've seen
        // all the responses so no one else will be mutating it.
        if (!map_applied_conditions.empty())
        {
          RtEvent map_condition = Runtime::merge_events(map_applied_conditions);
          complete_mapping(map_condition);
        }
        else
          complete_mapping();
      }
      if (trigger_children_completed)
        trigger_children_complete();
      if (trigger_children_commit)
        trigger_children_committed();
    }

    //--------------------------------------------------------------------------
    void IndexTask::return_slice_complete(unsigned points, 
                                          RtEvent slice_complete)
    //--------------------------------------------------------------------------
    {
      DETAILED_PROFILER(runtime, INDEX_RETURN_SLICE_COMPLETE_CALL);
      bool trigger_execution = false;
      bool need_trigger = false;
      {
        AutoLock o_lock(op_lock);
        if (slice_complete.exists())
          complete_preconditions.insert(slice_complete);
        complete_points += points;
#ifdef DEBUG_LEGION
        assert(!complete_received);
        assert(complete_points <= total_points);
#endif
        if (complete_points == total_points)
        {
          trigger_execution = true;
          if (!children_complete_invoked)
          {
            need_trigger = true;
            children_complete_invoked = true;
          }
        }
      }
      if (trigger_execution)
        complete_execution();
      if (need_trigger)
        trigger_children_complete();
    }

    //--------------------------------------------------------------------------
    void IndexTask::return_slice_commit(unsigned points, 
                                        RtEvent commit_precondition)
    //--------------------------------------------------------------------------
    {
      DETAILED_PROFILER(runtime, INDEX_RETURN_SLICE_COMMIT_CALL);
      bool need_trigger = false;
      {
        AutoLock o_lock(op_lock);
        if (commit_precondition.exists())
          commit_preconditions.insert(commit_precondition);
        committed_points += points;
#ifdef DEBUG_LEGION
        assert(committed_points <= total_points);
#endif
        if ((committed_points == total_points) && !children_commit_invoked)
        {
          need_trigger = true;
          children_commit_invoked = true;
        }
      }
      if (need_trigger)
        trigger_children_committed();
    } 

    //--------------------------------------------------------------------------
    void IndexTask::unpack_slice_mapped(Deserializer &derez, 
                                        AddressSpaceID source)
    //--------------------------------------------------------------------------
    {
      DerezCheck z(derez);
      size_t points;
      derez.deserialize(points);
      RtEvent applied_condition;
      derez.deserialize(applied_condition);
      ApEvent restrict_postcondition;
      derez.deserialize(restrict_postcondition);
#ifdef DEBUG_LEGION
      if (!is_origin_mapped())
      {
        std::map<DomainPoint,std::vector<LogicalRegion> > local_requirements;
        for (unsigned idx = 0; idx < points; idx++)
        {
          DomainPoint point;
          derez.deserialize(point);
          std::vector<LogicalRegion> &reqs = local_requirements[point];
          reqs.resize(regions.size());
          for (unsigned idx2 = 0; idx2 < regions.size(); idx2++)
            derez.deserialize(reqs[idx2]);
        }
        check_point_requirements(local_requirements);
      }
#endif
      return_slice_mapped(points, applied_condition, restrict_postcondition);
    }

    //--------------------------------------------------------------------------
    void IndexTask::unpack_slice_complete(Deserializer &derez)
    //--------------------------------------------------------------------------
    {
      DerezCheck z(derez);
      size_t points;
      derez.deserialize(points);
      RtEvent complete_precondition;
      derez.deserialize(complete_precondition);
      const RtEvent resources_returned =
        ResourceTracker::unpack_resources_return(derez, parent_ctx);
      if (redop > 0)
      {
        if (deterministic_redop)
        {
<<<<<<< HEAD
          DomainPoint p;
          derez.deserialize(p);
          DerezCheck z2(derez);
          size_t future_size;
          derez.deserialize(future_size);
          const void *future_ptr = derez.get_current_pointer();
          handle_future(p, future_ptr, future_size, false/*owner*/);
          // Advance the pointer on the deserializer
          derez.advance_pointer(future_size);
=======
#ifdef DEBUG_LEGION
          assert(reduction_op != NULL);
#endif
          // Unpack these futures and save them so we can do a
          // deterministic reduction fold operation later
          for (unsigned idx = 0; idx < points; idx++)
          {
            DomainPoint p;
            derez.deserialize(p);
            size_t size;
            derez.deserialize(size);
            const void *ptr = derez.get_current_pointer();
            handle_future(p, ptr, size, false/*owner*/);
            derez.advance_pointer(size);
          }
>>>>>>> 7d55ed73
        }
        else
        {
#ifdef DEBUG_LEGION
          assert(reduction_op != NULL);
#endif
<<<<<<< HEAD
        size_t reduc_size;
        derez.deserialize(reduc_size);
        const void *reduc_ptr = derez.get_current_pointer();
        DomainPoint dummy_point;
        handle_future(dummy_point, reduc_ptr, 
                      reduc_size, false/*owner*/);
        // Advance the pointer on the deserializer
        derez.advance_pointer(reduc_size);
=======
          size_t reduc_size;
          derez.deserialize(reduc_size);
          const void *reduc_ptr = derez.get_current_pointer();
          fold_reduction_future(reduc_ptr, reduc_size,
                                false /*owner*/, false/*exclusive*/);
          // Advance the pointer on the deserializer
          derez.advance_pointer(reduc_size);
        }
>>>>>>> 7d55ed73
      }
      if (resources_returned.exists())
      {
        if (complete_precondition.exists())
          return_slice_complete(points,
              Runtime::merge_events(complete_precondition, resources_returned));
        else
          return_slice_complete(points, resources_returned);
      }
      else
        return_slice_complete(points, complete_precondition);
    }

    //--------------------------------------------------------------------------
    void IndexTask::unpack_slice_commit(Deserializer &derez)
    //--------------------------------------------------------------------------
    {
      DerezCheck z(derez);
      size_t points;
      derez.deserialize(points);
      RtEvent commit_precondition;
      derez.deserialize(commit_precondition);
      return_slice_commit(points, commit_precondition);
    }

    //--------------------------------------------------------------------------
    void IndexTask::replay_analysis(void)
    //--------------------------------------------------------------------------
    {
#ifdef DEBUG_LEGION
      assert(is_replaying());
      assert(current_proc.exists());
#endif
#ifdef LEGION_SPY
      LegionSpy::log_replay_operation(unique_op_id);
#endif
      if (runtime->legion_spy_enabled)
      {
        for (unsigned idx = 0; idx < regions.size(); idx++)
          TaskOp::log_requirement(unique_op_id, idx, regions[idx]);
      }
      // Mark that this is origin mapped effectively in case we
      // have any remote tasks, do this before we clone it
      map_origin = true;
      SliceTask *new_slice = this->clone_as_slice_task(internal_space,
                                                       current_proc,
                                                       false, false);
      // Count how many total points we need for this index space task
      total_points = new_slice->enumerate_points();
      // We need to make one slice per point here in case we need to move
      // points to remote nodes. The way we do slicing right now prevents
      // us from knowing which point tasks are going remote until later in
      // the replay so we have to be pessimistic here
      new_slice->expand_replay_slices(slices);
      // Then do the replay on all the slices
      for (std::list<SliceTask*>::const_iterator it = 
            slices.begin(); it != slices.end(); it++)
        (*it)->replay_analysis();
    }

    //--------------------------------------------------------------------------
    /*static*/ void IndexTask::process_slice_mapped(Deserializer &derez,
                                                    AddressSpaceID source)
    //--------------------------------------------------------------------------
    {
      IndexTask *task;
      derez.deserialize(task);
      task->unpack_slice_mapped(derez, source);
    }

    //--------------------------------------------------------------------------
    /*static*/ void IndexTask::process_slice_complete(Deserializer &derez)
    //--------------------------------------------------------------------------
    {
      IndexTask *task;
      derez.deserialize(task);
      task->unpack_slice_complete(derez);
    }

    //--------------------------------------------------------------------------
    /*static*/ void IndexTask::process_slice_commit(Deserializer &derez)
    //--------------------------------------------------------------------------
    {
      IndexTask *task;
      derez.deserialize(task);
      task->unpack_slice_commit(derez);
    }

    //--------------------------------------------------------------------------
    /*static*/ void IndexTask::process_slice_find_intra_dependence(
                                                            Deserializer &derez)
    //--------------------------------------------------------------------------
    {
      IndexTask *task;
      derez.deserialize(task);
      DomainPoint point;
      derez.deserialize(point);
      RtUserEvent to_trigger;
      derez.deserialize(to_trigger);
      const RtEvent result = task->find_intra_space_dependence(point);
      Runtime::trigger_event(to_trigger, result);
    }

    //--------------------------------------------------------------------------
    /*static*/ void IndexTask::process_slice_record_intra_dependence(
                                                            Deserializer &derez)
    //--------------------------------------------------------------------------
    {
      IndexTask *task;
      derez.deserialize(task);
      DomainPoint point, next;
      derez.deserialize(point);
      derez.deserialize(next);
      RtEvent mapped_event;
      derez.deserialize(mapped_event);
      task->record_intra_space_dependence(point, next, mapped_event);
    }

#ifdef DEBUG_LEGION
    //--------------------------------------------------------------------------
    void IndexTask::check_point_requirements(
            const std::map<DomainPoint,std::vector<LogicalRegion> > &point_reqs)
    //--------------------------------------------------------------------------
    {
      std::set<std::pair<unsigned,unsigned> > local_interfering = 
        interfering_requirements;
      // Handle any region requirements that interfere with itself
      for (unsigned idx = 0; idx < regions.size(); idx++)
      {
        const RegionRequirement &req = regions[idx];
        if (!IS_WRITE(req) || (req.must_premap() && !IS_EXCLUSIVE(req)))
          continue;
        local_interfering.insert(std::pair<unsigned,unsigned>(idx,idx));
      }
      // If the projection functions are invertible then we don't have to 
      // worry about interference because the runtime knows how to hook
      // up those kinds of dependences
      for (std::set<std::pair<unsigned,unsigned> >::iterator it = 
            local_interfering.begin(); it != local_interfering.end(); /*none*/)
      {
        if (it->first == it->second)
        {
          const RegionRequirement &req = regions[it->first];
          if (req.handle_type != SINGULAR)
          {
            ProjectionFunction *func = 
              runtime->find_projection_function(req.projection);   
            if (func->is_invertible)
            {
              std::set<std::pair<unsigned,unsigned> >::iterator to_del = it++;
              local_interfering.erase(to_del); 
              continue;
            }
          }
        }
        // If we make it here then keep going
        it++;
      }
      // Nothing to do if there are no interfering requirements
      if (local_interfering.empty())
        return;
      // Make sure that all the slices coming back here are serialized
      AutoLock o_lock(op_lock);
      for (std::map<DomainPoint,std::vector<LogicalRegion> >::const_iterator 
            pit = point_reqs.begin(); pit != point_reqs.end(); pit++)
      { 
        const std::vector<LogicalRegion> &point_reqs = pit->second;
        for (std::map<DomainPoint,std::vector<LogicalRegion> >::const_iterator
              oit = point_requirements.begin(); 
              oit != point_requirements.end(); oit++)
        {
          const std::vector<LogicalRegion> &other_reqs = oit->second;
          const bool same_point = (pit->first == oit->first);
          // Now check for interference with any other points
          for (std::set<std::pair<unsigned,unsigned> >::const_iterator it =
                local_interfering.begin(); it !=
                local_interfering.end(); it++)
          {
            // Skip same region requireemnt for same point
            if (same_point && (it->first == it->second))
              continue;
            // If either one are the NO_REGION then there is no interference
            if (!point_reqs[it->first].exists() || 
                !other_reqs[it->second].exists())
              continue;
            if (!runtime->forest->are_disjoint(
                  point_reqs[it->first].get_index_space(), 
                  other_reqs[it->second].get_index_space()))
            {
              switch (pit->first.get_dim())
              {
                case 1:
                  {
                    REPORT_LEGION_ERROR(ERROR_INDEX_SPACE_TASK,
                              "Index space task launch has intefering "
                              "region requirements %d of point %lld and region "
                              "requirement %d of point %lld of %s (UID %lld) "
                              "in parent task %s (UID %lld) are interfering.",
                              it->first, pit->first[0], it->second,
                              oit->first[0], get_task_name(), get_unique_id(),
                              parent_ctx->get_task_name(),
                              parent_ctx->get_unique_id());
                    break;
                  }
#if LEGION_MAX_DIM >= 2
                case 2:
                  {
                    REPORT_LEGION_ERROR(ERROR_INDEX_SPACE_TASK,
                              "Index space task launch has intefering "
                              "region requirements %d of point (%lld,%lld) and "
                              "region requirement %d of point (%lld,%lld) of "
                              "%s (UID %lld) in parent task %s (UID %lld) are "
                              "interfering.", it->first, pit->first[0],
                              pit->first[1], it->second, oit->first[0],
                              oit->first[1], get_task_name(), get_unique_id(),
                              parent_ctx->get_task_name(),
                              parent_ctx->get_unique_id());
                    break;
                  }
#endif
#if LEGION_MAX_DIM >= 3
                case 3:
                  {
                    REPORT_LEGION_ERROR(ERROR_INDEX_SPACE_TASK,
                              "Index space task launch has intefering "
                              "region requirements %d of point (%lld,%lld,%lld)"
                              " and region requirement %d of point "
                              "(%lld,%lld,%lld) of %s (UID %lld) in parent "
                              "task %s (UID %lld) are interfering.", it->first,
                              pit->first[0], pit->first[1], pit->first[2],
                              it->second, oit->first[0], oit->first[1],
                              oit->first[2], get_task_name(), get_unique_id(),
                              parent_ctx->get_task_name(),
                              parent_ctx->get_unique_id());
                    break;
                  }
#endif
#if LEGION_MAX_DIM >= 4
                case 4:
                  {
                    REPORT_LEGION_ERROR(ERROR_INDEX_SPACE_TASK,
                              "Index space task launch has intefering "
                              "region requirements %d of point "
                              "(%lld,%lld,%lld,%lld)"
                              " and region requirement %d of point "
                              "(%lld,%lld,%lld,%lld) of %s (UID %lld) in parent"
                              " task %s (UID %lld) are interfering.", it->first,
                              pit->first[0], pit->first[1], pit->first[2],
                              pit->first[3], it->second, oit->first[0], 
                              oit->first[1], oit->first[2], oit->first[3],
                              get_task_name(), get_unique_id(),
                              parent_ctx->get_task_name(),
                              parent_ctx->get_unique_id());
                    break;
                  }
#endif
#if LEGION_MAX_DIM >= 5
                case 5:
                  {
                    REPORT_LEGION_ERROR(ERROR_INDEX_SPACE_TASK,
                              "Index space task launch has intefering "
                              "region requirements %d of point "
                              "(%lld,%lld,%lld,%lld,%lld)"
                              " and region requirement %d of point "
                              "(%lld,%lld,%lld,%lld,%lld) of %s (UID %lld) "
                              "in parent task %s (UID %lld) are interfering.",
                              it->first, pit->first[0], pit->first[1], 
                              pit->first[2], pit->first[3], pit->first[4],
                              it->second, oit->first[0], oit->first[1], 
                              oit->first[2], oit->first[3], oit->first[4],
                              get_task_name(), get_unique_id(),
                              parent_ctx->get_task_name(),
                              parent_ctx->get_unique_id());
                    break;
                  }
#endif
#if LEGION_MAX_DIM >= 6
                case 6:
                  {
                    REPORT_LEGION_ERROR(ERROR_INDEX_SPACE_TASK,
                              "Index space task launch has intefering "
                              "region requirements %d of point "
                              "(%lld,%lld,%lld,%lld,%lld,%lld)"
                              " and region requirement %d of point "
                              "(%lld,%lld,%lld,%lld,%lld,%lld) of %s " 
                              "(UID %lld) in parent task %s (UID %lld) "
                              "are interfering.",
                              it->first, pit->first[0], pit->first[1], 
                              pit->first[2], pit->first[3], pit->first[4],
                              pit->first[5], it->second, oit->first[0], 
                              oit->first[1], oit->first[2], oit->first[3], 
                              oit->first[4], oit->first[5],
                              get_task_name(), get_unique_id(),
                              parent_ctx->get_task_name(),
                              parent_ctx->get_unique_id());
                    break;
                  }
#endif
#if LEGION_MAX_DIM >= 7
                case 7:
                  {
                    REPORT_LEGION_ERROR(ERROR_INDEX_SPACE_TASK,
                              "Index space task launch has intefering "
                              "region requirements %d of point "
                              "(%lld,%lld,%lld,%lld,%lld,%lld,%lld)"
                              " and region requirement %d of point "
                              "(%lld,%lld,%lld,%lld,%lld,%lld,%lld) of %s "
                              "(UID %lld) in parent task %s (UID %lld) "
                              "are interfering.",
                              it->first, pit->first[0], pit->first[1], 
                              pit->first[2], pit->first[3], pit->first[4],
                              pit->first[5], pit->first[6], it->second, 
                              oit->first[0], oit->first[1], oit->first[2], 
                              oit->first[3], oit->first[4], oit->first[5],
                              oit->first[6], get_task_name(), get_unique_id(),
                              parent_ctx->get_task_name(),
                              parent_ctx->get_unique_id());
                    break;
                  }
#endif
#if LEGION_MAX_DIM >= 8
                case 8:
                  {
                    REPORT_LEGION_ERROR(ERROR_INDEX_SPACE_TASK,
                              "Index space task launch has intefering "
                              "region requirements %d of point "
                              "(%lld,%lld,%lld,%lld,%lld,%lld,%lld,%lld)"
                              " and region requirement %d of point "
                              "(%lld,%lld,%lld,%lld,%lld,%lld,%lld,%lld) "
                              "of %s (UID %lld) in parent task %s (UID %lld) "
                              "are interfering.",
                              it->first, pit->first[0], pit->first[1], 
                              pit->first[2], pit->first[3], pit->first[4],
                              pit->first[5], pit->first[6], pit->first[7],
                              it->second, oit->first[0], oit->first[1], 
                              oit->first[2], oit->first[3], oit->first[4], 
                              oit->first[5], oit->first[6], oit->first[7],
                              get_task_name(), get_unique_id(),
                              parent_ctx->get_task_name(),
                              parent_ctx->get_unique_id());
                    break;
                  }
#endif
#if LEGION_MAX_DIM >= 9
                case 9:
                  {
                    REPORT_LEGION_ERROR(ERROR_INDEX_SPACE_TASK,
                              "Index space task launch has intefering "
                              "region requirements %d of point "
                              "(%lld,%lld,%lld,%lld,%lld,%lld,%lld,%lld,%lld)"
                              " and region requirement %d of point "
                              "(%lld,%lld,%lld,%lld,%lld,%lld,%lld,%lld,%lld) "
                              "of %s (UID %lld) in parent task %s (UID %lld) "
                              "are interfering.",
                              it->first, pit->first[0], pit->first[1], 
                              pit->first[2], pit->first[3], pit->first[4],
                              pit->first[5], pit->first[6], pit->first[7],
                              pit->first[8], it->second, oit->first[0], 
                              oit->first[1], oit->first[2], oit->first[3], 
                              oit->first[4], oit->first[5], oit->first[6], 
                              oit->first[7], oit->first[8],
                              get_task_name(), get_unique_id(),
                              parent_ctx->get_task_name(),
                              parent_ctx->get_unique_id());
                    break;
                  }
#endif
                default:
                  assert(false);
              }
            }
          }
        }
        // Add it to the set of point requirements
        point_requirements.insert(*pit);
      }
    }
#endif

    /////////////////////////////////////////////////////////////
    // Slice Task 
    /////////////////////////////////////////////////////////////

    //--------------------------------------------------------------------------
    SliceTask::SliceTask(Runtime *rt)
      : MultiTask(rt)
    //--------------------------------------------------------------------------
    {
    }

    //--------------------------------------------------------------------------
    SliceTask::SliceTask(const SliceTask &rhs)
      : MultiTask(NULL)
    //--------------------------------------------------------------------------
    {
      // should never be called
      assert(false);
    }

    //--------------------------------------------------------------------------
    SliceTask::~SliceTask(void)
    //--------------------------------------------------------------------------
    {
    }

    //--------------------------------------------------------------------------
    SliceTask& SliceTask::operator=(const SliceTask &rhs)
    //--------------------------------------------------------------------------
    {
      // should never be called
      assert(false);
      return *this;
    }

    //--------------------------------------------------------------------------
    void SliceTask::activate(void)
    //--------------------------------------------------------------------------
    {
      DETAILED_PROFILER(runtime, SLICE_ACTIVATE_CALL);
      activate_multi();
      // Slice tasks never have to resolve speculation
      resolve_speculation();
      index_complete = ApEvent::NO_AP_EVENT;
      num_unmapped_points = 0;
      num_uncomplete_points = 0;
      num_uncommitted_points = 0;
      index_owner = NULL;
      remote_owner_uid = 0;
      remote_trace_info = NULL;
      remote_unique_id = get_unique_id();
      origin_mapped = false;
    }

    //--------------------------------------------------------------------------
    void SliceTask::deactivate(void)
    //--------------------------------------------------------------------------
    {
      DETAILED_PROFILER(runtime, SLICE_DEACTIVATE_CALL);
      deactivate_multi();
      // Deactivate all our points 
      for (std::vector<PointTask*>::const_iterator it = points.begin();
            it != points.end(); it++)
      {
        // Check to see if we are origin mapped or not which 
        // determines whether we should commit this operation or
        // just deactivate it like normal
        if (is_origin_mapped() && !is_remote())
          (*it)->deactivate();
        else
          (*it)->commit_operation(true/*deactivate*/);
      }
      points.clear(); 
      if (remote_trace_info != NULL)
        delete remote_trace_info;
      if (!acquired_instances.empty())
        release_acquired_instances(acquired_instances);
#ifdef DEBUG_LEGION
      assert(local_regions.empty());
      assert(local_fields.empty());
#endif
      acquired_instances.clear();
      map_applied_conditions.clear();
      complete_preconditions.clear();
      commit_preconditions.clear();
      created_regions.clear();
      created_fields.clear();
      created_field_spaces.clear();
      created_index_spaces.clear();
      created_index_partitions.clear();
      unique_intra_space_deps.clear();
      runtime->free_slice_task(this);
    }

    //--------------------------------------------------------------------------
    void SliceTask::trigger_dependence_analysis(void)
    //--------------------------------------------------------------------------
    {
      // should never be called
      assert(false);
    }

    //--------------------------------------------------------------------------
    void SliceTask::resolve_false(bool speculated, bool launched)
    //--------------------------------------------------------------------------
    {
      // should never be called
      assert(false);
    }

    //--------------------------------------------------------------------------
    void SliceTask::early_map_task(void)
    //--------------------------------------------------------------------------
    {
      // Slices are already done with early mapping 
    }

    //--------------------------------------------------------------------------
    std::map<PhysicalManager*,std::pair<unsigned,bool> >* 
                                     SliceTask::get_acquired_instances_ref(void)
    //--------------------------------------------------------------------------
    {
      return &acquired_instances;
    }

    //--------------------------------------------------------------------------
    void SliceTask::check_target_processors(void) const
    //--------------------------------------------------------------------------
    {
#ifdef DEBUG_LEGION
      assert(!points.empty());
#endif
      if (points.size() == 1)
        return;
      const AddressSpaceID target_space = 
        runtime->find_address_space(points[0]->target_proc);
      for (unsigned idx = 1; idx < points.size(); idx++)
      {
        if (target_space != 
            runtime->find_address_space(points[idx]->target_proc))
          REPORT_LEGION_ERROR(ERROR_INVALID_MAPPER_OUTPUT,
                      "Invalid mapper output: two different points in one "
                      "slice of %s (UID %lld) mapped to processors in two"
                      "different address spaces (%d and %d) which is illegal.",
                      get_task_name(), get_unique_id(), target_space,
                      runtime->find_address_space(points[idx]->target_proc))
      }
    }

    //--------------------------------------------------------------------------
    void SliceTask::update_target_processor(void)
    //--------------------------------------------------------------------------
    {
      if (points.empty())
        return;
#ifdef DEBUG_LEGION
      check_target_processors();
#endif
      this->target_proc = points[0]->target_proc;
    }

    //--------------------------------------------------------------------------
    bool SliceTask::distribute_task(void)
    //--------------------------------------------------------------------------
    {
      DETAILED_PROFILER(runtime, SLICE_DISTRIBUTE_CALL);
      update_target_processor();
      if (target_proc.exists() && (target_proc != current_proc))
      {
        runtime->send_task(this);
        // The runtime will deactivate this task
        // after it has been sent
        return false;
      }
      return true;
    }

    //--------------------------------------------------------------------------
    RtEvent SliceTask::perform_mapping(MustEpochOp *epoch_owner/*=NULL*/,
                                       const DeferMappingArgs *args/*=NULL*/)
    //--------------------------------------------------------------------------
    {
      DETAILED_PROFILER(runtime, SLICE_PERFORM_MAPPING_CALL);
#ifdef DEBUG_LEGION
      // Should never get duplicate invocations here
      assert(args == NULL);
#endif
      // Check to see if we already enumerated all the points, if
      // not then do so now
      if (points.empty())
        enumerate_points();
      // Once we start mapping then we are no longer stealable
      stealable = false;
      std::set<RtEvent> mapped_events;
      for (std::vector<PointTask*>::const_iterator it = 
            points.begin(); it != points.end(); it++)
      {
        const RtEvent map_event = (*it)->perform_mapping(epoch_owner);
        if (map_event.exists())
          mapped_events.insert(map_event);
      }
      if (!mapped_events.empty())
        return Runtime::merge_events(mapped_events);
      return RtEvent::NO_RT_EVENT;
    }

    //--------------------------------------------------------------------------
    void SliceTask::launch_task(void)
    //--------------------------------------------------------------------------
    {
      DETAILED_PROFILER(runtime, SLICE_LAUNCH_CALL);
#ifdef DEBUG_LEGION
      assert(!points.empty());
#endif
      // Launch all of our child points
      for (unsigned idx = 0; idx < points.size(); idx++)
        points[idx]->launch_task();
    }

    //--------------------------------------------------------------------------
    bool SliceTask::is_stealable(void) const
    //--------------------------------------------------------------------------
    {
      return ((!map_origin) && stealable);
    }

    //--------------------------------------------------------------------------
    void SliceTask::map_and_launch(void)
    //--------------------------------------------------------------------------
    {
      DETAILED_PROFILER(runtime, SLICE_MAP_AND_LAUNCH_CALL);
      // First enumerate all of our points if we haven't already done so
      if (points.empty())
        enumerate_points();
      // Mark that this task is no longer stealable.  Once we start
      // executing things onto a specific processor slices cannot move.
      stealable = false;
#ifdef DEBUG_LEGION
      assert(!points.empty());
#endif
      const size_t num_points = points.size();
      for (unsigned idx = 0; idx < num_points; idx++)
      {
        PointTask *point = points[idx];
        const RtEvent map_event = point->perform_mapping();
        if (map_event.exists() && !map_event.has_triggered())
          point->defer_launch_task(map_event);
        else
          point->launch_task();
      }
    }

    //--------------------------------------------------------------------------
    ApEvent SliceTask::get_task_completion(void) const
    //--------------------------------------------------------------------------
    {
      return index_complete;
    }

    //--------------------------------------------------------------------------
    TaskOp::TaskKind SliceTask::get_task_kind(void) const
    //--------------------------------------------------------------------------
    {
      return SLICE_TASK_KIND;
    }

    //--------------------------------------------------------------------------
    bool SliceTask::pack_task(Serializer &rez, AddressSpaceID target)
    //--------------------------------------------------------------------------
    {
      DETAILED_PROFILER(runtime, SLICE_PACK_TASK_CALL);
      // Check to see if we are stealable or not yet fully sliced,
      // if both are false and we're not remote, then we can send the state
      // now or check to see if we are remotely mapped
      RezCheck z(rez);
      // Preamble used in TaskOp::unpack
      rez.serialize(points.size());
      pack_multi_task(rez, target);
      rez.serialize(index_owner);
      rez.serialize(index_complete);
      rez.serialize(remote_unique_id);
      rez.serialize(origin_mapped);
      rez.serialize(remote_owner_uid);
      rez.serialize(internal_space);
      if (redop == 0)
      {
#ifdef DEBUG_LEGION
        assert(future_map.impl != NULL);
#endif
        rez.serialize(future_map.impl->did);
        rez.serialize(future_map.impl->get_ready_event());
      }
      if (predicate_false_future.impl != NULL)
        rez.serialize(predicate_false_future.impl->did);
      else
        rez.serialize<DistributedID>(0);
      rez.serialize(predicate_false_size);
      if (predicate_false_size > 0)
        rez.serialize(predicate_false_result, predicate_false_size);
      for (unsigned idx = 0; idx < points.size(); idx++)
      {
        points[idx]->pack_task(rez, target);
      }
      // If we don't have any points, we have to pack up the argument map
      // and any trace info that we need for doing remote tracing
      if (points.empty())
      {
        if (remote_trace_info == NULL)
        {
          const TraceInfo trace_info = (remote_trace_info == NULL) ?
            TraceInfo(this) : *remote_trace_info; 
          std::set<RtEvent> applied;
          trace_info.pack_remote_trace_info(rez, target, applied);
          // Pass any applied events back to the index owner
          if (!applied.empty())
          {
            for (std::set<RtEvent>::const_iterator it =
                  applied.begin(); it != applied.end(); it++)
              index_owner->record_reference_mutation_effect(*it);
          }
        }
        else
        {
#ifdef DEBUG_LEGION
          // Should be empty before
          assert(map_applied_conditions.empty());
#endif
          remote_trace_info->pack_remote_trace_info(rez, target, 
                                                    map_applied_conditions);
#ifdef DEBUG_LEGION
          // Should be empty after too
          assert(map_applied_conditions.empty());
#endif
        }
        if (point_arguments.impl != NULL)
        {
          rez.serialize(point_arguments.impl->did);
          rez.serialize(point_arguments.impl->get_ready_event());
        }
        else
          rez.serialize<DistributedID>(0);
      }
      bool deactivate_now = true;
      if (!is_remote() && is_origin_mapped())
      {
        // If we're not remote and origin mapped then we need
        // to hold onto these version infos until we are done
        // with the whole index space task, so tell our owner
        index_owner->record_origin_mapped_slice(this);
        deactivate_now = false;
      }
      // Always return true for slice tasks since they should
      // always be deactivated after they are sent somewhere else
      return deactivate_now;
    }
    
    //--------------------------------------------------------------------------
    bool SliceTask::unpack_task(Deserializer &derez, Processor current,
                                std::set<RtEvent> &ready_events)
    //--------------------------------------------------------------------------
    {
      DETAILED_PROFILER(runtime, SLICE_UNPACK_TASK_CALL);
      DerezCheck z(derez);
      size_t num_points;
      derez.deserialize(num_points);
      unpack_multi_task(derez, ready_events);
      set_current_proc(current);
      derez.deserialize(index_owner);
      derez.deserialize(index_complete);
      derez.deserialize(remote_unique_id); 
      derez.deserialize(origin_mapped);
      derez.deserialize(remote_owner_uid);
      derez.deserialize(internal_space);
      if (runtime->legion_spy_enabled)
        LegionSpy::log_slice_slice(remote_unique_id, get_unique_id());
      if (runtime->profiler != NULL)
        runtime->profiler->register_slice_owner(remote_unique_id,
            get_unique_op_id());
      num_unmapped_points = num_points;
      num_uncomplete_points = num_points;
      num_uncommitted_points = num_points;
      // Check to see if we ended up back on the original node
      // We have to do this before unpacking the points
      if (is_remote())
      {
        RtEvent ctx_ready;
        parent_ctx = runtime->find_context(remote_owner_uid, false, &ctx_ready);
        if (ctx_ready.exists())
          ready_events.insert(ctx_ready);
      }
      else
        parent_ctx = index_owner->parent_ctx;
      if (redop == 0)
      {
        DistributedID future_map_did;
        derez.deserialize(future_map_did);
        ApEvent ready_event;
        derez.deserialize(ready_event);
        WrapperReferenceMutator mutator(ready_events);
        future_map = FutureMap(
            runtime->find_or_create_future_map(future_map_did, parent_ctx, 
                                               ready_event, &mutator)); 
      }
      // Unpack the predicate false infos
      DistributedID pred_false_did;
      derez.deserialize(pred_false_did);
      if (pred_false_did != 0)
      {
        WrapperReferenceMutator mutator(ready_events);
        FutureImpl *impl = 
          runtime->find_or_create_future(pred_false_did, &mutator);
        impl->add_base_gc_ref(FUTURE_HANDLE_REF, &mutator);
        predicate_false_future = Future(impl, false/*need reference*/);
      }
      derez.deserialize(predicate_false_size);
      if (predicate_false_size > 0)
      {
#ifdef DEBUG_LEGION
        assert(predicate_false_result == NULL);
#endif
        predicate_false_result = malloc(predicate_false_size);
        derez.deserialize(predicate_false_result, predicate_false_size);
      }
      for (unsigned idx = 0; idx < num_points; idx++)
      {
        PointTask *point = runtime->get_available_point_task(); 
        point->slice_owner = this;
        point->unpack_task(derez, current, ready_events);
        point->parent_ctx = parent_ctx;
        points.push_back(point);
        if (runtime->legion_spy_enabled)
          LegionSpy::log_slice_point(get_unique_id(), 
                                     point->get_unique_id(),
                                     point->index_point);
      }
      if (num_points == 0)
      {
#ifdef DEBUG_LEGION
        assert(remote_trace_info == NULL);
#endif
        remote_trace_info = 
          TraceInfo::unpack_remote_trace_info(derez, this, runtime);
        DistributedID future_map_did;
        derez.deserialize(future_map_did);
        if (future_map_did > 0)
        {
          ApEvent ready_event;
          derez.deserialize(ready_event);
          WrapperReferenceMutator mutator(ready_events);
          FutureMapImpl *impl = runtime->find_or_create_future_map(
                  future_map_did, parent_ctx, ready_event, &mutator);
          impl->add_base_gc_ref(FUTURE_HANDLE_REF, &mutator);
          point_arguments = FutureMap(impl, false/*need reference*/);
        }
      }
      // Return true to add this to the ready queue
      return true;
    }

    //--------------------------------------------------------------------------
    void SliceTask::perform_inlining(void)
    //--------------------------------------------------------------------------
    {
      // should never be called
      assert(false);
    }

    //--------------------------------------------------------------------------
    SliceTask* SliceTask::clone_as_slice_task(IndexSpace is, Processor p,
                                              bool recurse, bool stealable)
    //--------------------------------------------------------------------------
    {
      DETAILED_PROFILER(runtime, SLICE_CLONE_AS_SLICE_CALL);
      SliceTask *result = runtime->get_available_slice_task(); 
      result->initialize_base_task(parent_ctx,  false/*track*/, NULL/*deps*/,
                                   Predicate::TRUE_PRED, this->task_id);
      result->clone_multi_from(this, is, p, recurse, stealable);
      result->index_complete = this->index_complete;
      result->index_owner = this->index_owner;
      result->remote_owner_uid = this->remote_owner_uid;
      result->tpl = tpl;
      result->memo_state = memo_state;
      if (runtime->legion_spy_enabled)
        LegionSpy::log_slice_slice(get_unique_id(), 
                                   result->get_unique_id());
      if (runtime->profiler != NULL)
        runtime->profiler->register_slice_owner(get_unique_op_id(),
            result->get_unique_op_id());
      return result;
    }

    //--------------------------------------------------------------------------
    void SliceTask::handle_future(const DomainPoint &point, const void *result,
                                  size_t result_size, bool owner)
    //--------------------------------------------------------------------------
    {
      DETAILED_PROFILER(runtime, SLICE_HANDLE_FUTURE_CALL);
      if (redop > 0)
      {
        if (is_remote())
        {
          // Store the future result in our temporary futures unless we're 
          // doing a non-deterministic reduction in which case we can eagerly
          // fold this now into our reduction buffer
          if (deterministic_redop)
          {
            // Store it in our temporary futures
            if (owner)
            {
              // Hold the lock to protect the data structure
              AutoLock o_lock(op_lock);
#ifdef DEBUG_LEGION
              assert(temporary_futures.find(point) == temporary_futures.end());
#endif
              temporary_futures[point] = 
                std::pair<void*,size_t>(const_cast<void*>(result),result_size);
            }
            else
            {
              void *copy = legion_malloc(FUTURE_RESULT_ALLOC, result_size);
              memcpy(copy,result,result_size);
              // Hold the lock to protect the data structure
              AutoLock o_lock(op_lock);
#ifdef DEBUG_LEGION
              assert(temporary_futures.find(point) == temporary_futures.end());
#endif
              temporary_futures[point] = 
                std::pair<void*,size_t>(copy,result_size);
            }
          }
          else
            fold_reduction_future(result, result_size,owner,false/*exclusive*/);
        }
        else
          index_owner->handle_future(point, result, result_size, owner);
      }
      else
      {
        Future f = future_map.impl->get_future(point);
        f.impl->set_result(result, result_size, owner);
      }
    }

    //--------------------------------------------------------------------------
    void SliceTask::register_must_epoch(void)
    //--------------------------------------------------------------------------
    {
#ifdef DEBUG_LEGION
      assert(must_epoch != NULL);
#endif
      if (points.empty())
        enumerate_points();
      must_epoch->register_slice_task(this);
      for (unsigned idx = 0; idx < points.size(); idx++)
      {
        PointTask *point = points[idx];
        must_epoch->register_single_task(point, must_epoch_index);
      }
    }

    //--------------------------------------------------------------------------
    PointTask* SliceTask::clone_as_point_task(const DomainPoint &point)
    //--------------------------------------------------------------------------
    {
      DETAILED_PROFILER(runtime, SLICE_CLONE_AS_POINT_CALL);
      PointTask *result = runtime->get_available_point_task();
      result->initialize_base_task(parent_ctx, false/*track*/, NULL/*deps*/,
                                   Predicate::TRUE_PRED, this->task_id);
      result->clone_task_op_from(this, this->target_proc, 
                                 false/*stealable*/, true/*duplicate*/);
      result->is_index_space = true;
      result->must_epoch_task = this->must_epoch_task;
      result->index_domain = this->index_domain;
      result->tpl = tpl;
      result->memo_state = memo_state;
      // Grab any remote trace info that we need from the slice
      if (remote_trace_info != NULL)
      {
#ifdef DEBUG_LEGION
        assert(result->remote_trace_info == NULL);
#endif
        result->remote_trace_info = new TraceInfo(*remote_trace_info, result);
      }
      // Now figure out our local point information
      result->initialize_point(this, point, point_arguments);
      if (runtime->legion_spy_enabled)
        LegionSpy::log_slice_point(get_unique_id(), 
                                   result->get_unique_id(),
                                   result->index_point);
      return result;
    }

    //--------------------------------------------------------------------------
    size_t SliceTask::enumerate_points(void)
    //--------------------------------------------------------------------------
    {
      DETAILED_PROFILER(runtime, SLICE_ENUMERATE_POINTS_CALL);
      Domain internal_domain;
      runtime->forest->find_launch_space_domain(internal_space,internal_domain);
      const size_t num_points = internal_domain.get_volume();
#ifdef DEBUG_LEGION
      assert(num_points > 0);
#endif
      unsigned point_idx = 0;
      points.resize(num_points);
      // Enumerate all the points in our slice and make point tasks
      for (Domain::DomainPointIterator itr(internal_domain); 
            itr; itr++, point_idx++)
        points[point_idx] = clone_as_point_task(itr.p);
      // Compute any projection region requirements
      for (unsigned idx = 0; idx < regions.size(); idx++)
      {
        if (regions[idx].handle_type == SINGULAR)
          continue;
        else 
        {
          ProjectionFunction *function = 
            runtime->find_projection_function(regions[idx].projection);
          function->project_points(regions[idx], idx, runtime, 
                                   index_domain, points);
        }
      }
      // Update the no access regions
      for (unsigned idx = 0; idx < num_points; idx++)
        points[idx]->complete_point_projection();
      // Mark how many points we have
      num_unmapped_points = num_points;
      num_uncomplete_points = num_points;
      num_uncommitted_points = num_points;
      return num_points;
    } 

    //--------------------------------------------------------------------------
    const void* SliceTask::get_predicate_false_result(size_t &result_size)
    //--------------------------------------------------------------------------
    {
      if (predicate_false_future.impl != NULL)
      {
        // Wait for the future to be ready
        ApEvent wait_on = predicate_false_future.impl->get_ready_event();
        wait_on.wait(); 
        result_size = predicate_false_future.impl->get_untyped_size(true);
        return predicate_false_future.impl->get_untyped_result(true,NULL,true);
      }
      else
      {
        result_size = predicate_false_size;
        return predicate_false_result;
      }
    }

    //--------------------------------------------------------------------------
    void SliceTask::trigger_task_complete(bool deferred /*=false*/)
    //--------------------------------------------------------------------------
    {
      trigger_slice_complete();
    }

    //--------------------------------------------------------------------------
    void SliceTask::trigger_task_commit(void)
    //--------------------------------------------------------------------------
    {
      trigger_slice_commit();
    } 

    //--------------------------------------------------------------------------
    void SliceTask::record_reference_mutation_effect(RtEvent event)
    //--------------------------------------------------------------------------
    {
      map_applied_conditions.insert(event);
    }

    //--------------------------------------------------------------------------
    void SliceTask::return_privileges(TaskContext *point_context,
                                      std::set<RtEvent> &preconditions)
    //--------------------------------------------------------------------------
    {
      // If we're remote, pass our privileges back to ourself
      // otherwise pass them directly back to the index owner
      if (is_remote())
        point_context->return_resources(this, preconditions);
      else
        point_context->return_resources(parent_ctx, preconditions);
    }

    //--------------------------------------------------------------------------
    void SliceTask::record_child_mapped(RtEvent child_complete,
                                        ApEvent effects_done)
    //--------------------------------------------------------------------------
    {
      bool needs_trigger = false;
      {
        AutoLock o_lock(op_lock);
        if (child_complete.exists())
          map_applied_conditions.insert(child_complete);
        if (effects_done.exists())
          effects_postconditions.insert(effects_done);
#ifdef DEBUG_LEGION
        assert(num_unmapped_points > 0);
#endif
        num_unmapped_points--;
        if (num_unmapped_points == 0)
          needs_trigger = true;
      }
      if (needs_trigger)
        trigger_slice_mapped();
    }

    //--------------------------------------------------------------------------
    void SliceTask::record_child_complete(RtEvent child_complete)
    //--------------------------------------------------------------------------
    {
      bool needs_trigger = false;
      {
        AutoLock o_lock(op_lock);
        if (child_complete.exists())
          complete_preconditions.insert(child_complete);
#ifdef DEBUG_LEGION
        assert(num_uncomplete_points > 0);
#endif
        num_uncomplete_points--;
        if ((num_uncomplete_points == 0) && !children_complete_invoked)
        {
          needs_trigger = true;
          children_complete_invoked = true;
        }
      }
      if (needs_trigger)
        trigger_children_complete();
    }

    //--------------------------------------------------------------------------
    void SliceTask::record_child_committed(RtEvent commit_precondition)
    //--------------------------------------------------------------------------
    {
      bool needs_trigger = false;
      {
        AutoLock o_lock(op_lock);
#ifdef DEBUG_LEGION
        assert(num_uncommitted_points > 0);
#endif
        if (commit_precondition.exists())
          commit_preconditions.insert(commit_precondition);
        num_uncommitted_points--;
        if ((num_uncommitted_points == 0) && !children_commit_invoked)
        {
          needs_trigger = true;
          children_commit_invoked = true;
        }
      }
      if (needs_trigger)
        trigger_children_committed();
    }

    //--------------------------------------------------------------------------
    void SliceTask::trigger_slice_mapped(void)
    //--------------------------------------------------------------------------
    {
      DETAILED_PROFILER(runtime, SLICE_MAPPED_CALL);
      RtEvent applied_condition;
      if (!map_applied_conditions.empty())
        applied_condition = Runtime::merge_events(map_applied_conditions);
      // Include all the points in the effects postcondition
      // since they all need to be merged into the summary for the index task
      for (unsigned idx = 0; idx < points.size(); idx++)
      {
        const ApEvent point_completion = points[idx]->get_task_completion();
        // Always record this for tracing purposes
        if (((tpl != NULL) && tpl->is_recording()) ||
            ((remote_trace_info != NULL) && remote_trace_info->recording))
        {
          effects_postconditions.insert(point_completion);
        }
        else
        {
#ifndef LEGION_SPY
          if (!point_completion.has_triggered())
#endif
            effects_postconditions.insert(point_completion);
        }
      }
      if (is_remote())
      {
        // Only need to send something back if this wasn't origin mapped 
        if (!is_origin_mapped())
        {
          Serializer rez;
          pack_remote_mapped(rez, applied_condition);
          runtime->send_slice_remote_mapped(orig_proc, rez);
        }
      }
      else
      {
#ifdef DEBUG_LEGION
        // In debug mode, get all our point region requirements and
        // then pass them back to the index space task
        std::map<DomainPoint,std::vector<LogicalRegion> > local_requirements;
        for (std::vector<PointTask*>::const_iterator it = 
              points.begin(); it != points.end(); it++)
        {
          std::vector<LogicalRegion> &reqs = 
            local_requirements[(*it)->index_point];
          reqs.resize(regions.size());
          for (unsigned idx = 0; idx < regions.size(); idx++)
            reqs[idx] = (*it)->regions[idx].region;
        }
        index_owner->check_point_requirements(local_requirements);
#endif
        if (!effects_postconditions.empty())
        {
          const TraceInfo trace_info = (remote_trace_info == NULL) ?
            TraceInfo(this) : *remote_trace_info;
          ApEvent effects_done = 
            Runtime::merge_events(&trace_info, effects_postconditions);
          index_owner->return_slice_mapped(points.size(),
                                           applied_condition, effects_done);
        }
        else
          index_owner->return_slice_mapped(points.size(),
                             applied_condition, ApEvent::NO_AP_EVENT);
      }
      complete_mapping(applied_condition); 
      complete_execution();
    }

    //--------------------------------------------------------------------------
    void SliceTask::trigger_slice_complete(void)
    //--------------------------------------------------------------------------
    {
      DETAILED_PROFILER(runtime, SLICE_COMPLETE_CALL);
      RtEvent complete_precondition;
      if (!complete_preconditions.empty())
        complete_precondition = Runtime::merge_events(complete_preconditions);
      // For remote cases we have to keep track of the events for
      // returning any created logical state, we can't commit until
      // it is returned or we might prematurely release the references
      // that we hold on the version state objects
      if (is_remote())
      {
#ifdef DEBUG_LEGION
        // Should have no resource return preconditions
        assert(complete_preconditions.empty());
#endif
        // Send back the message saying that this slice is complete
        Serializer rez;
        pack_remote_complete(rez, complete_precondition);
        runtime->send_slice_remote_complete(orig_proc, rez);
      }
      else
      {
        index_owner->return_slice_complete(points.size(),complete_precondition);
      }
      if (!acquired_instances.empty())
        release_acquired_instances(acquired_instances);
      complete_operation();
    }

    //--------------------------------------------------------------------------
    void SliceTask::trigger_slice_commit(void)
    //--------------------------------------------------------------------------
    {
      DETAILED_PROFILER(runtime, SLICE_COMMIT_CALL);
      RtEvent commit_precondition;
      if (!commit_preconditions.empty())
        commit_precondition = Runtime::merge_events(commit_preconditions);
      if (is_remote())
      {
        Serializer rez;
        pack_remote_commit(rez, commit_precondition);
        runtime->send_slice_remote_commit(orig_proc, rez);
      }
      else
      {
        // created and deleted privilege information already passed back
        // futures already sent back
        index_owner->return_slice_commit(points.size(), commit_precondition);
      }
      if (!commit_preconditions.empty())
        commit_operation(true/*deactivate*/, commit_precondition);
      else
        commit_operation(true/*deactivate*/);
    }

    //--------------------------------------------------------------------------
    void SliceTask::pack_remote_mapped(Serializer &rez, 
                                       RtEvent applied_condition)
    //--------------------------------------------------------------------------
    {
      rez.serialize(index_owner);
      RezCheck z(rez);
      rez.serialize(points.size());
      rez.serialize(applied_condition);
      if (!effects_postconditions.empty())
      {
        const TraceInfo trace_info = (remote_trace_info == NULL) ?
          TraceInfo(this) : *remote_trace_info;
        ApEvent effects_done =
          Runtime::merge_events(&trace_info, effects_postconditions);
        rez.serialize(effects_done);
      }
      else
        rez.serialize(ApEvent::NO_AP_EVENT);
#ifdef DEBUG_LEGION
      if (!is_origin_mapped())
      {
        for (std::vector<PointTask*>::const_iterator it = 
              points.begin(); it != points.end(); it++)
        {
          rez.serialize((*it)->index_point);
          for (unsigned idx = 0; idx < regions.size(); idx++)
            rez.serialize((*it)->regions[idx].region);
        }
      }
#endif
    }

    //--------------------------------------------------------------------------
    void SliceTask::pack_remote_complete(Serializer &rez, 
                                         RtEvent applied_condition)
    //--------------------------------------------------------------------------
    {
      // Send back any created state that our point tasks made
      AddressSpaceID target = runtime->find_address_space(orig_proc);
      for (std::vector<PointTask*>::const_iterator it = points.begin();
            it != points.end(); it++)
        (*it)->send_back_created_state(target);
      rez.serialize(index_owner);
      RezCheck z(rez);
      rez.serialize<size_t>(points.size());
      rez.serialize(applied_condition);
      // Serialize the privilege state
      pack_resources_return(rez, target); 
      // Now pack up the future results
      if (redop > 0)
      {
        if (deterministic_redop)
        {
          // Same as above but without the extra rez check
#ifdef DEBUG_LEGION
          assert(temporary_futures.size() == points.size());
#endif
          for (std::map<DomainPoint,std::pair<void*,size_t> >::const_iterator 
                it = temporary_futures.begin(); 
                it != temporary_futures.end(); it++)
          {
            rez.serialize(it->first);
            rez.serialize(it->second.second);
            rez.serialize(it->second.first,it->second.second);
          }
        }
        else
        {
          rez.serialize<size_t>(reduction_state_size);
          rez.serialize(reduction_state,reduction_state_size);
        }
      }
    }

    //--------------------------------------------------------------------------
    void SliceTask::pack_remote_commit(Serializer &rez, 
                                       RtEvent applied_condition)
    //--------------------------------------------------------------------------
    {
      rez.serialize(index_owner);
      RezCheck z(rez);
      rez.serialize(points.size());
      rez.serialize(applied_condition);
    }

    //--------------------------------------------------------------------------
    /*static*/ void SliceTask::handle_slice_return(Runtime *rt, 
                                                   Deserializer &derez)
    //--------------------------------------------------------------------------
    {
      DerezCheck z(derez);
      RtUserEvent ready_event;
      derez.deserialize(ready_event);
      Runtime::trigger_event(ready_event);
    }

    //--------------------------------------------------------------------------
    void SliceTask::register_region_creations(std::set<LogicalRegion> &regs)
    //--------------------------------------------------------------------------
    {
      AutoLock o_lock(op_lock);
      if (!created_regions.empty())
      {
        for (std::set<LogicalRegion>::const_iterator it = regs.begin();
              it != regs.end(); it++)
        {
#ifdef DEBUG_LEGION
          assert(created_regions.find(*it) == created_regions.end());
#endif
          created_regions.insert(*it);
        }
      }
      else
        created_regions.swap(regs);
    }

    //--------------------------------------------------------------------------
    void SliceTask::register_region_deletions(std::vector<LogicalRegion> &regs,
                                              std::set<RtEvent> &preconditions)
    //--------------------------------------------------------------------------
    {
      AutoLock o_lock(op_lock);
      if (!deleted_regions.empty())
        deleted_regions.insert(deleted_regions.end(), regs.begin(), regs.end());
      else
        deleted_regions.swap(regs);
    }

    //--------------------------------------------------------------------------
    void SliceTask::register_field_creations(
                               std::set<std::pair<FieldSpace,FieldID> > &fields)
    //--------------------------------------------------------------------------
    {
      AutoLock o_lock(op_lock);
      if (!created_fields.empty())
      {
        for (std::set<std::pair<FieldSpace,FieldID> >::const_iterator it = 
              fields.begin(); it != fields.end(); it++)
        {
#ifdef DEBUG_LEGION
          assert(created_fields.find(*it) == created_fields.end());
#endif
          created_fields.insert(*it);
        }
      }
      else
        created_fields.swap(fields);
    }

    //--------------------------------------------------------------------------
    void SliceTask::register_field_deletions(
                            std::vector<std::pair<FieldSpace,FieldID> > &fields,
                            std::set<RtEvent> &preconditions)
    //--------------------------------------------------------------------------
    {
      AutoLock o_lock(op_lock);
      if (!deleted_fields.empty())
        deleted_fields.insert(deleted_fields.end(), 
                              fields.begin(), fields.end());
      else
        deleted_fields.swap(fields);
    }

    //--------------------------------------------------------------------------
    void SliceTask::register_field_space_creations(std::set<FieldSpace> &spaces)
    //--------------------------------------------------------------------------
    {
      AutoLock o_lock(op_lock);
      if (!created_field_spaces.empty())
      {
        for (std::set<FieldSpace>::const_iterator it = spaces.begin();
              it != spaces.end(); it++)
        {
#ifdef DEBUG_LEGION
          assert(created_field_spaces.find(*it) == created_field_spaces.end());
#endif
          created_field_spaces.insert(*it);
        }
      }
      else
        created_field_spaces.swap(spaces);
    }

    //--------------------------------------------------------------------------
    void SliceTask::register_latent_field_spaces(
                                          std::map<FieldSpace,unsigned> &spaces)
    //--------------------------------------------------------------------------
    {
      AutoLock o_lock(op_lock);
      if (!latent_field_spaces.empty())
      {
        for (std::map<FieldSpace,unsigned>::const_iterator it = 
              spaces.begin(); it != spaces.end(); it++)
        {
          std::map<FieldSpace,unsigned>::iterator finder = 
            latent_field_spaces.find(it->first);
          if (finder == latent_field_spaces.end())
            latent_field_spaces.insert(*it);
          else
            finder->second += it->second;
        }
      }
      else
        latent_field_spaces.swap(spaces);
    }

    //--------------------------------------------------------------------------
    void SliceTask::register_field_space_deletions(std::vector<FieldSpace> &sps,
                                               std::set<RtEvent> &preconditions)
    //--------------------------------------------------------------------------
    {
      AutoLock o_lock(op_lock);
      if (!deleted_field_spaces.empty())
        deleted_field_spaces.insert(deleted_field_spaces.end(), 
                                    sps.begin(), sps.end());
      else
        deleted_field_spaces.swap(sps);
    }

    //--------------------------------------------------------------------------
    void SliceTask::register_index_space_creations(std::set<IndexSpace> &spaces)
    //--------------------------------------------------------------------------
    {
      AutoLock o_lock(op_lock);
      if (!created_index_spaces.empty())
      {
        for (std::set<IndexSpace>::const_iterator it = spaces.begin();
              it != spaces.end(); it++)
        {
#ifdef DEBUG_LEGION
          assert(created_index_spaces.find(*it) == created_index_spaces.end());
#endif
          created_index_spaces.insert(*it);
        }
      }
      else
        created_index_spaces.swap(spaces);
    }

    //--------------------------------------------------------------------------
    void SliceTask::register_index_space_deletions(std::vector<IndexSpace> &sps,
                                               std::set<RtEvent> &preconditions)
    //--------------------------------------------------------------------------
    {
      AutoLock o_lock(op_lock);
      if (!deleted_index_spaces.empty())
        deleted_index_spaces.insert(deleted_index_spaces.end(), 
                                    sps.begin(), sps.end());
      else
        deleted_index_spaces.swap(sps);
    }

    //--------------------------------------------------------------------------
    void SliceTask::register_index_partition_creations(
                                                std::set<IndexPartition> &parts)
    //--------------------------------------------------------------------------
    {
      AutoLock o_lock(op_lock);
      if (!created_index_partitions.empty())
      {
        for (std::set<IndexPartition>::const_iterator it = parts.begin();
              it != parts.end(); it++)
        {
#ifdef DEBUG_LEGION
          assert(created_index_partitions.find(*it) == 
                 created_index_partitions.end());
#endif
          created_index_partitions.insert(*it);
        }
      }
      else
        created_index_partitions.swap(parts);
    }

    //--------------------------------------------------------------------------
    void SliceTask::register_index_partition_deletions(
           std::vector<IndexPartition> &parts, std::set<RtEvent> &preconditions)
    //--------------------------------------------------------------------------
    {
      AutoLock o_lock(op_lock);
      if (!deleted_index_partitions.empty())
        deleted_index_partitions.insert(deleted_index_partitions.end(),
                                        parts.begin(), parts.end());
      else
        deleted_index_partitions.swap(parts);
    }

    //--------------------------------------------------------------------------
    void SliceTask::expand_replay_slices(std::list<SliceTask*> &slices)
    //--------------------------------------------------------------------------
    {
#ifdef DEBUG_LEGION
      assert(!points.empty());
      assert(is_origin_mapped());
#endif
      // For each point give it its own slice owner in case we need to
      // to move it remotely as part of the replay
      while (points.size() > 1)
      {
        PointTask *point = points.back();
        points.pop_back();
        SliceTask *new_owner = clone_as_slice_task(internal_space,
                current_proc, false/*recurse*/, false/*stealable*/);
        point->slice_owner = new_owner;
        new_owner->points.push_back(point);
        new_owner->num_unmapped_points = 1;
        new_owner->num_uncomplete_points = 1;
        new_owner->num_uncommitted_points = 1;
        slices.push_back(new_owner);
      }
      // Always add ourselves as the last point
      slices.push_back(this);
      num_unmapped_points = points.size();
      num_uncomplete_points = points.size();
      num_uncommitted_points = points.size();
    }

    //--------------------------------------------------------------------------
    void SliceTask::replay_analysis(void)
    //--------------------------------------------------------------------------
    {
      for (unsigned idx = 0; idx < points.size(); idx++)
      {
        PointTask *point = points[idx];
        point->replay_analysis();
        record_child_mapped(RtEvent::NO_RT_EVENT, ApEvent::NO_AP_EVENT);
      }
    }

    //--------------------------------------------------------------------------
    void SliceTask::complete_replay(ApEvent instance_ready_event)
    //--------------------------------------------------------------------------
    {
      for (unsigned idx = 0; idx < points.size(); idx++)
        points[idx]->complete_replay(instance_ready_event);
    }

    //--------------------------------------------------------------------------
    RtEvent SliceTask::find_intra_space_dependence(const DomainPoint &point)
    //--------------------------------------------------------------------------
    {
      // See if we can find or make it
      {
        AutoLock o_lock(op_lock);
        std::map<DomainPoint,RtEvent>::const_iterator finder = 
          intra_space_dependences.find(point);
        // If we've already got it then we're done
        if (finder != intra_space_dependences.end())
          return finder->second;
#ifdef DEBUG_LEGION
        assert(!points.empty());
#endif
        // Next see if it is one of our local points
        for (std::vector<PointTask*>::const_iterator it = 
              points.begin(); it != points.end(); it++)
        {
          if ((*it)->index_point != point)
            continue;
          // Don't save this in our intra_space_dependences data structure!
          // Doing so could mess up our optimization for detecting when 
          // we need to send dependences back to the origin
          // See SliceTask::record_intra_space_dependence
          return (*it)->get_mapped_event();
        }
        // If we're remote, make up an event and send a message to go find it
        if (is_remote())
        {
          const RtUserEvent temp_event = Runtime::create_rt_user_event();
          // Send the message to the owner to go find it
          Serializer rez;
          rez.serialize(index_owner);
          rez.serialize(point);
          rez.serialize(temp_event);
          runtime->send_slice_find_intra_space_dependence(orig_proc, rez);
          // Save this is for ourselves
          intra_space_dependences[point] = temp_event;
          return temp_event;
        }
      }
      // If we make it down here then we're on the same node as the 
      // index_owner so we can just as it what the answer and save it
      const RtEvent result = index_owner->find_intra_space_dependence(point);
      AutoLock o_lock(op_lock);
      intra_space_dependences[point] = result;
      return result;
    }

    //--------------------------------------------------------------------------
    void SliceTask::record_intra_space_dependence(const DomainPoint &point,
                                                  const DomainPoint &next,
                                                  RtEvent point_mapped)
    //--------------------------------------------------------------------------
    {
      // Check to see if we already sent it already
      {
        const std::pair<DomainPoint,DomainPoint> key(point, next);
        AutoLock o_lock(op_lock);
        std::map<DomainPoint,RtEvent>::const_iterator finder = 
          intra_space_dependences.find(point);
        if (finder != intra_space_dependences.end())
        {
#ifdef DEBUG_LEGION
          assert(finder->second == point_mapped);
#endif
          // For control replication we need the index owner to see all
          // the unique sets of dependences, see if we've seen this 
          // combination before, if not, allow it to be sent back
          // to the index owner for it's own visibility
          std::set<std::pair<DomainPoint,DomainPoint> >::const_iterator
            key_finder = unique_intra_space_deps.find(key);
          if (key_finder != unique_intra_space_deps.end())
            return;
        }
        else
          // Otherwise save it and then let it flow back to the index owner
          intra_space_dependences[point] = point_mapped;
        // Always save this if we make it here
        unique_intra_space_deps.insert(key);
      }
      if (is_remote())
      {
        Serializer rez;
        {
          RezCheck z(rez);
          rez.serialize(index_owner);
          rez.serialize(point);
          rez.serialize(next);
          rez.serialize(point_mapped);
        }
        runtime->send_slice_record_intra_space_dependence(orig_proc, rez);
      }
      else
        index_owner->record_intra_space_dependence(point, next, point_mapped);
    }

  }; // namespace Internal 
}; // namespace Legion 

#undef PRINT_REG

// EOF
<|MERGE_RESOLUTION|>--- conflicted
+++ resolved
@@ -5188,29 +5188,6 @@
     //--------------------------------------------------------------------------
     {
       deactivate_single();
-<<<<<<< HEAD
-      if (future_store != NULL)
-      {
-        legion_free(FUTURE_RESULT_ALLOC, future_store, future_size);
-        future_store = NULL;
-        future_size = 0;
-=======
-      if (!remote_instances.empty())
-      {
-        UniqueID local_uid = get_unique_id();
-        Serializer rez;
-        {
-          RezCheck z(rez);
-          rez.serialize(local_uid);
-        }
-        for (std::map<AddressSpaceID,RemoteTask*>::const_iterator it = 
-              remote_instances.begin(); it != remote_instances.end(); it++)
-        {
-          runtime->send_remote_context_free(it->first, rez);
-        }
-        remote_instances.clear();
->>>>>>> 7d55ed73
-      }
       if (predicate_false_result != NULL)
       {
         legion_free(PREDICATE_ALLOC, predicate_false_result, 
@@ -5361,7 +5338,7 @@
 #ifdef DEBUG_LEGION
       map.impl->add_valid_point(index_point);
 #endif
-      result = map.impl->get_future(index_point);
+      result = map.impl->get_future(index_point, true/*internal only*/);
     }
 
     //--------------------------------------------------------------------------
@@ -6123,7 +6100,6 @@
       rez.serialize(orig_task);
       RezCheck z(rez);
       // Pack the privilege state
-<<<<<<< HEAD
       if (execution_context != NULL)
       {
         rez.serialize<bool>(true);
@@ -6131,15 +6107,6 @@
       }
       else
         rez.serialize<bool>(false);
-      // Then pack the future result
-      {
-        RezCheck z2(rez);
-        rez.serialize(future_size);
-        rez.serialize(future_store,future_size);
-      }
-=======
-      execution_context->pack_resources_return(rez, target);
->>>>>>> 7d55ed73
     }
     
     //--------------------------------------------------------------------------
@@ -6149,26 +6116,12 @@
       DETAILED_PROFILER(runtime, INDIVIDUAL_UNPACK_REMOTE_COMPLETE_CALL);
       DerezCheck z(derez);
       // First unpack the privilege state
-<<<<<<< HEAD
       bool has_privilege_state;
       derez.deserialize(has_privilege_state);
       RtEvent resources_returned;
       if (has_privilege_state)
         resources_returned = 
           ResourceTracker::unpack_resources_return(derez, parent_ctx);
-      // Unpack the future result
-      {
-        DerezCheck z2(derez);
-        size_t future_size;
-        derez.deserialize(future_size);
-        const void *future_ptr = derez.get_current_pointer();
-        handle_future(future_ptr, future_size, false/*owned*/); 
-        derez.advance_pointer(future_size);
-      }
-=======
-      const RtEvent resources_returned = 
-        ResourceTracker::unpack_resources_return(derez, parent_ctx);
->>>>>>> 7d55ed73
       // Mark that we have both finished executing and that our
       // children are complete
       complete_execution(resources_returned);
@@ -6910,12 +6863,7 @@
       // Get our argument
       if (point_arguments.impl != NULL)
       {
-<<<<<<< HEAD
-        Future f = point_arguments.impl->get_future(point, true/*internal*/,
-                                                    true/*allow empty*/);
-=======
-        Future f = point_arguments.impl->get_future(point);
->>>>>>> 7d55ed73
+        Future f = point_arguments.impl->get_future(point, true/*internal*/);
         if (f.impl != NULL)
         {
           ApEvent ready = f.impl->get_ready_event();
@@ -8147,7 +8095,6 @@
             ApEvent wait_on = predicate_false_future.impl->get_ready_event();
             if (wait_on.has_triggered())
             {
-<<<<<<< HEAD
               const size_t result_size = 
                 check_future_size(predicate_false_future.impl);
               const void *result = 
@@ -8158,11 +8105,6 @@
                 if (result_size > 0)
                   f.impl->set_result(result, result_size, false/*own*/);
               }
-=======
-              Future f = future_map.impl->get_future(itr.p);
-              if (result_size > 0)
-                f.impl->set_result(result, result_size, false/*own*/);
->>>>>>> 7d55ed73
             }
             else
             {
@@ -8179,7 +8121,6 @@
           }
           else
           {
-<<<<<<< HEAD
             for (Domain::DomainPointIterator itr(local_domain); itr; itr++)
             {
               Future f = future_map.impl->get_future(itr.p, true/*internal*/);
@@ -8187,12 +8128,6 @@
                 f.impl->set_result(predicate_false_result,
                                    predicate_false_size, false/*own*/);
             }
-=======
-            Future f = future_map.impl->get_future(itr.p);
-            if (predicate_false_size > 0)
-              f.impl->set_result(predicate_false_result,
-                                 predicate_false_size, false/*own*/);
->>>>>>> 7d55ed73
           }
         }
       }
@@ -8637,10 +8572,6 @@
         }
         else
         {
-<<<<<<< HEAD
-          Future f = future_map.impl->get_future(point, true/*internal*/);
-          f.impl->set_result(result, result_size, owner);
-=======
           void *copy = legion_malloc(FUTURE_RESULT_ALLOC, result_size);
           memcpy(copy,result,result_size);
           // Hold the lock to protect the data structure
@@ -8650,7 +8581,6 @@
 #endif
           temporary_futures[point] = 
             std::pair<void*,size_t>(copy,result_size);
->>>>>>> 7d55ed73
         }
       }
       else
@@ -8926,17 +8856,6 @@
       {
         if (deterministic_redop)
         {
-<<<<<<< HEAD
-          DomainPoint p;
-          derez.deserialize(p);
-          DerezCheck z2(derez);
-          size_t future_size;
-          derez.deserialize(future_size);
-          const void *future_ptr = derez.get_current_pointer();
-          handle_future(p, future_ptr, future_size, false/*owner*/);
-          // Advance the pointer on the deserializer
-          derez.advance_pointer(future_size);
-=======
 #ifdef DEBUG_LEGION
           assert(reduction_op != NULL);
 #endif
@@ -8952,23 +8871,12 @@
             handle_future(p, ptr, size, false/*owner*/);
             derez.advance_pointer(size);
           }
->>>>>>> 7d55ed73
         }
         else
         {
 #ifdef DEBUG_LEGION
           assert(reduction_op != NULL);
 #endif
-<<<<<<< HEAD
-        size_t reduc_size;
-        derez.deserialize(reduc_size);
-        const void *reduc_ptr = derez.get_current_pointer();
-        DomainPoint dummy_point;
-        handle_future(dummy_point, reduc_ptr, 
-                      reduc_size, false/*owner*/);
-        // Advance the pointer on the deserializer
-        derez.advance_pointer(reduc_size);
-=======
           size_t reduc_size;
           derez.deserialize(reduc_size);
           const void *reduc_ptr = derez.get_current_pointer();
@@ -8977,7 +8885,6 @@
           // Advance the pointer on the deserializer
           derez.advance_pointer(reduc_size);
         }
->>>>>>> 7d55ed73
       }
       if (resources_returned.exists())
       {
@@ -9895,7 +9802,7 @@
       }
       else
       {
-        Future f = future_map.impl->get_future(point);
+        Future f = future_map.impl->get_future(point, true/*internal only*/);
         f.impl->set_result(result, result_size, owner);
       }
     }
