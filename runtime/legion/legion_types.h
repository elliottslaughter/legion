/* Copyright 2018 Stanford University, NVIDIA Corporation
 *
 * Licensed under the Apache License, Version 2.0 (the "License");
 * you may not use this file except in compliance with the License.
 * You may obtain a copy of the License at
 *
 *     http://www.apache.org/licenses/LICENSE-2.0
 *
 * Unless required by applicable law or agreed to in writing, software
 * distributed under the License is distributed on an "AS IS" BASIS,
 * WITHOUT WARRANTIES OR CONDITIONS OF ANY KIND, either express or implied.
 * See the License for the specific language governing permissions and
 * limitations under the License.
 */

#ifndef __LEGION_TYPES_H__
#define __LEGION_TYPES_H__

/**
 * \file legion_types.h
 */

#include <stdio.h>
#include <stdlib.h>
#include <assert.h>
#include <string.h>
#include <stdint.h>
#include <limits.h>

#include <map>
#include <set>
#include <list>
#include <deque>
#include <vector>
#include <typeinfo>

#include "legion/legion_config.h"
#include "legion/legion_template_help.h"

// Make sure we have the appropriate defines in place for including realm
#include "realm.h"
#include "realm/dynamic_templates.h"

// this may be set before including legion.h to eliminate deprecation warnings
//  for just the Legion API
#ifndef LEGION_DEPRECATED
#if __cplusplus >= 201402L
#define LEGION_DEPRECATED(x) [[deprecated(x)]]
#else
#define LEGION_DEPRECATED(x)
#endif
#endif

namespace BindingLib { class Utility; } // BindingLib namespace

namespace Legion { 

  typedef ::legion_error_t LegionErrorType;
  typedef ::legion_privilege_mode_t PrivilegeMode;
  typedef ::legion_allocate_mode_t AllocateMode;
  typedef ::legion_coherence_property_t CoherenceProperty;
  typedef ::legion_region_flags_t RegionFlags;
  typedef ::legion_projection_type_t ProjectionType;
  typedef ::legion_partition_kind_t PartitionKind;
  typedef ::legion_external_resource_t ExternalResource;
  typedef ::legion_timing_measurement_t TimingMeasurement;
  typedef ::legion_dependence_type_t DependenceType;
  typedef ::legion_file_mode_t LegionFileMode;
  typedef ::legion_execution_constraint_t ExecutionConstraintKind;
  typedef ::legion_layout_constraint_t LayoutConstraintKind;
  typedef ::legion_equality_kind_t EqualityKind;
  typedef ::legion_dimension_kind_t DimensionKind;
  typedef ::legion_isa_kind_t ISAKind;
  typedef ::legion_resource_constraint_t ResourceKind;
  typedef ::legion_launch_constraint_t LaunchKind;
  typedef ::legion_specialized_constraint_t SpecializedKind;

  // Forward declarations for user level objects
  // legion.h
  class IndexSpace;
  template<int DIM, typename T> class IndexSpaceT;
  class IndexPartition;
  template<int DIM, typename T> class IndexPartitionT;
  class FieldSpace;
  class LogicalRegion;
  template<int DIM, typename T> class LogicalRegionT;
  class LogicalPartition;
  template<int DIM, typename T> class LogicalPartitionT;
  class IndexAllocator;
  class FieldAllocator;
  class TaskArgument;
  class ArgumentMap;
  class Lock;
  struct LockRequest;
  class Grant;
  class PhaseBarrier;
  struct RegionRequirement;
  struct IndexSpaceRequirement;
  struct FieldSpaceRequirement;
  struct TaskLauncher;
  struct IndexTaskLauncher;
  typedef IndexTaskLauncher IndexLauncher; // for backwards compatibility
  struct InlineLauncher;
  struct CopyLauncher;
  struct AcquireLauncher;
  struct ReleaseLauncher;
  struct FillLauncher;
  struct LayoutConstraintRegistrar;
  struct TaskVariantRegistrar;
  class Future;
  class FutureMap;
  class Predicate;
  class PhysicalRegion;
  template<PrivilegeMode,typename,int,typename,typename,bool> 
    class FieldAccessor;
  template<typename,int,typename,typename>
    class UnsafeFieldAccessor;
  class IndexIterator;
  template<typename T> struct ColoredPoints; 
  struct InputArgs;
  class ProjectionFunctor;
  class ShardingFunctor;
  class Task;
  class Copy;
  class InlineMapping;
  class Acquire;
  class Release;
  class Close;
  class Fill;
  class Partition;
  class MustEpoch;
  class Runtime;
  class MPILegionHandshake;
  // For backwards compatibility
  typedef Runtime HighLevelRuntime;
  // Helper for saving instantiated template functions
  struct SerdezRedopFns;
  // Some typedefs for making things nicer for users with C++11 support
#if __cplusplus >= 201103L
  template<typename FT, int N, typename T = ::legion_coord_t>
  using GenericAccessor = Realm::GenericAccessor<FT,N,T>;
  template<typename FT, int N, typename T = ::legion_coord_t>
  using AffineAccessor = Realm::AffineAccessor<FT,N,T>;
#endif

  // Forward declarations for compiler level objects
  // legion.h
  class ColoringSerializer;
  class DomainColoringSerializer;

  // Forward declarations for wrapper tasks
  // legion.h
  class LegionTaskWrapper;
  class LegionSerialization;

  // Forward declarations for C wrapper objects
  // legion_c_util.h
  class TaskResult;
  class CObjectWrapper;

  // legion_domain.h
  class DomainPoint;
  class Domain;
  class IndexSpaceAllocator; 

  // legion_utilities.h
  class Serializer;
  class Deserializer;

  // legion_constraint.h
  class ISAConstraint;
  class ProcessorConstraint;
  class ResourceConstraint;
  class LaunchConstraint;
  class ColocationConstraint;
  class ExecutionConstraintSet;

  class SpecializedConstraint;
  class MemoryConstraint;
  class FieldConstraint;
  class OrderingConstraint;
  class SplittingConstraint;
  class DimensionConstraint;
  class AlignmentConstraint;
  class OffsetConstraint;
  class PointerConstraint;
  class LayoutConstraintSet;
  class TaskLayoutConstraintSet;

  namespace Mapping {
    class PhysicalInstance;
    class MapperEvent;
    class ProfilingRequestSet;
    class Mapper;
    class MapperRuntime;
    class DefaultMapper;
    class ShimMapper;
    class TestMapper;
    class DebugMapper;
    class ReplayMapper;

    // The following types are effectively overlaid on the Realm versions
    // to allow for Legion-specific profiling measurements
    enum ProfilingMeasurementID {
      PMID_LEGION_FIRST = Realm::PMID_REALM_LAST,
      PMID_RUNTIME_OVERHEAD,
    };
  };
  
  namespace Internal { 

    enum OpenState {
      NOT_OPEN                = 0,
      OPEN_READ_ONLY          = 1,
      OPEN_READ_WRITE         = 2, // unknown dirty information below
      OPEN_SINGLE_REDUCE      = 3, // only one open child with reductions below
      OPEN_MULTI_REDUCE       = 4, // multiple open children with same reduction
      // Only projection states below here
      OPEN_READ_ONLY_PROJ     = 5, // read-only projection
      OPEN_READ_WRITE_PROJ    = 6, // read-write projection
      OPEN_REDUCE_PROJ        = 7, // reduction-only projection
      OPEN_REDUCE_PROJ_DIRTY  = 8, // same as above but already open dirty 
    }; 

    // Internal reduction operators
    // Currently we don't use any, but 0 is reserved
    enum {
      REDOP_ID_AVAILABLE    = 1,
    };

    // Runtime task numbering 
    enum {
      LG_DUMMY_BARRIER_ID     = Realm::Processor::TASK_ID_PROCESSOR_NOP,
      INIT_TASK_ID            = Realm::Processor::TASK_ID_PROCESSOR_INIT,
      SHUTDOWN_TASK_ID        = Realm::Processor::TASK_ID_PROCESSOR_SHUTDOWN,
      LG_TASK_ID              = Realm::Processor::TASK_ID_FIRST_AVAILABLE,
      LG_LEGION_PROFILING_ID  = Realm::Processor::TASK_ID_FIRST_AVAILABLE+1,
      LG_LAUNCH_TOP_LEVEL_ID  = Realm::Processor::TASK_ID_FIRST_AVAILABLE+2,
      LG_MPI_INTEROP_ID       = Realm::Processor::TASK_ID_FIRST_AVAILABLE+3,
      LG_STARTUP_SYNC_ID      = Realm::Processor::TASK_ID_FIRST_AVAILABLE+4,
      TASK_ID_AVAILABLE       = Realm::Processor::TASK_ID_FIRST_AVAILABLE+5,
    };

    // Realm dependent partitioning kinds
    enum DepPartOpKind {
      DEP_PART_UNION = 0, // a single union
      DEP_PART_UNIONS = 1, // many parallel unions
      DEP_PART_UNION_REDUCTION = 2, // union reduction to a single space
      DEP_PART_INTERSECTION = 3, // a single intersection
      DEP_PART_INTERSECTIONS = 4, // many parallel intersections
      DEP_PART_INTERSECTION_REDUCTION = 5, // intersection reduction to a space
      DEP_PART_DIFFERENCE = 6, // a single difference
      DEP_PART_DIFFERENCES = 7, // many parallel differences
      DEP_PART_EQUAL = 8, // an equal partition operation
      DEP_PART_BY_FIELD = 9, // create a partition from a field
      DEP_PART_BY_IMAGE = 10, // create partition by image
      DEP_PART_BY_IMAGE_RANGE = 11, // create partition by image range
      DEP_PART_BY_PREIMAGE = 12, // create partition by preimage
      DEP_PART_BY_PREIMAGE_RANGE = 13, // create partition by preimage range
      DEP_PART_ASSOCIATION = 14, // create an association
    };

    // Enumeration of Legion runtime tasks
    enum LgTaskID {
      LG_SCHEDULER_ID,
      LG_POST_END_ID,
      LG_DEFERRED_READY_TRIGGER_ID,
      LG_DEFERRED_EXECUTION_TRIGGER_ID,
      LG_DEFERRED_RESOLUTION_TRIGGER_ID,
      LG_DEFERRED_COMMIT_TRIGGER_ID,
      LG_DEFERRED_POST_MAPPED_ID,
      LG_DEFERRED_EXECUTE_ID,
      LG_DEFERRED_COMPLETE_ID,
      LG_DEFERRED_COMMIT_ID,
      LG_DEFERRED_COLLECT_ID,
      LG_PRE_PIPELINE_ID,
      LG_TRIGGER_DEPENDENCE_ID,
      LG_TRIGGER_COMPLETE_ID,
      LG_TRIGGER_OP_ID,
      LG_TRIGGER_TASK_ID,
      LG_DEFER_MAPPER_SCHEDULER_TASK_ID,
      LG_DEFERRED_RECYCLE_ID,
      LG_MUST_INDIV_ID,
      LG_MUST_INDEX_ID,
      LG_MUST_MAP_ID,
      LG_MUST_DIST_ID,
      LG_MUST_LAUNCH_ID,
      LG_DEFERRED_FUTURE_SET_ID,
      LG_DEFERRED_FUTURE_MAP_SET_ID,
      LG_RESOLVE_FUTURE_PRED_ID,
      LG_CONTRIBUTE_COLLECTIVE_ID,
      LG_TOP_FINISH_TASK_ID,
      LG_MAPPER_TASK_ID,
      LG_DISJOINTNESS_TASK_ID,
      LG_PART_INDEPENDENCE_TASK_ID,
      LG_SPACE_INDEPENDENCE_TASK_ID,
<<<<<<< HEAD
      LG_DECREMENT_PENDING_TASK_ID,
=======
      LG_PENDING_CHILD_TASK_ID,
>>>>>>> 47fc3e21
      LG_POST_DECREMENT_TASK_ID,
      LG_SEND_VERSION_STATE_UPDATE_TASK_ID,
      LG_UPDATE_VERSION_STATE_REDUCE_TASK_ID,
      LG_ISSUE_FRAME_TASK_ID,
      LG_MAPPER_CONTINUATION_TASK_ID,
      LG_TASK_IMPL_SEMANTIC_INFO_REQ_TASK_ID,
      LG_INDEX_SPACE_SEMANTIC_INFO_REQ_TASK_ID,
      LG_INDEX_PART_SEMANTIC_INFO_REQ_TASK_ID,
      LG_FIELD_SPACE_SEMANTIC_INFO_REQ_TASK_ID,
      LG_FIELD_SEMANTIC_INFO_REQ_TASK_ID,
      LG_REGION_SEMANTIC_INFO_REQ_TASK_ID,
      LG_PARTITION_SEMANTIC_INFO_REQ_TASK_ID,
      LG_INDEX_SPACE_DEFER_CHILD_TASK_ID,
      LG_INDEX_PART_DEFER_CHILD_TASK_ID,
      LG_SELECT_TUNABLE_TASK_ID,
      LG_DEFERRED_ENQUEUE_OP_ID,
      LG_DEFERRED_ENQUEUE_TASK_ID,
      LG_DEFER_MAPPER_MESSAGE_TASK_ID,
      LG_DEFER_COMPOSITE_VIEW_REF_TASK_ID,
      LG_DEFER_COMPOSITE_VIEW_REGISTRATION_TASK_ID,
      LG_DEFER_COMPOSITE_VIEW_INVALIDATION_TASK_ID,
      LG_DEFER_COMPOSITE_NODE_STATE_TASK_ID,
      LG_DEFER_COMPOSITE_NODE_CAPTURE_TASK_ID,
      LG_CONVERT_VIEW_TASK_ID,
      LG_UPDATE_PENDING_VIEW_TASK_ID,
      LG_REMOVE_VERSION_STATE_REF_TASK_ID,
      LG_DEFER_RESTRICTED_MANAGER_TASK_ID,
      LG_REMOTE_VIEW_CREATION_TASK_ID,
      LG_DEFER_DISTRIBUTE_TASK_ID,
      LG_DEFER_PERFORM_MAPPING_TASK_ID,
      LG_DEFER_LAUNCH_TASK_ID,
      LG_DEFER_MAP_AND_LAUNCH_TASK_ID,
      LG_ADD_VERSIONING_SET_REF_TASK_ID,
      LG_VERSION_STATE_CAPTURE_DIRTY_TASK_ID,
      LG_VERSION_STATE_PENDING_ADVANCE_TASK_ID,
      LG_DEFER_MATERIALIZED_VIEW_TASK_ID,
      LG_MISSPECULATE_TASK_ID,
      LG_DEFER_PHI_VIEW_REF_TASK_ID,
      LG_DEFER_PHI_VIEW_REGISTRATION_TASK_ID,
      LG_CONTROL_REP_LAUNCH_TASK_ID,
      LG_CONTROL_REP_DELETE_TASK_ID,
      LG_RECLAIM_FUTURE_MAP_TASK_ID,
      LG_TIGHTEN_INDEX_SPACE_TASK_ID,
      LG_DEFER_VERSION_BROADCAST_TASK_ID,
      LG_REMOTE_PHYSICAL_REQUEST_TASK_ID,
      LG_REMOTE_PHYSICAL_RESPONSE_TASK_ID,
      LG_MESSAGE_ID, // These two must be the last two
      LG_RETRY_SHUTDOWN_TASK_ID,
      LG_LAST_TASK_ID, // This one should always be last
    };

    /**
     * \class LgTaskArgs
     * The base class for all Legion Task arguments
     */
    template<typename T>
    struct LgTaskArgs {
    public:
      LgTaskArgs(void)
        : lg_task_id(T::TASK_ID) { }
    public:
      const LgTaskID lg_task_id;
    };

    // Make this a macro so we can keep it close to 
    // declaration of the task IDs themselves
#define LG_TASK_DESCRIPTIONS(name)                               \
      const char *name[LG_LAST_TASK_ID] = {                      \
        "Scheduler",                                              \
        "Post-Task Execution",                                    \
        "Deferred Ready Trigger",                                 \
        "Deferred Execution Trigger",                             \
        "Deferred Resolution Trigger",                            \
        "Deferred Commit Trigger",                                \
        "Deferred Post Mapped",                                   \
        "Deferred Execute",                                       \
        "Deferred Complete",                                      \
        "Deferred Commit",                                        \
        "Garbage Collection",                                     \
        "Prepipeline Stage",                                      \
        "Logical Dependence Analysis",                            \
        "Trigger Complete",                                       \
        "Operation Physical Dependence Analysis",                 \
        "Task Physical Dependence Analysis",                      \
        "Defer Mapper Scheduler",                                 \
        "Deferred Recycle",                                       \
        "Must Individual Task Dependence Analysis",               \
        "Must Index Task Dependence Analysis",                    \
        "Must Task Physical Dependence Analysis",                 \
        "Must Task Distribution",                                 \
        "Must Task Launch",                                       \
        "Deferred Future Set",                                    \
        "Deferred Future Map Set",                                \
        "Resolve Future Predicate",                               \
        "Contribute Collective",                                  \
        "Top Finish",                                             \
        "Mapper Task",                                            \
        "Disjointness Test",                                      \
        "Partition Independence Test",                            \
        "Index Space Independence Test",                          \
<<<<<<< HEAD
        "Decrement Pending Task",                                 \
=======
        "Remove Pending Child",                                   \
>>>>>>> 47fc3e21
        "Post Decrement Task",                                    \
        "Send Version State Update",                              \
        "Update Version State Reduce",                            \
        "Issue Frame",                                            \
        "Mapper Continuation",                                    \
        "Task Impl Semantic Request",                             \
        "Index Space Semantic Request",                           \
        "Index Partition Semantic Request",                       \
        "Field Space Semantic Request",                           \
        "Field Semantic Request",                                 \
        "Region Semantic Request",                                \
        "Partition Semantic Request",                             \
        "Defer Index Space Child Request",                        \
        "Defer Index Partition Child Request",                    \
        "Select Tunable",                                         \
        "Deferred Enqueue Op",                                    \
        "Deferred Enqueue Task",                                  \
        "Deferred Mapper Message",                                \
        "Deferred Composite View Ref",                            \
        "Deferred Composite View Registration",                   \
        "Deferred Composite View Invalidation",                   \
        "Deferred Composite Node State",                          \
        "Deferred Composite Node Capture",                        \
        "Convert View for Version State",                         \
        "Update Pending View for Version State",                  \
        "Deferred Remove Version State Valid Ref",                \
        "Deferred Restricted Manager GC Ref",                     \
        "Remote View Creation",                                   \
        "Defer Task Distribution",                                \
        "Defer Task Perform Mapping",                             \
        "Defer Task Launch",                                      \
        "Defer Task Map and Launch",                              \
        "Defer Versioning Set Reference",                         \
        "Version State Capture Dirty",                            \
        "Version State Reclaim Pending Advance",                  \
        "Defer Materialized View Creation",                       \
        "Handle Mapping Misspeculation",                          \
        "Defer Phi View Reference",                               \
        "Defer Phi View Registration",                            \
        "Control Replication Launch",                             \
        "Control Replciation Delete",                             \
        "Reclaim Future Map",                                     \
        "Tighten Index Space",                                    \
        "Defer Version Broadcast",                                \
        "Remote Physical Context Request",                        \
        "Remote Physical Context Response",                       \
        "Remote Message",                                         \
        "Retry Shutdown",                                         \
      };

    enum MappingCallKind {
      GET_MAPPER_NAME_CALL,
      GET_MAPER_SYNC_MODEL_CALL,
      SELECT_TASK_OPTIONS_CALL,
      PREMAP_TASK_CALL,
      SLICE_TASK_CALL,
      MAP_TASK_CALL,
      MAP_REPLICATE_TASK_CALL,
      SELECT_VARIANT_CALL,
      POSTMAP_TASK_CALL,
      TASK_SELECT_SOURCES_CALL,
      TASK_CREATE_TEMPORARY_CALL,
      TASK_SPECULATE_CALL,
      TASK_REPORT_PROFILING_CALL,
      TASK_SELECT_SHARDING_FUNCTOR_CALL,
      MAP_INLINE_CALL,
      INLINE_SELECT_SOURCES_CALL,
      INLINE_CREATE_TEMPORARY_CALL,
      INLINE_REPORT_PROFILING_CALL,
      MAP_COPY_CALL,
      COPY_SELECT_SOURCES_CALL,
      COPY_CREATE_TEMPORARY_CALL,
      COPY_SPECULATE_CALL,
      COPY_REPORT_PROFILING_CALL,
      COPY_SELECT_SHARDING_FUNCTOR_CALL,
      MAP_CLOSE_CALL,
      CLOSE_SELECT_SOURCES_CALL,
      CLOSE_CREATE_TEMPORARY_CALL,
      CLOSE_REPORT_PROFILING_CALL,
      CLOSE_SELECT_SHARDING_FUNCTOR_CALL,
      MAP_ACQUIRE_CALL,
      ACQUIRE_SPECULATE_CALL,
      ACQUIRE_REPORT_PROFILING_CALL,
      ACQUIRE_SELECT_SHARDING_FUNCTOR_CALL,
      MAP_RELEASE_CALL,
      RELEASE_SELECT_SOURCES_CALL,
      RELEASE_CREATE_TEMPORARY_CALL,
      RELEASE_SPECULATE_CALL,
      RELEASE_REPORT_PROFILING_CALL,
      RELEASE_SELECT_SHARDING_FUNCTOR_CALL,
      SELECT_PARTITION_PROJECTION_CALL,
      MAP_PARTITION_CALL,
      PARTITION_SELECT_SOURCES_CALL,
      PARTITION_CREATE_TEMPORARY_CALL,
      PARTITION_REPORT_PROFILING_CALL,
      PARTITION_SELECT_SHARDING_FUNCTOR_CALL,
      FILL_SELECT_SHARDING_FUNCTOR_CALL,
      CONFIGURE_CONTEXT_CALL,
      SELECT_TUNABLE_VALUE_CALL,
      MUST_EPOCH_SELECT_SHARDING_FUNCTOR_CALL,
      MAP_MUST_EPOCH_CALL,
      MAP_DATAFLOW_GRAPH_CALL,
      SELECT_TASKS_TO_MAP_CALL,
      SELECT_STEAL_TARGETS_CALL,
      PERMIT_STEAL_REQUEST_CALL,
      HANDLE_MESSAGE_CALL,
      HANDLE_TASK_RESULT_CALL,
      LAST_MAPPER_CALL,
    };

#define MAPPER_CALL_NAMES(name)                     \
    const char *name[LAST_MAPPER_CALL] = {          \
      "get_mapper_name",                            \
      "get_mapper_sync_model",                      \
      "select_task_options",                        \
      "premap_task",                                \
      "slice_task",                                 \
      "map_task",                                   \
      "map_replicate_task",                         \
      "select_task_variant",                        \
      "postmap_task",                               \
      "select_task_sources",                        \
      "create task temporary",                      \
      "speculate (for task)",                       \
      "report profiling (for task)",                \
      "select sharding functor (for task)",         \
      "map_inline",                                 \
      "select_inline_sources",                      \
      "inline create temporary",                    \
      "report profiling (for inline)",              \
      "map_copy",                                   \
      "select_copy_sources",                        \
      "copy create temporary",                      \
      "speculate (for copy)",                       \
      "report_profiling (for copy)",                \
      "select sharding functor (for copy)",         \
      "map_close",                                  \
      "select_close_sources",                       \
      "close create temporary",                     \
      "report_profiling (for close)",               \
      "select sharding functor (for close)",        \
      "map_acquire",                                \
      "speculate (for acquire)",                    \
      "report_profiling (for acquire)",             \
      "select sharding functor (for acquire)",      \
      "map_release",                                \
      "select_release_sources",                     \
      "release create temporary",                   \
      "speculate (for release)",                    \
      "report_profiling (for release)",             \
      "select sharding functor (for release)",      \
      "select partition projection",                \
      "map_partition",                              \
      "select_partition_sources",                   \
      "partition create temporary",                 \
      "report_profiling (for partition)",           \
      "select sharding functor (for partition)",    \
      "select sharding functor (for fill)",         \
      "configure_context",                          \
      "select_tunable_value",                       \
      "select sharding functor (for must epoch)",   \
      "map_must_epoch",                             \
      "map_dataflow_graph",                         \
      "select_tasks_to_map",                        \
      "select_steal_targets",                       \
      "permit_steal_request",                       \
      "handle_message",                             \
      "handle_task_result",                         \
    }

    // Methodology for assigning priorities to meta-tasks:
    // Minimum and low priority are for things like profiling
    // that we don't want to interfere with normal execution.
    // Resource priority is reserved for tasks that have been 
    // granted resources like reservations. Running priority
    // is the highest and guarantees that we drain out any 
    // previously running tasks over starting new ones. The rest
    // of the priorities are classified as either 'throughput'
    // or 'latency' sensitive. Under each of these two major
    // categories there are four sub-priorities:
    //  - work: general work to be done
    //  - deferred: work that was already scheduled but 
    //              for which a continuation had to be 
    //              made so we don't want to wait behind
    //              work that hasn't started yet
    //  - messsage: a message from a remote node that we
    //              should handle sooner than our own
    //              work since work on the other node is
    //              blocked waiting on our response
    //  - response: a response message from a remote node
    //              that we should handle to unblock work
    //              on our own node
    enum LgPriority {
      LG_MIN_PRIORITY = INT_MIN,
      LG_LOW_PRIORITY = -1,
      // Throughput priorities
      LG_THROUGHPUT_WORK_PRIORITY = 0,
      LG_THROUGHPUT_DEFERRED_PRIORITY = 1,
      LG_THROUGHPUT_MESSAGE_PRIORITY = 2,
      LG_THROUGHPUT_RESPONSE_PRIORITY = 3,
      // Latency priorities
      LG_LATENCY_WORK_PRIORITY = 4,
      LG_LATENCY_DEFERRED_PRIORITY = 5,
      LG_LATENCY_MESSAGE_PRIORITY = 6,
      LG_LATENCY_RESPONSE_PRIORITY = 7,
      // Resource priorities
      LG_RESOURCE_PRIORITY = 8,
      // Running priorities
      LG_RUNNING_PRIORITY = 9,
    };

    enum VirtualChannelKind {
      DEFAULT_VIRTUAL_CHANNEL = 0,
      INDEX_SPACE_VIRTUAL_CHANNEL = 1,
      FIELD_SPACE_VIRTUAL_CHANNEL = 2,
      LOGICAL_TREE_VIRTUAL_CHANNEL = 3,
      MAPPER_VIRTUAL_CHANNEL = 4,
      SEMANTIC_INFO_VIRTUAL_CHANNEL = 5,
      LAYOUT_CONSTRAINT_VIRTUAL_CHANNEL = 6,
      CONTEXT_VIRTUAL_CHANNEL = 7,
      MANAGER_VIRTUAL_CHANNEL = 8,
      VIEW_VIRTUAL_CHANNEL = 9,
      UPDATE_VIRTUAL_CHANNEL = 10,
      VARIANT_VIRTUAL_CHANNEL = 11,
      VERSION_VIRTUAL_CHANNEL = 12,
      VERSION_MANAGER_VIRTUAL_CHANNEL = 13,
      ANALYSIS_VIRTUAL_CHANNEL = 14,
      FUTURE_VIRTUAL_CHANNEL = 15,
      REFERENCE_VIRTUAL_CHANNEL = 16,
      COLLECTIVE_VIRTUAL_CHANNEL = 17,
      MAX_NUM_VIRTUAL_CHANNELS = 18, // this one must be last
    };

    enum MessageKind {
      TASK_MESSAGE,
      STEAL_MESSAGE,
      ADVERTISEMENT_MESSAGE,
      SEND_INDEX_SPACE_NODE,
      SEND_INDEX_SPACE_REQUEST,
      SEND_INDEX_SPACE_RETURN,
      SEND_INDEX_SPACE_SET,
      SEND_INDEX_SPACE_CHILD_REQUEST,
      SEND_INDEX_SPACE_CHILD_RESPONSE,
      SEND_INDEX_SPACE_COLORS_REQUEST,
      SEND_INDEX_SPACE_COLORS_RESPONSE,
      SEND_INDEX_PARTITION_NOTIFICATION,
      SEND_INDEX_PARTITION_NODE,
      SEND_INDEX_PARTITION_REQUEST,
      SEND_INDEX_PARTITION_RETURN,
      SEND_INDEX_PARTITION_CHILD_REQUEST,
      SEND_INDEX_PARTITION_CHILD_RESPONSE,
      SEND_FIELD_SPACE_NODE,
      SEND_FIELD_SPACE_REQUEST,
      SEND_FIELD_SPACE_RETURN,
      SEND_FIELD_ALLOC_REQUEST,
      SEND_FIELD_ALLOC_NOTIFICATION,
      SEND_FIELD_SPACE_TOP_ALLOC,
      SEND_FIELD_FREE,
      SEND_LOCAL_FIELD_ALLOC_REQUEST,
      SEND_LOCAL_FIELD_ALLOC_RESPONSE,
      SEND_LOCAL_FIELD_FREE,
      SEND_LOCAL_FIELD_UPDATE,
      SEND_TOP_LEVEL_REGION_REQUEST,
      SEND_TOP_LEVEL_REGION_RETURN,
      SEND_LOGICAL_REGION_NODE,
      INDEX_SPACE_DESTRUCTION_MESSAGE,
      INDEX_PARTITION_DESTRUCTION_MESSAGE,
      FIELD_SPACE_DESTRUCTION_MESSAGE,
      LOGICAL_REGION_DESTRUCTION_MESSAGE,
      LOGICAL_PARTITION_DESTRUCTION_MESSAGE,
      INDIVIDUAL_REMOTE_MAPPED,
      INDIVIDUAL_REMOTE_COMPLETE,
      INDIVIDUAL_REMOTE_COMMIT,
      SLICE_REMOTE_MAPPED,
      SLICE_REMOTE_COMPLETE,
      SLICE_REMOTE_COMMIT,
      DISTRIBUTED_REMOTE_REGISTRATION,
      DISTRIBUTED_VALID_UPDATE,
      DISTRIBUTED_GC_UPDATE,
      DISTRIBUTED_RESOURCE_UPDATE,
      DISTRIBUTED_INVALIDATE,
      DISTRIBUTED_DEACTIVATE,
      DISTRIBUTED_CREATE_ADD,
      DISTRIBUTED_CREATE_REMOVE,
      DISTRIBUTED_UNREGISTER,
      SEND_ATOMIC_RESERVATION_REQUEST,
      SEND_ATOMIC_RESERVATION_RESPONSE,
      SEND_BACK_LOGICAL_STATE,
      SEND_MATERIALIZED_VIEW,
      SEND_COMPOSITE_VIEW,
      SEND_FILL_VIEW,
      SEND_PHI_VIEW,
      SEND_REDUCTION_VIEW,
      SEND_INSTANCE_MANAGER,
      SEND_REDUCTION_MANAGER,
      SEND_CREATE_TOP_VIEW_REQUEST,
      SEND_CREATE_TOP_VIEW_RESPONSE,
      SEND_SUBVIEW_DID_REQUEST,
      SEND_SUBVIEW_DID_RESPONSE,
      SEND_VIEW_REQUEST,
      SEND_VIEW_UPDATE_REQUEST,
      SEND_VIEW_UPDATE_RESPONSE,
      SEND_VIEW_REMOTE_UPDATE,
      SEND_VIEW_REMOTE_INVALIDATE,
      SEND_VIEW_FILTER_INVALID_FIELDS_REQUEST,
      SEND_VIEW_FILTER_INVALID_FIELDS_RESPONSE,
      SEND_INSTANCE_VIEW_COPY_PRECONDITIONS,
      SEND_INSTANCE_VIEW_ADD_COPY,
      SEND_INSTANCE_VIEW_USER_PRECONDITIONS,
      SEND_INSTANCE_VIEW_ADD_USER,
      SEND_INSTANCE_VIEW_ADD_USER_FUSED,
      SEND_MANAGER_REQUEST,
      SEND_FUTURE_RESULT,
      SEND_FUTURE_SUBSCRIPTION,
      SEND_FUTURE_MAP_REQUEST,
      SEND_FUTURE_MAP_RESPONSE,
      SEND_REPL_FUTURE_MAP_REQUEST,
      SEND_REPL_FUTURE_MAP_RESPONSE,
      SEND_REPL_COMPOSITE_VIEW_REQUEST,
      SEND_REPL_COMPOSITE_VIEW_RESPONSE,
      SEND_REPL_TOP_VIEW_REQUEST,
      SEND_REPL_TOP_VIEW_RESPONSE,
      SEND_REPL_CLONE_BARRIER,
      SEND_MAPPER_MESSAGE,
      SEND_MAPPER_BROADCAST,
      SEND_TASK_IMPL_SEMANTIC_REQ,
      SEND_INDEX_SPACE_SEMANTIC_REQ,
      SEND_INDEX_PARTITION_SEMANTIC_REQ,
      SEND_FIELD_SPACE_SEMANTIC_REQ,
      SEND_FIELD_SEMANTIC_REQ,
      SEND_LOGICAL_REGION_SEMANTIC_REQ,
      SEND_LOGICAL_PARTITION_SEMANTIC_REQ,
      SEND_TASK_IMPL_SEMANTIC_INFO,
      SEND_INDEX_SPACE_SEMANTIC_INFO,
      SEND_INDEX_PARTITION_SEMANTIC_INFO,
      SEND_FIELD_SPACE_SEMANTIC_INFO,
      SEND_FIELD_SEMANTIC_INFO,
      SEND_LOGICAL_REGION_SEMANTIC_INFO,
      SEND_LOGICAL_PARTITION_SEMANTIC_INFO,
      SEND_REMOTE_CONTEXT_REQUEST,
      SEND_REMOTE_CONTEXT_RESPONSE,
      SEND_REMOTE_CONTEXT_RELEASE,
      SEND_REMOTE_CONTEXT_FREE,
      SEND_REMOTE_CONTEXT_PHYSICAL_REQUEST,
      SEND_REMOTE_CONTEXT_PHYSICAL_RESPONSE,
      SEND_REMOTE_CONTEXT_SHARD_REQUEST,
      SEND_VERSION_OWNER_REQUEST,
      SEND_VERSION_OWNER_RESPONSE,
      SEND_VERSION_STATE_REQUEST,
      SEND_VERSION_STATE_RESPONSE,
      SEND_VERSION_STATE_UPDATE_REQUEST,
      SEND_VERSION_STATE_UPDATE_RESPONSE,
      SEND_VERSION_STATE_VALID_NOTIFICATION,
      SEND_VERSION_MANAGER_ADVANCE,
      SEND_VERSION_MANAGER_INVALIDATE,
      SEND_VERSION_MANAGER_REQUEST,
      SEND_VERSION_MANAGER_RESPONSE,
      SEND_VERSION_MANAGER_UNVERSIONED_REQUEST,
      SEND_VERSION_MANAGER_UNVERSIONED_RESPONSE,
      SEND_INSTANCE_REQUEST,
      SEND_INSTANCE_RESPONSE,
      SEND_GC_PRIORITY_UPDATE,
      SEND_NEVER_GC_RESPONSE,
      SEND_ACQUIRE_REQUEST,
      SEND_ACQUIRE_RESPONSE,
      SEND_VARIANT_REQUEST,
      SEND_VARIANT_RESPONSE,
      SEND_VARIANT_BROADCAST,
      SEND_CONSTRAINT_REQUEST,
      SEND_CONSTRAINT_RESPONSE,
      SEND_CONSTRAINT_RELEASE,
      SEND_CONSTRAINT_REMOVAL,
      SEND_TOP_LEVEL_TASK_REQUEST,
      SEND_TOP_LEVEL_TASK_COMPLETE,
      SEND_MPI_RANK_EXCHANGE,
      SEND_REPLICATE_LAUNCH,
      SEND_REPLICATE_DELETE,
      SEND_REPLICATE_POST_MAPPED,
      SEND_REPLICATE_TRIGGER_COMPLETE,
      SEND_REPLICATE_TRIGGER_COMMIT,
      SEND_CONTROL_REPLICATE_COLLECTIVE_MESSAGE,
      SEND_SHUTDOWN_NOTIFICATION,
      SEND_SHUTDOWN_RESPONSE,
      LAST_SEND_KIND, // This one must be last
    };

#define LG_MESSAGE_DESCRIPTIONS(name)                                 \
      const char *name[LAST_SEND_KIND] = {                            \
        "Task Message",                                               \
        "Steal Message",                                              \
        "Advertisement Message",                                      \
        "Send Index Space Node",                                      \
        "Send Index Space Request",                                   \
        "Send Index Space Return",                                    \
        "Send Index Space Set",                                       \
        "Send Index Space Child Request",                             \
        "Send Index Space Child Response",                            \
        "Send Index Space Colors Request",                            \
        "Send Index Space Colors Response",                           \
        "Send Index Partition Notification",                          \
        "Send Index Partition Node",                                  \
        "Send Index Partition Request",                               \
        "Send Index Partition Return",                                \
        "Send Index Partition Child Request",                         \
        "Send Index Partition Child Response",                        \
        "Send Field Space Node",                                      \
        "Send Field Space Request",                                   \
        "Send Field Space Return",                                    \
        "Send Field Alloc Request",                                   \
        "Send Field Alloc Notification",                              \
        "Send Field Space Top Alloc",                                 \
        "Send Field Free",                                            \
        "Send Local Field Alloc Request",                             \
        "Send Local Field Alloc Response",                            \
        "Send Local Field Free",                                      \
        "Send Local Field Update",                                    \
        "Send Top Level Region Request",                              \
        "Send Top Level Region Return",                               \
        "Send Logical Region Node",                                   \
        "Index Space Destruction",                                    \
        "Index Partition Destruction",                                \
        "Field Space Destruction",                                    \
        "Logical Region Destruction",                                 \
        "Logical Partition Destruction",                              \
        "Individual Remote Mapped",                                   \
        "Individual Remote Complete",                                 \
        "Individual Remote Commit",                                   \
        "Slice Remote Mapped",                                        \
        "Slice Remote Complete",                                      \
        "Slice Remote Commit",                                        \
        "Distributed Remote Registration",                            \
        "Distributed Valid Update",                                   \
        "Distributed GC Update",                                      \
        "Distributed Resource Update",                                \
        "Distributed Invalidate",                                     \
        "Distributed Deactivate",                                     \
        "Distributed Create Add",                                     \
        "Distributed Create Remove",                                  \
        "Distributed Unregister",                                     \
        "Send Atomic Reservation Request",                            \
        "Send Atomic Reservation Response",                           \
        "Send Back Logical State",                                    \
        "Send Materialized View",                                     \
        "Send Composite View",                                        \
        "Send Fill View",                                             \
        "Send Phi View",                                              \
        "Send Reduction View",                                        \
        "Send Instance Manager",                                      \
        "Send Reduction Manager",                                     \
        "Send Create Top View Request",                               \
        "Send Create Top View Response",                              \
        "Send Subview DID Request",                                   \
        "Send Subview DID Response",                                  \
        "Send View Request",                                          \
        "Send View Update Request",                                   \
        "Send View Update Response",                                  \
        "Send View Remote Update",                                    \
        "Send View Remote Invalidate",                                \
        "Send View Filter Invalid Fields Request",                    \
        "Send View Filter Invalid Fields Response",                   \
        "Send Instance View Copy Preconditions",                      \
        "Send Instance View Add Copy",                                \
        "Send Instance View User Preconditions",                      \
        "Send Instance View Add User",                                \
        "Send Instance View Add User Fused",                          \
        "Send Manager Request",                                       \
        "Send Future Result",                                         \
        "Send Future Subscription",                                   \
        "Send Future Map Future Request",                             \
        "Send Future Map Future Response",                            \
        "Send Replicate Future Map Request",                          \
        "Send Replicate Future Map Response",                         \
        "Send Replicate Composite View Request",                      \
        "Send Replicate Composite View Response",                     \
        "Send Replicate Top View Request",                            \
        "Send Replicate Top View Response",                           \
        "Send Replicate Clone Barrier",                               \
        "Send Mapper Message",                                        \
        "Send Mapper Broadcast",                                      \
        "Send Task Impl Semantic Req",                                \
        "Send Index Space Semantic Req",                              \
        "Send Index Partition Semantic Req",                          \
        "Send Field Space Semantic Req",                              \
        "Send Field Semantic Req",                                    \
        "Send Logical Region Semantic Req",                           \
        "Send Logical Partition Semantic Req",                        \
        "Send Task Impl Semantic Info",                               \
        "Send Index Space Semantic Info",                             \
        "Send Index Partition Semantic Info",                         \
        "Send Field Space Semantic Info",                             \
        "Send Field Semantic Info",                                   \
        "Send Logical Region Semantic Info",                          \
        "Send Logical Partition Semantic Info",                       \
        "Send Remote Context Request",                                \
        "Send Remote Context Response",                               \
        "Send Remote Context Release",                                \
        "Send Remote Context Free",                                   \
        "Send Remote Context Physical Request",                       \
        "Send Remote Context Physical Response",                      \
        "Send Remote Context Shard Request",                          \
        "Send Version Owner Request",                                 \
        "Send Version Owner Response",                                \
        "Send Version State Request",                                 \
        "Send Version State Response",                                \
        "Send Version State Update Request",                          \
        "Send Version State Update Response",                         \
        "Send Version State Valid Notification",                      \
        "Send Version Manager Advance",                               \
        "Send Version Manager Invalidate",                            \
        "Send Version Manager Request",                               \
        "Send Version Manager Response",                              \
        "Send Version Manager Unversioned Request",                   \
        "Send Version Manager Unversioned Response",                  \
        "Send Instance Request",                                      \
        "Send Instance Response",                                     \
        "Send GC Priority Update",                                    \
        "Send Never GC Response",                                     \
        "Send Acquire Request",                                       \
        "Send Acquire Response",                                      \
        "Send Task Variant Request",                                  \
        "Send Task Variant Response",                                 \
        "Send Task Variant Broadcast",                                \
        "Send Constraint Request",                                    \
        "Send Constraint Response",                                   \
        "Send Constraint Release",                                    \
        "Send Constraint Removal",                                    \
        "Top Level Task Request",                                     \
        "Top Level Task Complete",                                    \
        "Send MPI Rank Exchange",                                     \
        "Send Replication Launch",                                    \
        "Send Replication Delete",                                    \
        "Send Replication Post Mapped",                               \
        "Send Replication Trigger Complete",                          \
        "Send Replication Trigger Commit",                            \
        "Send Control Replication Collective Message",                \
        "Send Shutdown Notification",                                 \
        "Send Shutdown Response",                                     \
      };

    enum RuntimeCallKind {
      PACK_BASE_TASK_CALL, 
      UNPACK_BASE_TASK_CALL,
      TASK_PRIVILEGE_CHECK_CALL,
      CLONE_TASK_CALL,
      COMPUTE_POINT_REQUIREMENTS_CALL,
      EARLY_MAP_REGIONS_CALL,
      INTRA_TASK_ALIASING_CALL,
      ACTIVATE_SINGLE_CALL,
      DEACTIVATE_SINGLE_CALL,
      SELECT_INLINE_VARIANT_CALL,
      INLINE_CHILD_TASK_CALL,
      PACK_SINGLE_TASK_CALL,
      UNPACK_SINGLE_TASK_CALL,
      PACK_REMOTE_CONTEXT_CALL,
      HAS_CONFLICTING_INTERNAL_CALL,
      FIND_CONFLICTING_CALL,
      FIND_CONFLICTING_INTERNAL_CALL,
      CHECK_REGION_DEPENDENCE_CALL,
      FIND_PARENT_REGION_REQ_CALL,
      FIND_PARENT_REGION_CALL,
      CHECK_PRIVILEGE_CALL,
      TRIGGER_SINGLE_CALL,
      INITIALIZE_MAP_TASK_CALL,
      FINALIZE_MAP_TASK_CALL,
      VALIDATE_VARIANT_SELECTION_CALL,
      MAP_ALL_REGIONS_CALL,
      INITIALIZE_REGION_TREE_CONTEXTS_CALL,
      INVALIDATE_REGION_TREE_CONTEXTS_CALL,
      CREATE_INSTANCE_TOP_VIEW_CALL,
      LAUNCH_TASK_CALL,
      ACTIVATE_MULTI_CALL,
      DEACTIVATE_MULTI_CALL,
      SLICE_INDEX_SPACE_CALL,
      CLONE_MULTI_CALL,
      MULTI_TRIGGER_EXECUTION_CALL,
      PACK_MULTI_CALL,
      UNPACK_MULTI_CALL,
      ACTIVATE_INDIVIDUAL_CALL,
      DEACTIVATE_INDIVIDUAL_CALL,
      INDIVIDUAL_PERFORM_MAPPING_CALL,
      INDIVIDUAL_RETURN_VIRTUAL_CALL,
      INDIVIDUAL_TRIGGER_COMPLETE_CALL,
      INDIVIDUAL_TRIGGER_COMMIT_CALL,
      INDIVIDUAL_POST_MAPPED_CALL,
      INDIVIDUAL_PACK_TASK_CALL,
      INDIVIDUAL_UNPACK_TASK_CALL,
      INDIVIDUAL_PACK_REMOTE_COMPLETE_CALL,
      INDIVIDUAL_UNPACK_REMOTE_COMPLETE_CALL,
      POINT_ACTIVATE_CALL,
      POINT_DEACTIVATE_CALL,
      POINT_TASK_COMPLETE_CALL,
      POINT_TASK_COMMIT_CALL,
      POINT_PACK_TASK_CALL,
      POINT_UNPACK_TASK_CALL,
      POINT_TASK_POST_MAPPED_CALL,
      REMOTE_TASK_ACTIVATE_CALL,
      REMOTE_TASK_DEACTIVATE_CALL,
      REMOTE_UNPACK_CONTEXT_CALL,
      INDEX_ACTIVATE_CALL,
      INDEX_DEACTIVATE_CALL,
      INDEX_COMPUTE_FAT_PATH_CALL,
      INDEX_EARLY_MAP_TASK_CALL,
      INDEX_DISTRIBUTE_CALL,
      INDEX_PERFORM_MAPPING_CALL,
      INDEX_COMPLETE_CALL,
      INDEX_COMMIT_CALL,
      INDEX_PERFORM_INLINING_CALL,
      INDEX_CLONE_AS_SLICE_CALL,
      INDEX_HANDLE_FUTURE,
      INDEX_RETURN_SLICE_MAPPED_CALL,
      INDEX_RETURN_SLICE_COMPLETE_CALL,
      INDEX_RETURN_SLICE_COMMIT_CALL,
      SLICE_ACTIVATE_CALL,
      SLICE_DEACTIVATE_CALL,
      SLICE_APPLY_VERSION_INFO_CALL,
      SLICE_DISTRIBUTE_CALL,
      SLICE_PERFORM_MAPPING_CALL,
      SLICE_LAUNCH_CALL,
      SLICE_MAP_AND_LAUNCH_CALL,
      SLICE_PACK_TASK_CALL,
      SLICE_UNPACK_TASK_CALL,
      SLICE_CLONE_AS_SLICE_CALL,
      SLICE_HANDLE_FUTURE_CALL,
      SLICE_CLONE_AS_POINT_CALL,
      SLICE_ENUMERATE_POINTS_CALL,
      SLICE_MAPPED_CALL,
      SLICE_COMPLETE_CALL,
      SLICE_COMMIT_CALL,
      REALM_SPAWN_META_CALL,
      REALM_SPAWN_TASK_CALL,
      REALM_CREATE_INSTANCE_CALL,
      REALM_ISSUE_COPY_CALL,
      REALM_ISSUE_FILL_CALL,
      REGION_TREE_LOGICAL_ANALYSIS_CALL,
      REGION_TREE_LOGICAL_FENCE_CALL,
      REGION_TREE_VERSIONING_ANALYSIS_CALL,
      REGION_TREE_ADVANCE_VERSION_NUMBERS_CALL,
      REGION_TREE_INITIALIZE_CONTEXT_CALL,
      REGION_TREE_INVALIDATE_CONTEXT_CALL,
      REGION_TREE_PREMAP_ONLY_CALL,
      REGION_TREE_PHYSICAL_REGISTER_ONLY_CALL,
      REGION_TREE_PHYSICAL_REGISTER_USERS_CALL,
      REGION_TREE_PHYSICAL_PERFORM_CLOSE_CALL,
      REGION_TREE_PHYSICAL_CLOSE_CONTEXT_CALL,
      REGION_TREE_PHYSICAL_COPY_ACROSS_CALL,
      REGION_TREE_PHYSICAL_REDUCE_ACROSS_CALL,
      REGION_TREE_PHYSICAL_CONVERT_MAPPING_CALL,
      REGION_TREE_PHYSICAL_FILL_FIELDS_CALL,
      REGION_TREE_PHYSICAL_ATTACH_EXTERNAL_CALL,
      REGION_TREE_PHYSICAL_DETACH_EXTERNAL_CALL,
      REGION_NODE_REGISTER_LOGICAL_USER_CALL,
      REGION_NODE_CLOSE_LOGICAL_NODE_CALL,
      REGION_NODE_SIPHON_LOGICAL_CHILDREN_CALL,
      REGION_NODE_SIPHON_LOGICAL_PROJECTION_CALL,
      REGION_NODE_PERFORM_LOGICAL_CLOSES_CALL,
      REGION_NODE_FIND_VALID_INSTANCE_VIEWS_CALL,
      REGION_NODE_FIND_VALID_REDUCTION_VIEWS_CALL,
      REGION_NODE_ISSUE_UPDATE_COPIES_CALL,
      REGION_NODE_SORT_COPY_INSTANCES_CALL,
      REGION_NODE_ISSUE_GROUPED_COPIES_CALL,
      REGION_NODE_ISSUE_UPDATE_REDUCTIONS_CALL,
      REGION_NODE_PREMAP_REGION_CALL,
      REGION_NODE_REGISTER_REGION_CALL,
      REGION_NODE_CLOSE_STATE_CALL,
      CURRENT_STATE_RECORD_VERSION_NUMBERS_CALL,
      CURRENT_STATE_ADVANCE_VERSION_NUMBERS_CALL,
      PHYSICAL_STATE_CAPTURE_STATE_CALL,
      PHYSICAL_STATE_APPLY_PATH_ONLY_CALL,
      PHYSICAL_STATE_APPLY_STATE_CALL,
      PHYSICAL_STATE_MAKE_LOCAL_CALL,
      VERSION_STATE_UPDATE_PATH_ONLY_CALL,
      VERSION_STATE_MERGE_PHYSICAL_STATE_CALL,
      VERSION_STATE_REQUEST_CHILDREN_CALL,
      VERSION_STATE_REQUEST_INITIAL_CALL,
      VERSION_STATE_REQUEST_FINAL_CALL,
      VERSION_STATE_SEND_STATE_CALL,
      VERSION_STATE_HANDLE_REQUEST_CALL,
      VERSION_STATE_HANDLE_RESPONSE_CALL,
      MATERIALIZED_VIEW_FIND_LOCAL_PRECONDITIONS_CALL,
      MATERIALIZED_VIEW_FIND_LOCAL_COPY_PRECONDITIONS_CALL,
      MATERIALIZED_VIEW_FILTER_PREVIOUS_USERS_CALL,
      MATERIALIZED_VIEW_FILTER_CURRENT_USERS_CALL,
      MATERIALIZED_VIEW_FILTER_LOCAL_USERS_CALL,
      COMPOSITE_VIEW_SIMPLIFY_CALL,
      COMPOSITE_VIEW_ISSUE_DEFERRED_COPIES_CALL,
      COMPOSITE_NODE_CAPTURE_PHYSICAL_STATE_CALL,
      COMPOSITE_NODE_SIMPLIFY_CALL,
      REDUCTION_VIEW_PERFORM_REDUCTION_CALL,
      REDUCTION_VIEW_PERFORM_DEFERRED_REDUCTION_CALL,
      REDUCTION_VIEW_PERFORM_DEFERRED_REDUCTION_ACROSS_CALL,
      REDUCTION_VIEW_FIND_COPY_PRECONDITIONS_CALL,
      REDUCTION_VIEW_FIND_USER_PRECONDITIONS_CALL,
      REDUCTION_VIEW_FILTER_LOCAL_USERS_CALL,
      LAST_RUNTIME_CALL_KIND, // This one must be last
    };

#define RUNTIME_CALL_DESCRIPTIONS(name)                               \
    const char *name[LAST_RUNTIME_CALL_KIND] = {                      \
      "Pack Base Task",                                               \
      "Unpack Base Task",                                             \
      "Task Privilege Check",                                         \
      "Clone Base Task",                                              \
      "Compute Point Requirements",                                   \
      "Early Map Regions",                                            \
      "Intra-Task Aliasing",                                          \
      "Activate Single",                                              \
      "Deactivate Single",                                            \
      "Select Inline Variant",                                        \
      "Inline Child Task",                                            \
      "Pack Single Task",                                             \
      "Unpack Single Task",                                           \
      "Pack Remote Context",                                          \
      "Has Conflicting Internal",                                     \
      "Find Conflicting",                                             \
      "Find Conflicting Internal",                                    \
      "Check Region Dependence",                                      \
      "Find Parent Region Requirement",                               \
      "Find Parent Region",                                           \
      "Check Privilege",                                              \
      "Trigger Single",                                               \
      "Initialize Map Task",                                          \
      "Finalized Map Task",                                           \
      "Validate Variant Selection",                                   \
      "Map All Regions",                                              \
      "Initialize Region Tree Contexts",                              \
      "Invalidate Region Tree Contexts",                              \
      "Create Instance Top View",                                     \
      "Launch Task",                                                  \
      "Activate Multi",                                               \
      "Deactivate Multi",                                             \
      "Slice Index Space",                                            \
      "Clone Multi Call",                                             \
      "Multi Trigger Execution",                                      \
      "Pack Multi",                                                   \
      "Unpack Multi",                                                 \
      "Activate Individual",                                          \
      "Deactivate Individual",                                        \
      "Individual Perform Mapping",                                   \
      "Individual Return Virtual",                                    \
      "Individual Trigger Complete",                                  \
      "Individual Trigger Commit",                                    \
      "Individual Post Mapped",                                       \
      "Individual Pack Task",                                         \
      "Individual Unpack Task",                                       \
      "Individual Pack Remote Complete",                              \
      "Individual Unpack Remote Complete",                            \
      "Activate Point",                                               \
      "Deactivate Point",                                             \
      "Point Task Complete",                                          \
      "Point Task Commit",                                            \
      "Point Task Pack",                                              \
      "Point Task Unpack",                                            \
      "Point Task Post Mapped",                                       \
      "Remote Task Activate",                                         \
      "Remote Task Deactivate",                                       \
      "Remote Unpack Context",                                        \
      "Index Activate",                                               \
      "Index Deactivate",                                             \
      "Index Compute Fat Path",                                       \
      "Index Early Map Task",                                         \
      "Index Distribute",                                             \
      "Index Perform Mapping",                                        \
      "Index Complete",                                               \
      "Index Commit",                                                 \
      "Index Perform Inlining",                                       \
      "Index Clone As Slice",                                         \
      "Index Handle Future",                                          \
      "Index Return Slice Mapped",                                    \
      "Index Return Slice Complete",                                  \
      "Index Return Slice Commit",                                    \
      "Slice Activate",                                               \
      "Slice Deactivate",                                             \
      "Slice Apply Version Info",                                     \
      "Slice Distribute",                                             \
      "Slice Perform Mapping",                                        \
      "Slice Launch",                                                 \
      "Slice Map and Launch",                                         \
      "Slice Pack Task",                                              \
      "Slice Unpack Task",                                            \
      "Slice Clone As Slice",                                         \
      "Slice Handle Future",                                          \
      "Slice Cone as Point",                                          \
      "Slice Enumerate Points",                                       \
      "Slice Mapped",                                                 \
      "Slice Complete",                                               \
      "Slice Commit",                                                 \
      "Realm Spawn Meta",                                             \
      "Realm Spawn Task",                                             \
      "Realm Create Instance",                                        \
      "Realm Issue Copy",                                             \
      "Realm Issue Fill",                                             \
      "Region Tree Logical Analysis",                                 \
      "Region Tree Logical Fence",                                    \
      "Region Tree Versioning Analysis",                              \
      "Region Tree Advance Version Numbers",                          \
      "Region Tree Initialize Context",                               \
      "Region Tree Invalidate Context",                               \
      "Region Tree Premap Only",                                      \
      "Region Tree Physical Register Only",                           \
      "Region Tree Physical Register Users",                          \
      "Region Tree Physical Perform Close",                           \
      "Region Tree Physical Close Context",                           \
      "Region Tree Physical Copy Across",                             \
      "Region Tree Physical Reduce Across",                           \
      "Region Tree Physical Convert Mapping",                         \
      "Region Tree Physical Fill Fields",                             \
      "Region Tree Physical Attach External",                         \
      "Region Tree Physical Detach External",                         \
      "Region Node Register Logical User",                            \
      "Region Node Close Logical Node",                               \
      "Region Node Siphon Logical Children",                          \
      "Region Node Siphon Logical Projection",                        \
      "Region Node Perform Logical Closes",                           \
      "Region Node Find Valid Instance Views",                        \
      "Region Node Find Valid Reduction Views",                       \
      "Region Node Issue Update Copies",                              \
      "Region Node Sort Copy Instances",                              \
      "Region Node Issue Grouped Copies",                             \
      "Region Node Issue Update Reductions",                          \
      "Region Node Premap Region",                                    \
      "Region Node Register Region",                                  \
      "Region Node Close State",                                      \
      "Logical State Record Verison Numbers",                         \
      "Logical State Advance Version Numbers",                        \
      "Physical State Capture State",                                 \
      "Physical State Apply Path Only",                               \
      "Physical State Apply State",                                   \
      "Physical State Make Local",                                    \
      "Version State Update Path Only",                               \
      "Version State Merge Physical State",                           \
      "Version State Request Children",                               \
      "Version State Request Initial",                                \
      "Version State Request Final",                                  \
      "Version State Send State",                                     \
      "Version State Handle Request",                                 \
      "Version State Handle Response",                                \
      "Materialized View Find Local Preconditions",                   \
      "Materialized View Find Local Copy Preconditions",              \
      "Materialized View Filter Previous Users",                      \
      "Materialized View Filter Current Users",                       \
      "Materialized View Filter Local Users",                         \
      "Composite View Simplify",                                      \
      "Composite View Issue Deferred Copies",                         \
      "Composite Node Capture Physical State",                        \
      "Composite Node Simplify",                                      \
      "Reduction View Perform Reduction",                             \
      "Reduction View Perform Deferred Reduction",                    \
      "Reduction View Perform Deferred Reduction Across",             \
      "Reduction View Find Copy Preconditions",                       \
      "Reduction View Find User Preconditions",                       \
      "Reduction View Filter Local Users",                            \
    };

    enum SemanticInfoKind {
      INDEX_SPACE_SEMANTIC,
      INDEX_PARTITION_SEMANTIC,
      FIELD_SPACE_SEMANTIC,
      FIELD_SEMANTIC,
      LOGICAL_REGION_SEMANTIC,
      LOGICAL_PARTITION_SEMANTIC,
      TASK_SEMANTIC,
    };

<<<<<<< HEAD
    // Static locations for where collectives are allocated
    // These are just arbitrary numbers but they should appear
    // with at most one logical static collective kind
    enum CollectiveIndexLocation {
      COLLECTIVE_LOC_0 = 0, 
      COLLECTIVE_LOC_1 = 1,
      COLLECTIVE_LOC_2 = 2,
      COLLECTIVE_LOC_3 = 3,
      COLLECTIVE_LOC_4 = 4, 
      COLLECTIVE_LOC_5 = 5,
      COLLECTIVE_LOC_6 = 6,
      COLLECTIVE_LOC_7 = 7,
      COLLECTIVE_LOC_8 = 8, 
      COLLECTIVE_LOC_9 = 9,
      COLLECTIVE_LOC_10 = 10,
      COLLECTIVE_LOC_11 = 11, 
      COLLECTIVE_LOC_12 = 12, 
      COLLECTIVE_LOC_13 = 13,
      COLLECTIVE_LOC_14 = 14,
      COLLECTIVE_LOC_15 = 15,
      COLLECTIVE_LOC_16 = 16,
      COLLECTIVE_LOC_17 = 17, 
      COLLECTIVE_LOC_18 = 18, 
      COLLECTIVE_LOC_19 = 19,
      COLLECTIVE_LOC_20 = 20,
      COLLECTIVE_LOC_21 = 21, 
      COLLECTIVE_LOC_22 = 22, 
      COLLECTIVE_LOC_23 = 23,
      COLLECTIVE_LOC_24 = 24,
      COLLECTIVE_LOC_25 = 25,
      COLLECTIVE_LOC_26 = 26,
      COLLECTIVE_LOC_27 = 27, 
      COLLECTIVE_LOC_28 = 28, 
      COLLECTIVE_LOC_29 = 29,
      COLLECTIVE_LOC_30 = 30,
      COLLECTIVE_LOC_31 = 31, 
      COLLECTIVE_LOC_32 = 32,
      COLLECTIVE_LOC_33 = 33,
      COLLECTIVE_LOC_34 = 34,
      COLLECTIVE_LOC_35 = 35,
      COLLECTIVE_LOC_36 = 36,
      COLLECTIVE_LOC_37 = 37, 
      COLLECTIVE_LOC_38 = 38, 
      COLLECTIVE_LOC_39 = 39,
      COLLECTIVE_LOC_40 = 40,
      COLLECTIVE_LOC_41 = 41,
      COLLECTIVE_LOC_42 = 42,
      COLLECTIVE_LOC_43 = 43,
      COLLECTIVE_LOC_44 = 44,
      COLLECTIVE_LOC_45 = 45,
      COLLECTIVE_LOC_46 = 46,
      COLLECTIVE_LOC_47 = 47,
      COLLECTIVE_LOC_48 = 48,
      COLLECTIVE_LOC_49 = 49,
      COLLECTIVE_LOC_50 = 50,
      COLLECTIVE_LOC_51 = 51,
      COLLECTIVE_LOC_52 = 52,
      COLLECTIVE_LOC_53 = 53,
      COLLECTIVE_LOC_54 = 54,
      COLLECTIVE_LOC_55 = 55,
      COLLECTIVE_LOC_56 = 56,
      COLLECTIVE_LOC_57 = 57,
      COLLECTIVE_LOC_58 = 58,
      COLLECTIVE_LOC_59 = 59,
      COLLECTIVE_LOC_60 = 60,
      COLLECTIVE_LOC_61 = 61,
      COLLECTIVE_LOC_62 = 62,
      COLLECTIVE_LOC_63 = 63,
      COLLECTIVE_LOC_64 = 64,
      COLLECTIVE_LOC_65 = 65,
      COLLECTIVE_LOC_66 = 66,
      COLLECTIVE_LOC_67 = 67,
      COLLECTIVE_LOC_68 = 68,
      COLLECTIVE_LOC_69 = 69,
      COLLECTIVE_LOC_70 = 70,
      COLLECTIVE_LOC_71 = 71,
      COLLECTIVE_LOC_72 = 72,
      COLLECTIVE_LOC_73 = 73,
    };
=======
    // legion_types.h
    class LocalLock;
    class AutoLock;
    class LgEvent; // base event type for legion
    class ApEvent; // application event
    class ApUserEvent; // application user event
    class ApBarrier; // application barrier
    class RtEvent; // runtime event
    class RtUserEvent; // runtime user event
    class RtBarrier;

    // legion_utilities.h
    struct RegionUsage; 
    template<typename T> class Fraction;
    template<typename T, unsigned int MAX, 
             unsigned SHIFT, unsigned MASK> class BitMask;
    template<typename T, unsigned int MAX,
             unsigned SHIFT, unsigned MASK> class TLBitMask;
#ifdef __SSE2__
    template<unsigned int MAX> class SSEBitMask;
    template<unsigned int MAX> class SSETLBitMask;
#endif
#ifdef __AVX__
    template<unsigned int MAX> class AVXBitMask;
    template<unsigned int MAX> class AVXTLBitMask;
#endif
#ifdef __ALTIVEC__
    template<unsigned int MAX> class PPCBitMask;
    template<unsigned int MAX> class PPCTLBitMask;
#endif
    template<typename T, unsigned LOG2MAX> class BitPermutation;
    template<typename IT, typename DT, bool BIDIR = false> class IntegerSet;
>>>>>>> 47fc3e21

    // Forward declarations for runtime level objects
    // runtime.h
    class Collectable;
    class ArgumentMapImpl;
    class FutureImpl;
    class FutureMapImpl;
    class ReplFutureMapImpl;
    class PhysicalRegionImpl;
    class GrantImpl;
    class PredicateImpl;
    class MPILegionHandshakeImpl;
    class ProcessorManager;
    class MemoryManager;
    class VirtualChannel;
    class MessageManager;
    class ShutdownManager;
    class GarbageCollectionEpoch;
    class TaskImpl;
    class VariantImpl;
    class LayoutConstraints;
    class ProjectionFunction;
    class ShardingFunction;
    class Runtime;
    // A small interface class for handling profiling responses
    class ProfilingResponseHandler {
    public:
      virtual void handle_profiling_response(
                const Realm::ProfilingResponse &response) = 0;
    };
    struct ProfilingResponseBase {
    public:
      ProfilingResponseBase(ProfilingResponseHandler *h)
        : handler(h) { }
    public:
      ProfilingResponseHandler *const handler;
    };

    // legion_ops.h
    class Operation;
    class SpeculativeOp;
    class MapOp;
    class CopyOp;
    class IndexCopyOp;
    class PointCopyOp;
    class FenceOp;
    class FrameOp;
    class DeletionOp;
    class InternalOp;
    class OpenOp;
    class AdvanceOp;
    class CloseOp;
    class InterCloseOp;
    class IndexCloseOp;
    class PointCloseOp;
    class ReadCloseOp;
    class PostCloseOp;
    class VirtualCloseOp;
    class AcquireOp;
    class ReleaseOp;
    class DynamicCollectiveOp;
    class FuturePredOp;
    class NotPredOp;
    class AndPredOp;
    class OrPredOp;
    class MustEpochOp;
    class PendingPartitionOp;
    class DependentPartitionOp;
    class PointDepPartOp;
    class FillOp;
    class IndexFillOp;
    class PointFillOp;
    class AttachOp;
    class DetachOp;
    class TimingOp;
    class TaskOp;

    // legion_tasks.h
    class ExternalTask;
    class SingleTask;
    class MultiTask;
    class IndividualTask;
    class PointTask;
    class ShardTask;
    class IndexTask;
    class SliceTask;
    class RemoteTask;

    // legion_context.h
    /**
     * \class ContextInterface
     * This is a pure virtual class so users don't try to use it. 
     * It defines the context interface that the task wrappers use 
     * for getting access to context data when running a task.
     */
    class TaskContext;
    class InnerContext;;
    class TopLevelContext;
    class ReplicateContext;
    class RemoteContext;
    class LeafContext;
    class InlineContext;
    class ContextInterface {
    public:
      virtual Task* get_task(void) = 0;
      virtual const std::vector<PhysicalRegion>& begin_task(void) = 0;
      virtual void end_task(const void *result, 
                            size_t result_size, bool owned) = 0;
      // This is safe because we see in legion_context.h that
      // TaskContext implements this interface and no one else
      // does. If only C++ implemented forward declarations of
      // inheritence then we wouldn't have this dumb problem
      // (mixin classes anyone?).
      inline TaskContext* as_context(void) 
        { return reinterpret_cast<TaskContext*>(this); }
    };

    // Nasty global variable for TLS support of figuring out
    // our context implicitly
    extern __thread TaskContext *implicit_context;
<<<<<<< HEAD
#endif
#ifdef DEBUG_LEGION_WAITS
    extern __thread int meta_task_id;
#endif
=======
    // Another nasty global variable for tracking the fast
    // reservations that we are holding
    extern __thread AutoLock *local_lock_list;
>>>>>>> 47fc3e21
    
    // legion_trace.h
    class LegionTrace;
    class StaticTrace;
    class DynamicTrace;
    class TraceCaptureOp;
    class TraceCompleteOp;

    // region_tree.h
    class RegionTreeForest;
    class IndexTreeNode;
    class IndexSpaceNode;
    template<int DIM, typename T> class IndexSpaceNodeT;
    class IndexPartNode;
    template<int DIM, typename T> class IndexPartNodeT;
    class FieldSpaceNode;
    class RegionTreeNode;
    class RegionNode;
    class PartitionNode;

    class RegionTreeContext;
    class RegionTreePath;
    class PathTraverser;
    class NodeTraverser;

    class ProjectionEpoch;
    class LogicalState;
    class PhysicalState;
    class VersionState;
    class VersionInfo;
    class RestrictInfo;
    class Restriction;
    class Acquisition;

    class Collectable;
    class Notifiable;
    class ReferenceMutator;
    class LocalReferenceMutator;
    class NeverReferenceMutator;
    class DistributedCollectable;
    class LayoutDescription;
    class PhysicalManager; // base class for instance and reduction
    class CopyAcrossHelper;
    class LogicalView; // base class for instance and reduction
    class InstanceManager;
    class InstanceKey;
    class InstanceView;
    class DeferredView;
    class MaterializedView;
    class DeferredVersionInfo;
    class CompositeBase;
    class CompositeView;
    class CompositeVersionInfo;
    class CompositeNode;
    class FillView;
    class PhiView;
    class MappingRef;
    class InstanceRef;
    class InstanceSet;
    class InnerTaskView;
    class ReductionManager;
    class ListReductionManager;
    class FoldReductionManager;
    class VirtualManager;
    class ReductionView;
    class InstanceBuilder;

    class RegionAnalyzer;
    class RegionMapper;

    struct EscapedUser;
    struct EscapedCopy;
    struct GenericUser;
    struct LogicalUser;
    struct PhysicalUser;
    struct TraceInfo;
    class ClosedNode;
    class LogicalCloser;
    class TreeCloseImpl;
    class TreeClose;
    struct CloseInfo; 
    struct FieldDataDescriptor;

    // legion_spy.h
    class TreeStateLogger;

    // legion_profiling.h
    class LegionProfiler;
    class LegionProfInstance;

    // mapper_manager.h
    class MappingCallInfo;
    class MapperManager;
    class SerializingManager;
    class ConcurrentManager;
    typedef Mapping::MapperEvent MapperEvent;
    typedef Mapping::ProfilingMeasurementID ProfilingMeasurementID;

    // legion_replication.h
    class ReplIndividualTask;
    class ReplIndexTask;
    class ReplReadCloseOp;
    class ReplInterCloseOp;
    class ReplFillOp;
    class ReplIndexFillOp;
    class ReplCopyOp;
    class ReplIndexCopyOp;
    class ReplDeletionOp;
    class ReplPendingPartitionOp;
    class ReplDependentPartitionOp;
    class ReplMustEpochOp;
    class ReplTimingOp;
    class ReplFenceOp;
    class ShardMapping;
    class ShardManager;
    class ShardCollective;
    class GatherCollective;
    class AllGatherCollective;
    class BarrierExchangeCollective;
    template<typename T> class ValueBroadcast;
    class CrossProductCollective;
    class ShardingGatherCollective;
    class FieldDescriptorExchange;
    class FieldDescriptorGather;
    class FutureBroadcast;
    class FutureExchange;
    class FutureNameExchange;
    class MustEpochMappingBroadcast;
    class MustEpochMappingExchange;

#define FRIEND_ALL_RUNTIME_CLASSES                          \
    friend class Legion::Runtime;                           \
    friend class Internal::Runtime;                         \
    friend class Internal::PhysicalRegionImpl;              \
    friend class Internal::TaskImpl;                        \
    friend class Internal::ProcessorManager;                \
    friend class Internal::MemoryManager;                   \
    friend class Internal::Operation;                       \
    friend class Internal::SpeculativeOp;                   \
    friend class Internal::MapOp;                           \
    friend class Internal::CopyOp;                          \
    friend class Internal::IndexCopyOp;                     \
    friend class Internal::PointCopyOp;                     \
    friend class Internal::FenceOp;                         \
    friend class Internal::DynamicCollectiveOp;             \
    friend class Internal::FuturePredOp;                    \
    friend class Internal::DeletionOp;                      \
    friend class Internal::OpenOp;                          \
    friend class Internal::AdvanceOp;                       \
    friend class Internal::CloseOp;                         \
    friend class Internal::InterCloseOp;                    \
    friend class Internal::IndexCloseOp;                    \
    friend class Internal::PointCloseOp;                    \
    friend class Internal::ReadCloseOp;                     \
    friend class Internal::PostCloseOp;                     \
    friend class Internal::VirtualCloseOp;                  \
    friend class Internal::AcquireOp;                       \
    friend class Internal::ReleaseOp;                       \
    friend class Internal::PredicateImpl;                   \
    friend class Internal::NotPredOp;                       \
    friend class Internal::AndPredOp;                       \
    friend class Internal::OrPredOp;                        \
    friend class Internal::MustEpochOp;                     \
    friend class Internal::PendingPartitionOp;              \
    friend class Internal::DependentPartitionOp;            \
    friend class Internal::PointDepPartOp;                  \
    friend class Internal::FillOp;                          \
    friend class Internal::IndexFillOp;                     \
    friend class Internal::PointFillOp;                     \
    friend class Internal::AttachOp;                        \
    friend class Internal::DetachOp;                        \
    friend class Internal::TimingOp;                        \
    friend class Internal::ExternalTask;                    \
    friend class Internal::TaskOp;                          \
    friend class Internal::SingleTask;                      \
    friend class Internal::MultiTask;                       \
    friend class Internal::IndividualTask;                  \
    friend class Internal::PointTask;                       \
    friend class Internal::IndexTask;                       \
    friend class Internal::SliceTask;                       \
    friend class Internal::ReplIndividualTask;              \
    friend class Internal::ReplIndexTask;                   \
    friend class Internal::ReplFillOp;                      \
    friend class Internal::ReplIndexFillOp;                 \
    friend class Internal::ReplCopyOp;                      \
    friend class Internal::ReplIndexCopyOp;                 \
    friend class Internal::ReplDeletionOp;                  \
    friend class Internal::ReplPendingPartitionOp;          \
    friend class Internal::ReplDependentPartitionOp;        \
    friend class Internal::ReplMustEpochOp;                 \
    friend class Internal::ReplTimingOp;                    \
    friend class Internal::ReplFenceOp;                     \
    friend class Internal::RegionTreeForest;                \
    friend class Internal::IndexSpaceNode;                  \
    friend class Internal::IndexPartNode;                   \
    friend class Internal::FieldSpaceNode;                  \
    friend class Internal::RegionTreeNode;                  \
    friend class Internal::RegionNode;                      \
    friend class Internal::PartitionNode;                   \
    friend class Internal::LogicalView;                     \
    friend class Internal::InstanceView;                    \
    friend class Internal::DeferredView;                    \
    friend class Internal::ReductionView;                   \
    friend class Internal::MaterializedView;                \
    friend class Internal::CompositeView;                   \
    friend class Internal::CompositeNode;                   \
    friend class Internal::FillView;                        \
    friend class Internal::LayoutDescription;               \
    friend class Internal::PhysicalManager;                 \
    friend class Internal::InstanceManager;                 \
    friend class Internal::ReductionManager;                \
    friend class Internal::ListReductionManager;            \
    friend class Internal::FoldReductionManager;            \
    friend class Internal::TreeStateLogger;                 \
    friend class Internal::MapperManager;                   \
    friend class Internal::InstanceRef;                     \
    friend class Internal::MPILegionHandshakeImpl;          \
    friend class Internal::ArgumentMapImpl;                 \
    friend class Internal::FutureMapImpl;                   \
    friend class Internal::ReplFutureMapImpl;               \
    friend class Internal::TaskContext;                     \
    friend class Internal::InnerContext;                    \
    friend class Internal::TopLevelContext;                 \
    friend class Internal::RemoteContext;                   \
    friend class Internal::LeafContext;                     \
    friend class Internal::InlineContext;                   \
    friend class Internal::ReplicateContext;                \
    friend class Internal::InstanceBuilder;                 \
    friend class Internal::FutureNameExchange;              \
    friend class Internal::MustEpochMappingExchange;        \
    friend class Internal::MustEpochMappingBroadcast;       \
    friend class BindingLib::Utility;                       \
    friend class CObjectWrapper;                  

#define LEGION_EXTERN_LOGGER_DECLARATIONS      \
    extern Realm::Logger log_run;              \
    extern Realm::Logger log_task;             \
    extern Realm::Logger log_index;            \
    extern Realm::Logger log_field;            \
    extern Realm::Logger log_region;           \
    extern Realm::Logger log_inst;             \
    extern Realm::Logger log_variant;          \
    extern Realm::Logger log_allocation;       \
    extern Realm::Logger log_prof;             \
    extern Realm::Logger log_garbage;          \
    extern Realm::Logger log_spy;              \
    extern Realm::Logger log_shutdown;

  }; // Internal namespace

  // Typedefs that are needed everywhere
  typedef Realm::Runtime RealmRuntime;
  typedef Realm::Machine Machine;
  typedef Realm::Memory Memory;
  typedef Realm::Processor Processor;
  typedef Realm::CodeDescriptor CodeDescriptor;
  typedef Realm::Reservation Reservation;
  typedef ::legion_reduction_op_id_t ReductionOpID;
  typedef Realm::ReductionOpUntyped ReductionOp;
  typedef ::legion_custom_serdez_id_t CustomSerdezID;
  typedef Realm::CustomSerdezUntyped SerdezOp;
  typedef Realm::Machine::ProcessorMemoryAffinity ProcessorMemoryAffinity;
  typedef Realm::Machine::MemoryMemoryAffinity MemoryMemoryAffinity;
  typedef Realm::DynamicTemplates::TagType TypeTag;
  typedef Realm::Logger Logger;
  typedef ::legion_coord_t coord_t;
  typedef std::map<CustomSerdezID, 
                   const Realm::CustomSerdezUntyped *> SerdezOpTable;
  typedef std::map<Realm::ReductionOpID, 
          const Realm::ReductionOpUntyped *> ReductionOpTable;
  typedef void (*SerdezInitFnptr)(const ReductionOp*, void *&, size_t&);
  typedef void (*SerdezFoldFnptr)(const ReductionOp*, void *&, 
                                  size_t&, const void*);
  typedef std::map<Realm::ReductionOpID, SerdezRedopFns> SerdezRedopTable;
  typedef ::legion_projection_type_t HandleType;
  typedef ::legion_address_space_t AddressSpace;
  typedef ::legion_task_priority_t TaskPriority;
  typedef ::legion_garbage_collection_priority_t GCPriority;
  typedef ::legion_color_t Color;
  typedef ::legion_field_id_t FieldID;
  typedef ::legion_trace_id_t TraceID;
  typedef ::legion_mapper_id_t MapperID;
  typedef ::legion_context_id_t ContextID;
  typedef ::legion_instance_id_t InstanceID;
  typedef ::legion_index_space_id_t IndexSpaceID;
  typedef ::legion_index_partition_id_t IndexPartitionID;
  typedef ::legion_index_tree_id_t IndexTreeID;
  typedef ::legion_field_space_id_t FieldSpaceID;
  typedef ::legion_generation_id_t GenerationID;
  typedef ::legion_type_handle TypeHandle;
  typedef ::legion_projection_id_t ProjectionID;
  typedef ::legion_sharding_id_t ShardingID;
  typedef ::legion_region_tree_id_t RegionTreeID;
  typedef ::legion_distributed_id_t DistributedID;
  typedef ::legion_address_space_id_t AddressSpaceID;
  typedef ::legion_tunable_id_t TunableID;
  typedef ::legion_local_variable_id_t LocalVariableID;
  typedef ::legion_mapping_tag_id_t MappingTagID;
  typedef ::legion_semantic_tag_t SemanticTag;
  typedef ::legion_variant_id_t VariantID;
  typedef ::legion_code_descriptor_id_t CodeDescriptorID;
  typedef ::legion_unique_id_t UniqueID;
  typedef ::legion_version_id_t VersionID;
  typedef ::legion_projection_epoch_id_t ProjectionEpochID;
  typedef ::legion_task_id_t TaskID;
  typedef ::legion_layout_constraint_id_t LayoutConstraintID;
  typedef ::legion_replication_id_t ReplicationID;
  typedef ::legion_shard_id_t ShardID;
  typedef ::legion_internal_color_t LegionColor;
  typedef void (*RegistrationCallbackFnptr)(Machine machine, 
                Runtime *rt, const std::set<Processor> &local_procs);
  typedef LogicalRegion (*RegionProjectionFnptr)(LogicalRegion parent, 
      const DomainPoint&, Runtime *rt);
  typedef LogicalRegion (*PartitionProjectionFnptr)(LogicalPartition parent, 
      const DomainPoint&, Runtime *rt);
  typedef bool (*PredicateFnptr)(const void*, size_t, 
      const std::vector<Future> futures);
  typedef void (*RealmFnptr)(const void*,size_t,
                             const void*,size_t,Processor);
  // Magical typedefs 
  // (don't forget to update ones in old HighLevel namespace in legion.inl)
  typedef Internal::TaskContext* Context;
  typedef Internal::ContextInterface* InternalContext;
  // Anothing magical typedef
  namespace Mapping {
    typedef Internal::MappingCallInfo* MapperContext;
    typedef Internal::PhysicalManager* PhysicalInstanceImpl;
  };

  namespace Internal { 
    // The invalid color
    const LegionColor INVALID_COLOR = LLONG_MAX;
    // This is only needed internally
    typedef Realm::RegionInstance PhysicalInstance;
    typedef unsigned long long CollectiveID;
    // Helper for encoding templates
    struct NT_TemplateHelper : 
      public Realm::DynamicTemplates::ListProduct2<Realm::DIMCOUNTS, 
                                                   Realm::DIMTYPES> {
    typedef Realm::DynamicTemplates::ListProduct2<Realm::DIMCOUNTS, 
                                                  Realm::DIMTYPES> SUPER;
    public:
      template<int N, typename T>
      static inline TypeTag encode_tag(void) {
        return SUPER::template encode_tag<Realm::DynamicTemplates::Int<N>, T>();
      }
      template<int N, typename T>
      static inline void check_type(const TypeTag t) {
#ifdef DEBUG_LEGION
#ifndef NDEBUG
        const TypeTag t1 = encode_tag<N,T>();
#endif
        assert(t1 == t);
#endif
      }
      struct DimHelper {
      public:
        template<typename N, typename T>
        static inline void demux(int *result) { *result = N::N; }
      };
      static inline int get_dim(const TypeTag t) {
        int result = 0;
        SUPER::demux<DimHelper>(t, &result);
        return result; 
      }
    };
    // Pull some of the mapper types into the internal space
    typedef Mapping::Mapper Mapper;
    typedef Mapping::PhysicalInstance MappingInstance;
    // A little bit of logic here to figure out the 
    // kind of bit mask to use for FieldMask

// The folowing macros are used in the FieldMask instantiation of BitMask
// If you change one you probably have to change the others too
#define LEGION_FIELD_MASK_FIELD_TYPE          uint64_t 
#define LEGION_FIELD_MASK_FIELD_SHIFT         6
#define LEGION_FIELD_MASK_FIELD_MASK          0x3F
#define LEGION_FIELD_MASK_FIELD_ALL_ONES      0xFFFFFFFFFFFFFFFF

#if defined(__AVX__)
#if (MAX_FIELDS > 256)
    typedef AVXTLBitMask<MAX_FIELDS> FieldMask;
#elif (MAX_FIELDS > 128)
    typedef AVXBitMask<MAX_FIELDS> FieldMask;
#elif (MAX_FIELDS > 64)
    typedef SSEBitMask<MAX_FIELDS> FieldMask;
#else
    typedef BitMask<LEGION_FIELD_MASK_FIELD_TYPE,MAX_FIELDS,
                    LEGION_FIELD_MASK_FIELD_SHIFT,
                    LEGION_FIELD_MASK_FIELD_MASK> FieldMask;
#endif
#elif defined(__SSE2__)
#if (MAX_FIELDS > 128)
    typedef SSETLBitMask<MAX_FIELDS> FieldMask;
#elif (MAX_FIELDS > 64)
    typedef SSEBitMask<MAX_FIELDS> FieldMask;
#else
    typedef BitMask<LEGION_FIELD_MASK_FIELD_TYPE,MAX_FIELDS,
                    LEGION_FIELD_MASK_FIELD_SHIFT,
                    LEGION_FIELD_MASK_FIELD_MASK> FieldMask;
#endif
#elif defined(__ALTIVEC__)
#if (MAX_FIELDS > 128)
    typedef PPCTLBitMask<MAX_FIELDS> FieldMask;
#elif (MAX_FIELDS > 64)
    typedef PPCBitMask<MAX_FIELDS> FieldMask;
#else
    typedef BitMask<LEGION_FIELD_MASK_FIELD_TYPE,MAX_FIELDS,
                    LEGION_FIELD_MASK_FIELD_SHIFT,
                    LEGION_FIELD_MASK_FIELD_MASK> FieldMask;
#endif
#else
#if (MAX_FIELDS > 64)
    typedef TLBitMask<LEGION_FIELD_MASK_FIELD_TYPE,MAX_FIELDS,
                      LEGION_FIELD_MASK_FIELD_SHIFT,
                      LEGION_FIELD_MASK_FIELD_MASK> FieldMask;
#else
    typedef BitMask<LEGION_FIELD_MASK_FIELD_TYPE,MAX_FIELDS,
                    LEGION_FIELD_MASK_FIELD_SHIFT,
                    LEGION_FIELD_MASK_FIELD_MASK> FieldMask;
#endif
#endif
    typedef BitPermutation<FieldMask,LEGION_FIELD_LOG2> FieldPermutation;
    typedef Fraction<unsigned long> InstFrac;
#undef LEGION_FIELD_MASK_FIELD_SHIFT
#undef LEGION_FIELD_MASK_FIELD_MASK

    // Similar logic as field masks for node masks

// The following macros are used in the NodeMask instantiation of BitMask
// If you change one you probably have to change the others too
#define LEGION_NODE_MASK_NODE_TYPE           uint64_t
#define LEGION_NODE_MASK_NODE_SHIFT          6
#define LEGION_NODE_MASK_NODE_MASK           0x3F
#define LEGION_NODE_MASK_NODE_ALL_ONES       0xFFFFFFFFFFFFFFFF

#if defined(__AVX__)
#if (MAX_NUM_NODES > 256)
    typedef AVXTLBitMask<MAX_NUM_NODES> NodeMask;
#elif (MAX_NUM_NODES > 128)
    typedef AVXBitMask<MAX_NUM_NODES> NodeMask;
#elif (MAX_NUM_NODES > 64)
    typedef SSEBitMask<MAX_NUM_NODES> NodeMask;
#else
    typedef BitMask<LEGION_NODE_MASK_NODE_TYPE,MAX_NUM_NODES,
                    LEGION_NODE_MASK_NODE_SHIFT,
                    LEGION_NODE_MASK_NODE_MASK> NodeMask;
#endif
#elif defined(__SSE2__)
#if (MAX_NUM_NODES > 128)
    typedef SSETLBitMask<MAX_NUM_NODES> NodeMask;
#elif (MAX_NUM_NODES > 64)
    typedef SSEBitMask<MAX_NUM_NODES> NodeMask;
#else
    typedef BitMask<LEGION_NODE_MASK_NODE_TYPE,MAX_NUM_NODES,
                    LEGION_NODE_MASK_NODE_SHIFT,
                    LEGION_NODE_MASK_NODE_MASK> NodeMask;
#endif
#elif defined(__ALTIVEC__)
#if (MAX_NUM_NODES > 128)
    typedef PPCTLBitMask<MAX_NUM_NODES> NodeMask;
#elif (MAX_NUM_NODES > 64)
    typedef PPCBitMask<MAX_NUM_NODES> NodeMask;
#else
    typedef BitMask<LEGION_NODE_MASK_NODE_TYPE,MAX_NUM_NODES,
                    LEGION_NODE_MASK_NODE_SHIFT,
                    LEGION_NODE_MASK_NODE_MASK> NodeMask;
#endif
#else
#if (MAX_NUM_NODES > 64)
    typedef TLBitMask<LEGION_NODE_MASK_NODE_TYPE,MAX_NUM_NODES,
                      LEGION_NODE_MASK_NODE_SHIFT,
                      LEGION_NODE_MASK_NODE_MASK> NodeMask;
#else
    typedef BitMask<LEGION_NODE_MASK_NODE_TYPE,MAX_NUM_NODES,
                    LEGION_NODE_MASK_NODE_SHIFT,
                    LEGION_NODE_MASK_NODE_MASK> NodeMask;
#endif
#endif
    typedef IntegerSet<AddressSpaceID,NodeMask> NodeSet;

#undef LEGION_NODE_MASK_NODE_SHIFT
#undef LEGION_NODE_MASK_NODE_MASK

// The following macros are used in the ProcessorMask instantiation of BitMask
// If you change one you probably have to change the others too
#define LEGION_PROC_MASK_PROC_TYPE           uint64_t
#define LEGION_PROC_MASK_PROC_SHIFT          6
#define LEGION_PROC_MASK_PROC_MASK           0x3F
#define LEGION_PROC_MASK_PROC_ALL_ONES       0xFFFFFFFFFFFFFFFF

#if defined(__AVX__)
#if (MAX_NUM_PROCS > 256)
    typedef AVXTLBitMask<MAX_NUM_PROCS> ProcessorMask;
#elif (MAX_NUM_PROCS > 128)
    typedef AVXBitMask<MAX_NUM_PROCS> ProcessorMask;
#elif (MAX_NUM_PROCS > 64)
    typedef SSEBitMask<MAX_NUM_PROCS> ProcessorMask;
#else
    typedef BitMask<LEGION_PROC_MASK_PROC_TYPE,MAX_NUM_PROCS,
                    LEGION_PROC_MASK_PROC_SHIFT,
                    LEGION_PROC_MASK_PROC_MASK> ProcessorMask;
#endif
#elif defined(__SSE2__)
#if (MAX_NUM_PROCS > 128)
    typedef SSETLBitMask<MAX_NUM_PROCS> ProcessorMask;
#elif (MAX_NUM_PROCS > 64)
    typedef SSEBitMask<MAX_NUM_PROCS> ProcessorMask;
#else
    typedef BitMask<LEGION_PROC_MASK_PROC_TYPE,MAX_NUM_PROCS,
                    LEGION_PROC_MASK_PROC_SHIFT,
                    LEGION_PROC_MASK_PROC_MASK> ProcessorMask;
#endif
#elif defined(__ALTIVEC__)
#if (MAX_NUM_PROCS > 128)
    typedef PPCTLBitMask<MAX_NUM_PROCS> ProcessorMask;
#elif (MAX_NUM_PROCS > 64)
    typedef PPCBitMask<MAX_NUM_PROCS> ProcessorMask;
#else
    typedef BitMask<LEGION_PROC_MASK_PROC_TYPE,MAX_NUM_PROCS,
                    LEGION_PROC_MASK_PROC_SHIFT,
                    LEGION_PROC_MASK_PROC_MASK> ProcessorMask;
#endif
#else
#if (MAX_NUM_PROCS > 64)
    typedef TLBitMask<LEGION_PROC_MASK_PROC_TYPE,MAX_NUM_PROCS,
                      LEGION_PROC_MASK_PROC_SHIFT,
                      LEGION_PROC_MASK_PROC_MASK> ProcessorMask;
#else
    typedef BitMask<LEGION_PROC_MASK_PROC_TYPE,MAX_NUM_PROCS,
                    LEGION_PROC_MASK_PROC_SHIFT,
                    LEGION_PROC_MASK_PROC_MASK> ProcessorMask;
#endif
#endif

#undef PROC_SHIFT
#undef PROC_MASK 

<<<<<<< HEAD
  // Legion derived event types
  class LgEvent : public Realm::Event {
  public:
    static const LgEvent NO_LG_EVENT;
  public:
    LgEvent(void) { id = 0; }
    LgEvent(const LgEvent &rhs) { id = rhs.id; }
    explicit LgEvent(const Realm::Event e) { id = e.id; }
  public:
    inline LgEvent& operator=(const LgEvent &rhs)
      { id = rhs.id; return *this; }
  public:
    inline void lg_wait(void) const
      {
#ifdef DEBUG_LEGION_WAITS
        const int local_meta_task_id = Internal::meta_task_id;
        const long long start = Realm::Clock::current_time_in_microseconds();
#endif
#ifdef ENABLE_LEGION_TLS
        // Save the context locally
        Internal::TaskContext *local_ctx = Internal::implicit_context; 
        // Do the wait
        wait();
        // Write the context back
        Internal::implicit_context = local_ctx;
#else
        // Just do the normal wait call
        wait(); 
#endif
#ifdef DEBUG_LEGION_WAITS
        Internal::meta_task_id = local_meta_task_id;
        const long long stop = Realm::Clock::current_time_in_microseconds();
        if (((stop - start) >= LIMIT) && (local_meta_task_id == BAD_TASK_ID))
          assert(false);
#endif
      }
  };
=======
    // Legion derived event types
    class LgEvent : public Realm::Event {
    public:
      static const LgEvent NO_LG_EVENT;
    public:
      LgEvent(void) { id = 0; }
      LgEvent(const LgEvent &rhs) { id = rhs.id; }
      explicit LgEvent(const Realm::Event e) { id = e.id; }
    public:
      inline LgEvent& operator=(const LgEvent &rhs)
        { id = rhs.id; return *this; }
    public:
      inline void lg_wait(void) const;
    };
>>>>>>> 47fc3e21

    class PredEvent : public LgEvent {
    public:
      static const PredEvent NO_PRED_EVENT;
    public:
      PredEvent(void) : LgEvent() { } 
      PredEvent(const PredEvent &rhs) { id = rhs.id; }
      explicit PredEvent(const Realm::UserEvent &e) : LgEvent(e) { }
    public:
      inline PredEvent& operator=(const PredEvent &rhs)
        { id = rhs.id; return *this; }
      inline operator Realm::UserEvent() const
        { Realm::UserEvent e; e.id = id; return e; }
    };

    class ApEvent : public LgEvent {
    public:
      static const ApEvent NO_AP_EVENT;
    public:
      ApEvent(void) : LgEvent() { }
      ApEvent(const ApEvent &rhs) { id = rhs.id; }
      explicit ApEvent(const Realm::Event &e) : LgEvent(e) { }
      explicit ApEvent(const PredEvent &e) { id = e.id; }
    public:
      inline ApEvent& operator=(const ApEvent &rhs)
        { id = rhs.id; return *this; }
      inline bool has_triggered_faultignorant(void) const
        { bool poisoned; return has_triggered_faultaware(poisoned); }
    };

    class ApUserEvent : public ApEvent {
    public:
      static const ApUserEvent NO_AP_USER_EVENT;
    public:
      ApUserEvent(void) : ApEvent() { }
      ApUserEvent(const ApUserEvent &rhs) : ApEvent(rhs) { }
      explicit ApUserEvent(const Realm::UserEvent &e) : ApEvent(e) { }
    public:
      inline ApUserEvent& operator=(const ApUserEvent &rhs)
        { id = rhs.id; return *this; }
      inline operator Realm::UserEvent() const
        { Realm::UserEvent e; e.id = id; return e; }
    };

<<<<<<< HEAD
  class ApBarrier : public ApEvent {
  public:
    static const ApBarrier NO_AP_BARRIER;
  public:
    ApBarrier(void) : ApEvent(), timestamp(0) { }
    ApBarrier(const ApBarrier &rhs) 
      : ApEvent(rhs), timestamp(rhs.timestamp) { }
    explicit ApBarrier(const Realm::Barrier &b) 
      : ApEvent(b), timestamp(b.timestamp) { }
  public:
    inline ApBarrier& operator=(const ApBarrier &rhs)
      { id = rhs.id; timestamp = rhs.timestamp; return *this; }
    inline operator Realm::Barrier() const
      { Realm::Barrier b; b.id = id; 
        b.timestamp = timestamp; return b; }
  public:
    inline bool get_result(void *value, size_t value_size) const
      { Realm::Barrier b; b.id = id;
        b.timestamp = timestamp; return b.get_result(value, value_size); }
    inline void destroy_barrier(void)
      { Realm::Barrier b; b.id = id;
        b.timestamp = timestamp; b.destroy_barrier(); }
  public:
    Realm::Barrier::timestamp_t timestamp;
  };
=======
    class ApBarrier : public ApEvent {
    public:
      static const ApBarrier NO_AP_BARRIER;
    public:
      ApBarrier(void) : ApEvent(), timestamp(0) { }
      ApBarrier(const ApBarrier &rhs) 
        : ApEvent(rhs), timestamp(rhs.timestamp) { }
      explicit ApBarrier(const Realm::Barrier &b) 
        : ApEvent(b), timestamp(b.timestamp) { }
    public:
      inline ApBarrier& operator=(const ApBarrier &rhs)
        { id = rhs.id; timestamp = rhs.timestamp; return *this; }
      inline operator Realm::Barrier() const
        { Realm::Barrier b; b.id = id; 
          b.timestamp = timestamp; return b; }
    public:
      Realm::Barrier::timestamp_t timestamp;
    };
>>>>>>> 47fc3e21

    class RtEvent : public LgEvent {
    public:
      static const RtEvent NO_RT_EVENT;
    public:
      RtEvent(void) : LgEvent() { }
      RtEvent(const RtEvent &rhs) { id = rhs.id; }
      explicit RtEvent(const Realm::Event &e) : LgEvent(e) { }
      explicit RtEvent(const PredEvent &e) { id = e.id; }
    public:
      inline RtEvent& operator=(const RtEvent &rhs)
        { id = rhs.id; return *this; }
    };

    class RtUserEvent : public RtEvent {
    public:
      static const RtUserEvent NO_RT_USER_EVENT;
    public:
      RtUserEvent(void) : RtEvent() { }
      RtUserEvent(const RtUserEvent &rhs) : RtEvent(rhs) { }
      explicit RtUserEvent(const Realm::UserEvent &e) : RtEvent(e) { }
    public:
      inline RtUserEvent& operator=(const RtUserEvent &rhs)
        { id = rhs.id; return *this; }
      inline operator Realm::UserEvent() const
        { Realm::UserEvent e; e.id = id; return e; }
    };

<<<<<<< HEAD
  class RtBarrier : public RtEvent {
  public:
    static const RtBarrier NO_RT_BARRIER;
  public:
    RtBarrier(void) : RtEvent(), timestamp(0) { }
    RtBarrier(const RtBarrier &rhs)
      : RtEvent(rhs), timestamp(rhs.timestamp) { }
    explicit RtBarrier(const Realm::Barrier &b)
      : RtEvent(b), timestamp(b.timestamp) { }
  public:
    inline RtBarrier& operator=(const RtBarrier &rhs)
      { id = rhs.id; timestamp = rhs.timestamp; return *this; }
    inline operator Realm::Barrier() const
      { Realm::Barrier b; b.id = id; 
        b.timestamp = timestamp; return b; } 
  public:
    inline bool get_result(void *value, size_t value_size) const
      { Realm::Barrier b; b.id = id;
        b.timestamp = timestamp; return b.get_result(value, value_size); }
    inline RtBarrier get_previous_phase(void)
      { Realm::Barrier b; b.id = id;
        return RtBarrier(b.get_previous_phase()); }
    inline void destroy_barrier(void)
      { Realm::Barrier b; b.id = id;
        b.timestamp = timestamp; b.destroy_barrier(); }
  public:
    Realm::Barrier::timestamp_t timestamp;
  }; 
=======
    class RtBarrier : public RtEvent {
    public:
      static const RtBarrier NO_RT_BARRIER;
    public:
      RtBarrier(void) : RtEvent(), timestamp(0) { }
      RtBarrier(const RtBarrier &rhs)
        : RtEvent(rhs), timestamp(rhs.timestamp) { }
      explicit RtBarrier(const Realm::Barrier &b)
        : RtEvent(b), timestamp(b.timestamp) { }
    public:
      inline RtBarrier& operator=(const RtBarrier &rhs)
        { id = rhs.id; timestamp = rhs.timestamp; return *this; }
      inline operator Realm::Barrier() const
        { Realm::Barrier b; b.id = id; 
          b.timestamp = timestamp; return b; } 
    public:
      Realm::Barrier::timestamp_t timestamp;
    }; 

    // Local lock for accelerating lock taking
    class LocalLock {
    public:
      inline LocalLock(void) { } 
    public:
      inline LocalLock(const LocalLock &rhs)
      {
        // should never be called
        assert(false);
      }
      inline ~LocalLock(void) { }
    public:
      inline LocalLock& operator=(const LocalLock &rhs)
      {
        // should never be called
        assert(false);
        return *this;
      }
    private:
      // These are only accessible via AutoLock
      friend class AutoLock;
      inline RtEvent lock(void)   { return RtEvent(wrlock()); }
      inline RtEvent wrlock(void) { return RtEvent(reservation.wrlock()); }
      inline RtEvent rdlock(void) { return RtEvent(reservation.rdlock()); }
      inline void unlock(void) { reservation.unlock(); }
    private:
      inline void advise_sleep_entry(Realm::UserEvent guard)
        { reservation.advise_sleep_entry(guard); }
      inline void advise_sleep_exit(void)
        { reservation.advise_sleep_exit(); }
    protected:
      Realm::FastReservation reservation;
    };

    /////////////////////////////////////////////////////////////
    // AutoLock 
    /////////////////////////////////////////////////////////////
    // An auto locking class for taking a lock and releasing it when
    // the object goes out of scope
    class AutoLock { 
    public:
      inline AutoLock(LocalLock &r, int mode = 0, bool excl = true)
        : local_lock(r), previous(Internal::local_lock_list), 
          exclusive(excl), held(true)
      {
        if (exclusive)
        {
          RtEvent ready = local_lock.wrlock();
          while (ready.exists())
          {
            ready.lg_wait();
            ready = local_lock.wrlock();
          }
        }
        else
        {
          RtEvent ready = local_lock.rdlock();
          while (ready.exists())
          {
            ready.lg_wait();
            ready = local_lock.rdlock();
          }
        }
        Internal::local_lock_list = this;
      }
    public:
      inline AutoLock(const AutoLock &rhs)
        : local_lock(rhs.local_lock), previous(NULL), exclusive(false)
      {
        // should never be called
        assert(false);
      }
      inline ~AutoLock(void)
      {
#ifdef DEBUG_LEGION
        assert(Internal::local_lock_list == this);
#endif
        Internal::local_lock_list = previous;
#ifdef DEBUG_LEGION
        assert(held);
#endif
        local_lock.unlock();
      }
    public:
      inline AutoLock& operator=(const AutoLock &rhs)
      {
        // should never be called
        assert(false);
        return *this;
      }
    public:
      inline void release(void) 
      { 
#ifdef DEBUG_LEGION
        assert(held);
#endif
        local_lock.unlock(); 
        held = false; 
      }
      inline void reacquire(void)
      {
#ifdef DEBUG_LEGION
        assert(!held);
#endif
        if (exclusive)
          local_lock.wrlock();
        else
          local_lock.rdlock();
        held = true;
      }
    public:
      inline void advise_sleep_entry(Realm::UserEvent guard) const
      {
        if (held)
          local_lock.advise_sleep_entry(guard);
        if (previous != NULL)
          previous->advise_sleep_entry(guard);
      }
      inline void advise_sleep_exit(void) const
      {
        if (held)
          local_lock.advise_sleep_exit();
        if (previous != NULL)
          previous->advise_sleep_exit();
      }
    private:
      LocalLock &local_lock;
      AutoLock *const previous;
      const bool exclusive;
      bool held;
    };
    
    // Special method that we need here for waiting on events

    //--------------------------------------------------------------------------
    inline void LgEvent::lg_wait(void) const
    //--------------------------------------------------------------------------
    {
      // Save the context locally
      Internal::TaskContext *local_ctx = Internal::implicit_context; 
      // Check to see if we have any local locks to notify
      if (Internal::local_lock_list != NULL)
      {
        // Make a copy of the local locks here
        AutoLock *local_lock_list_copy = Internal::local_lock_list;
        // Set this back to NULL until we are done waiting
        Internal::local_lock_list = NULL;
        // Make a user event and notify all the thread locks
        const Realm::UserEvent done = Realm::UserEvent::create_user_event();
        local_lock_list_copy->advise_sleep_entry(done);
        // Now we can do the wait
        wait();
        // When we wake up, notify that we are done and exited the wait
        local_lock_list_copy->advise_sleep_exit();
        // Trigger the user-event
        done.trigger();
        // Restore our local lock list
#ifdef DEBUG_LEGION
        assert(Internal::local_lock_list == NULL); 
#endif
        Internal::local_lock_list = local_lock_list_copy; 
      }
      else // Just do the normal wait
        wait();
      // Write the context back
      Internal::implicit_context = local_ctx;
    }
>>>>>>> 47fc3e21

#ifdef LEGION_SPY
    // Need a custom version of these for Legion Spy to track instance events
    struct CopySrcDstField : public Realm::CopySrcDstField {
    public:
      ApEvent inst_event;
    };
#else
    typedef Realm::CopySrcDstField CopySrcDstField;
#endif

  }; // namespace Internal 
  
  // A class for preventing serialization of Legion objects
  // which cannot be serialized
  template<typename T>
  class Unserializable {
  public:
    inline size_t legion_buffer_size(void);
    inline size_t legion_serialize(void *buffer);
    inline size_t legion_deserialize(const void *buffer);
  };

}; // Legion namespace

// now that we have things like LgEvent defined, we can include accessor.h to
// pick up ptr_t, which is used for compatibility-mode Coloring and friends
#include "legion/accessor.h"

namespace Legion {
  typedef LegionRuntime::Accessor::ByteOffset ByteOffset;

  typedef std::map<Color,ColoredPoints<ptr_t> > Coloring;
  typedef std::map<Color,Domain> DomainColoring;
  typedef std::map<Color,std::set<Domain> > MultiDomainColoring;
  typedef std::map<DomainPoint,ColoredPoints<ptr_t> > PointColoring;
  typedef std::map<DomainPoint,Domain> DomainPointColoring;
  typedef std::map<DomainPoint,std::set<Domain> > MultiDomainPointColoring;
};

#endif // __LEGION_TYPES_H__<|MERGE_RESOLUTION|>--- conflicted
+++ resolved
@@ -294,11 +294,6 @@
       LG_DISJOINTNESS_TASK_ID,
       LG_PART_INDEPENDENCE_TASK_ID,
       LG_SPACE_INDEPENDENCE_TASK_ID,
-<<<<<<< HEAD
-      LG_DECREMENT_PENDING_TASK_ID,
-=======
-      LG_PENDING_CHILD_TASK_ID,
->>>>>>> 47fc3e21
       LG_POST_DECREMENT_TASK_ID,
       LG_SEND_VERSION_STATE_UPDATE_TASK_ID,
       LG_UPDATE_VERSION_STATE_REDUCE_TASK_ID,
@@ -399,11 +394,6 @@
         "Disjointness Test",                                      \
         "Partition Independence Test",                            \
         "Index Space Independence Test",                          \
-<<<<<<< HEAD
-        "Decrement Pending Task",                                 \
-=======
-        "Remove Pending Child",                                   \
->>>>>>> 47fc3e21
         "Post Decrement Task",                                    \
         "Send Version State Update",                              \
         "Update Version State Reduce",                            \
@@ -1267,7 +1257,6 @@
       TASK_SEMANTIC,
     };
 
-<<<<<<< HEAD
     // Static locations for where collectives are allocated
     // These are just arbitrary numbers but they should appear
     // with at most one logical static collective kind
@@ -1347,7 +1336,7 @@
       COLLECTIVE_LOC_72 = 72,
       COLLECTIVE_LOC_73 = 73,
     };
-=======
+
     // legion_types.h
     class LocalLock;
     class AutoLock;
@@ -1380,7 +1369,6 @@
 #endif
     template<typename T, unsigned LOG2MAX> class BitPermutation;
     template<typename IT, typename DT, bool BIDIR = false> class IntegerSet;
->>>>>>> 47fc3e21
 
     // Forward declarations for runtime level objects
     // runtime.h
@@ -1501,16 +1489,12 @@
     // Nasty global variable for TLS support of figuring out
     // our context implicitly
     extern __thread TaskContext *implicit_context;
-<<<<<<< HEAD
-#endif
-#ifdef DEBUG_LEGION_WAITS
-    extern __thread int meta_task_id;
-#endif
-=======
     // Another nasty global variable for tracking the fast
     // reservations that we are holding
     extern __thread AutoLock *local_lock_list;
->>>>>>> 47fc3e21
+#ifdef DEBUG_LEGION_WAITS
+    extern __thread int meta_task_id;
+#endif
     
     // legion_trace.h
     class LegionTrace;
@@ -2049,45 +2033,6 @@
 #undef PROC_SHIFT
 #undef PROC_MASK 
 
-<<<<<<< HEAD
-  // Legion derived event types
-  class LgEvent : public Realm::Event {
-  public:
-    static const LgEvent NO_LG_EVENT;
-  public:
-    LgEvent(void) { id = 0; }
-    LgEvent(const LgEvent &rhs) { id = rhs.id; }
-    explicit LgEvent(const Realm::Event e) { id = e.id; }
-  public:
-    inline LgEvent& operator=(const LgEvent &rhs)
-      { id = rhs.id; return *this; }
-  public:
-    inline void lg_wait(void) const
-      {
-#ifdef DEBUG_LEGION_WAITS
-        const int local_meta_task_id = Internal::meta_task_id;
-        const long long start = Realm::Clock::current_time_in_microseconds();
-#endif
-#ifdef ENABLE_LEGION_TLS
-        // Save the context locally
-        Internal::TaskContext *local_ctx = Internal::implicit_context; 
-        // Do the wait
-        wait();
-        // Write the context back
-        Internal::implicit_context = local_ctx;
-#else
-        // Just do the normal wait call
-        wait(); 
-#endif
-#ifdef DEBUG_LEGION_WAITS
-        Internal::meta_task_id = local_meta_task_id;
-        const long long stop = Realm::Clock::current_time_in_microseconds();
-        if (((stop - start) >= LIMIT) && (local_meta_task_id == BAD_TASK_ID))
-          assert(false);
-#endif
-      }
-  };
-=======
     // Legion derived event types
     class LgEvent : public Realm::Event {
     public:
@@ -2102,7 +2047,6 @@
     public:
       inline void lg_wait(void) const;
     };
->>>>>>> 47fc3e21
 
     class PredEvent : public LgEvent {
     public:
@@ -2147,33 +2091,6 @@
         { Realm::UserEvent e; e.id = id; return e; }
     };
 
-<<<<<<< HEAD
-  class ApBarrier : public ApEvent {
-  public:
-    static const ApBarrier NO_AP_BARRIER;
-  public:
-    ApBarrier(void) : ApEvent(), timestamp(0) { }
-    ApBarrier(const ApBarrier &rhs) 
-      : ApEvent(rhs), timestamp(rhs.timestamp) { }
-    explicit ApBarrier(const Realm::Barrier &b) 
-      : ApEvent(b), timestamp(b.timestamp) { }
-  public:
-    inline ApBarrier& operator=(const ApBarrier &rhs)
-      { id = rhs.id; timestamp = rhs.timestamp; return *this; }
-    inline operator Realm::Barrier() const
-      { Realm::Barrier b; b.id = id; 
-        b.timestamp = timestamp; return b; }
-  public:
-    inline bool get_result(void *value, size_t value_size) const
-      { Realm::Barrier b; b.id = id;
-        b.timestamp = timestamp; return b.get_result(value, value_size); }
-    inline void destroy_barrier(void)
-      { Realm::Barrier b; b.id = id;
-        b.timestamp = timestamp; b.destroy_barrier(); }
-  public:
-    Realm::Barrier::timestamp_t timestamp;
-  };
-=======
     class ApBarrier : public ApEvent {
     public:
       static const ApBarrier NO_AP_BARRIER;
@@ -2190,9 +2107,15 @@
         { Realm::Barrier b; b.id = id; 
           b.timestamp = timestamp; return b; }
     public:
+      inline bool get_result(void *value, size_t value_size) const
+        { Realm::Barrier b; b.id = id;
+          b.timestamp = timestamp; return b.get_result(value, value_size); }
+      inline void destroy_barrier(void)
+        { Realm::Barrier b; b.id = id;
+          b.timestamp = timestamp; b.destroy_barrier(); }
+    public:
       Realm::Barrier::timestamp_t timestamp;
     };
->>>>>>> 47fc3e21
 
     class RtEvent : public LgEvent {
     public:
@@ -2221,36 +2144,6 @@
         { Realm::UserEvent e; e.id = id; return e; }
     };
 
-<<<<<<< HEAD
-  class RtBarrier : public RtEvent {
-  public:
-    static const RtBarrier NO_RT_BARRIER;
-  public:
-    RtBarrier(void) : RtEvent(), timestamp(0) { }
-    RtBarrier(const RtBarrier &rhs)
-      : RtEvent(rhs), timestamp(rhs.timestamp) { }
-    explicit RtBarrier(const Realm::Barrier &b)
-      : RtEvent(b), timestamp(b.timestamp) { }
-  public:
-    inline RtBarrier& operator=(const RtBarrier &rhs)
-      { id = rhs.id; timestamp = rhs.timestamp; return *this; }
-    inline operator Realm::Barrier() const
-      { Realm::Barrier b; b.id = id; 
-        b.timestamp = timestamp; return b; } 
-  public:
-    inline bool get_result(void *value, size_t value_size) const
-      { Realm::Barrier b; b.id = id;
-        b.timestamp = timestamp; return b.get_result(value, value_size); }
-    inline RtBarrier get_previous_phase(void)
-      { Realm::Barrier b; b.id = id;
-        return RtBarrier(b.get_previous_phase()); }
-    inline void destroy_barrier(void)
-      { Realm::Barrier b; b.id = id;
-        b.timestamp = timestamp; b.destroy_barrier(); }
-  public:
-    Realm::Barrier::timestamp_t timestamp;
-  }; 
-=======
     class RtBarrier : public RtEvent {
     public:
       static const RtBarrier NO_RT_BARRIER;
@@ -2266,6 +2159,16 @@
       inline operator Realm::Barrier() const
         { Realm::Barrier b; b.id = id; 
           b.timestamp = timestamp; return b; } 
+    public:
+      inline bool get_result(void *value, size_t value_size) const
+        { Realm::Barrier b; b.id = id;
+          b.timestamp = timestamp; return b.get_result(value, value_size); }
+      inline RtBarrier get_previous_phase(void)
+        { Realm::Barrier b; b.id = id;
+          return RtBarrier(b.get_previous_phase()); }
+      inline void destroy_barrier(void)
+        { Realm::Barrier b; b.id = id;
+          b.timestamp = timestamp; b.destroy_barrier(); }
     public:
       Realm::Barrier::timestamp_t timestamp;
     }; 
@@ -2408,6 +2311,10 @@
     inline void LgEvent::lg_wait(void) const
     //--------------------------------------------------------------------------
     {
+#ifdef DEBUG_LEGION_WAITS
+      const int local_meta_task_id = Internal::meta_task_id;
+      const long long start = Realm::Clock::current_time_in_microseconds();
+#endif
       // Save the context locally
       Internal::TaskContext *local_ctx = Internal::implicit_context; 
       // Check to see if we have any local locks to notify
@@ -2436,8 +2343,13 @@
         wait();
       // Write the context back
       Internal::implicit_context = local_ctx;
+#ifdef DEBUG_LEGION_WAITS
+      Internal::meta_task_id = local_meta_task_id;
+      const long long stop = Realm::Clock::current_time_in_microseconds();
+      if (((stop - start) >= LIMIT) && (local_meta_task_id == BAD_TASK_ID))
+        assert(false);
+#endif
     }
->>>>>>> 47fc3e21
 
 #ifdef LEGION_SPY
     // Need a custom version of these for Legion Spy to track instance events
