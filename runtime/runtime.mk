--- conflicted
+++ resolved
@@ -601,11 +601,8 @@
 		    $(LG_RT_DIR)/legion/legion_analysis.cc \
 		    $(LG_RT_DIR)/legion/legion_constraint.cc \
 		    $(LG_RT_DIR)/legion/legion_mapping.cc \
-<<<<<<< HEAD
+		    $(LG_RT_DIR)/legion/legion_redop.cc \
 		    $(LG_RT_DIR)/legion/legion_replication.cc \
-=======
-		    $(LG_RT_DIR)/legion/legion_redop.cc \
->>>>>>> ade1ece1
 		    $(LG_RT_DIR)/legion/region_tree.cc \
 		    $(LG_RT_DIR)/legion/runtime.cc \
 		    $(LG_RT_DIR)/legion/garbage_collection.cc \
